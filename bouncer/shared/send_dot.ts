import { ApiPromise, WsProvider } from '@polkadot/api';
import Keyring from '@polkadot/keyring';
import { cryptoWaitReady } from '@polkadot/util-crypto';
import { polkadotSigningMutex, sleep, amountToFineAmount, assetToDecimals } from './utils';

export async function sendDot(address: string, amount: string) {
<<<<<<< HEAD

    const polkadot_endpoint = process.env.POLKADOT_ENDPOINT || 'ws://127.0.0.1:9945';
    const alice_uri = process.env.POLKADOT_ALICE_URI || '//Alice';

    const planckAmount = amountToFineAmount(amount, assetToDecimals.get("DOT")!);
    await cryptoWaitReady();
    const keyring = new Keyring({ type: 'sr25519' });
    const alice = keyring.createFromUri(alice_uri);
    const polkadot = await ApiPromise.create({ provider: new WsProvider(polkadot_endpoint), noInitWarn: true });

    let resolve: any;
    let reject: any;
    const promise = new Promise((resolve_, reject_) => {
        resolve = resolve_;
        reject = reject_;
    });

    // Ensure that both of these have been assigned from the callback above
    while (!resolve || !reject) {
        await sleep(1);
    }

    // The mutex ensures that we use the right nonces by eliminating certain
    // race conditions (this doesn't impact performance significantly as
    // waiting for block confirmation can still be done concurrently)
    await polkadotSigningMutex.runExclusive(async () => {

        await polkadot.tx.balances
            .transfer(address, parseInt(planckAmount))
            .signAndSend(alice, { nonce: -1 }, ({ status, dispatchError }) => {
                if (dispatchError !== undefined) {
                    if (dispatchError.isModule) {
                        const decoded = polkadot.registry.findMetaError(dispatchError.asModule);
                        const { docs, name, section } = decoded;
                        reject(new Error(`${section}.${name}: ${docs.join(' ')}`));
                    } else {
                        reject(new Error('Error: ' + dispatchError.toString()));
                    }
                }
                if (status.isInBlock || status.isFinalized) {
                    resolve();
                }
            });
    });


    return promise;

=======
  const polkadot_endpoint = process.env.POLKADOT_ENDPOINT || 'ws://127.0.0.1:9945';

  const planckAmount = amountToFineAmount(amount, assetToDecimals.get('DOT')!);
  await cryptoWaitReady();
  const keyring = new Keyring({ type: 'sr25519' });
  const alice = keyring.createFromUri('//Alice');
  const polkadot = await ApiPromise.create({
    provider: new WsProvider(polkadot_endpoint),
    noInitWarn: true,
  });

  let resolve: any;
  let reject: any;
  const promise = new Promise((resolve_, reject_) => {
    resolve = resolve_;
    reject = reject_;
  });

  // Ensure that both of these have been assigned from the callback above
  while (!resolve || !reject) {
    await sleep(1);
  }

  // The mutex ensures that we use the right nonces by eliminating certain
  // race conditions (this doesn't impact performance significantly as
  // waiting for block confirmation can still be done concurrently)
  await polkadotSigningMutex.runExclusive(async () => {
    await polkadot.tx.balances
      .transfer(address, parseInt(planckAmount))
      .signAndSend(alice, { nonce: -1 }, ({ status, dispatchError }) => {
        if (dispatchError !== undefined) {
          if (dispatchError.isModule) {
            const decoded = polkadot.registry.findMetaError(dispatchError.asModule);
            const { docs, name, section } = decoded;
            reject(new Error(`${section}.${name}: ${docs.join(' ')}`));
          } else {
            reject(new Error('Error: ' + dispatchError.toString()));
          }
        }
        if (status.isInBlock || status.isFinalized) {
          resolve();
        }
      });
  });

  return promise;
>>>>>>> e549ad5d
}<|MERGE_RESOLUTION|>--- conflicted
+++ resolved
@@ -4,56 +4,6 @@
 import { polkadotSigningMutex, sleep, amountToFineAmount, assetToDecimals } from './utils';
 
 export async function sendDot(address: string, amount: string) {
-<<<<<<< HEAD
-
-    const polkadot_endpoint = process.env.POLKADOT_ENDPOINT || 'ws://127.0.0.1:9945';
-    const alice_uri = process.env.POLKADOT_ALICE_URI || '//Alice';
-
-    const planckAmount = amountToFineAmount(amount, assetToDecimals.get("DOT")!);
-    await cryptoWaitReady();
-    const keyring = new Keyring({ type: 'sr25519' });
-    const alice = keyring.createFromUri(alice_uri);
-    const polkadot = await ApiPromise.create({ provider: new WsProvider(polkadot_endpoint), noInitWarn: true });
-
-    let resolve: any;
-    let reject: any;
-    const promise = new Promise((resolve_, reject_) => {
-        resolve = resolve_;
-        reject = reject_;
-    });
-
-    // Ensure that both of these have been assigned from the callback above
-    while (!resolve || !reject) {
-        await sleep(1);
-    }
-
-    // The mutex ensures that we use the right nonces by eliminating certain
-    // race conditions (this doesn't impact performance significantly as
-    // waiting for block confirmation can still be done concurrently)
-    await polkadotSigningMutex.runExclusive(async () => {
-
-        await polkadot.tx.balances
-            .transfer(address, parseInt(planckAmount))
-            .signAndSend(alice, { nonce: -1 }, ({ status, dispatchError }) => {
-                if (dispatchError !== undefined) {
-                    if (dispatchError.isModule) {
-                        const decoded = polkadot.registry.findMetaError(dispatchError.asModule);
-                        const { docs, name, section } = decoded;
-                        reject(new Error(`${section}.${name}: ${docs.join(' ')}`));
-                    } else {
-                        reject(new Error('Error: ' + dispatchError.toString()));
-                    }
-                }
-                if (status.isInBlock || status.isFinalized) {
-                    resolve();
-                }
-            });
-    });
-
-
-    return promise;
-
-=======
   const polkadot_endpoint = process.env.POLKADOT_ENDPOINT || 'ws://127.0.0.1:9945';
 
   const planckAmount = amountToFineAmount(amount, assetToDecimals.get('DOT')!);
@@ -100,5 +50,4 @@
   });
 
   return promise;
->>>>>>> e549ad5d
 }