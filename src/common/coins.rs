--- conflicted
+++ resolved
@@ -1,5 +1,4 @@
 use serde::{Deserialize, Serialize};
-<<<<<<< HEAD
 use std::{fmt::Display, str::FromStr};
 
 /// Information about a coin
@@ -13,38 +12,16 @@
     /// The amount of decimals the coin uses.
     pub decimals: u32,
     /// Wether this coin requires a return address
-=======
-use strum_macros::{EnumIter, ToString};
-
-use std::str::FromStr;
-
-/// Coin-specific info
-pub struct CoinInfo {
-    /// Full name
-    pub name: &'static str,
-    /// Representation in enum
-    pub symbol: Coin,
-    /// Number of decimal places
-    pub decimals: u32,
-    /// Whether depositing this coin requires a return address
->>>>>>> f9fe06e5
     /// (so it could be refunded in necessary)
     pub requires_return_address: bool,
 }
 
-<<<<<<< HEAD
-/// The list of coins we support
+/// Enum for supported coin types
 #[derive(Debug, Serialize, Deserialize, Copy, Clone, PartialEq)]
-pub enum Coin {
-    /// Ethereum
-=======
-/// Enum for supported coin types
-#[derive(Debug, ToString, EnumIter, Serialize, Deserialize)]
 pub enum Coin {
     /// Bitcoin
     BTC,
-    /// Etherium
->>>>>>> f9fe06e5
+    /// Ethereum
     ETH,
     /// Loki
     LOKI,
@@ -67,14 +44,10 @@
 }
 
 impl Coin {
-<<<<<<< HEAD
     /// Get all the coins
-    pub const ALL: &'static [Coin] = &[Coin::ETH, Coin::LOKI]; // There might be a better way to dynamically generate this.
+    pub const ALL: &'static [Coin] = &[Coin::ETH, Coin::LOKI, Coin::BTC]; // There might be a better way to dynamically generate this.
 
     /// Get information about this coin
-=======
-    /// Get coin info
->>>>>>> f9fe06e5
     pub fn get_info(&self) -> CoinInfo {
         match self {
             Coin::LOKI => CoinInfo {
@@ -87,40 +60,21 @@
                 name: "Ethereum",
                 symbol: Coin::ETH,
                 decimals: 18,
-                requires_return_address: true,
+                requires_return_address: false,
             },
             Coin::BTC => CoinInfo {
                 name: "Bitcoin",
                 symbol: Coin::BTC,
                 decimals: 8,
-                requires_return_address: true,
+                requires_return_address: false,
             },
         }
     }
 }
 
-impl FromStr for Coin {
-    type Err = &'static str;
-
-    fn from_str(symbol: &str) -> Result<Self, Self::Err> {
-        let uppercased = &symbol.trim().to_uppercase()[..];
-        match uppercased {
-            "LOKI" => Ok(Coin::LOKI),
-            "ETH" => Ok(Coin::ETH),
-            _ => Err("Invalid coin"),
-        }
-    }
-}
-
-<<<<<<< HEAD
 impl Display for Coin {
     fn fmt(&self, f: &mut std::fmt::Formatter<'_>) -> std::fmt::Result {
         write!(f, "{:?}", self)
-=======
-    /// Get the number of decimal places for a coin
-    pub fn get_decimals(&self) -> u32 {
-        self.get_info().decimals
->>>>>>> f9fe06e5
     }
 }
 
