--- conflicted
+++ resolved
@@ -1,7 +1,10 @@
 use data::TestData;
 
 use super::*;
-use crate::{common::GenericCoinAmount, utils::test_utils::*};
+use crate::{
+    common::GenericCoinAmount, utils::test_utils::*,
+    vault::transactions::memory_provider::WitnessStatus,
+};
 
 #[test]
 fn fulfilled_eth_quotes_should_produce_new_tx() {
@@ -10,13 +13,10 @@
     let coin_amount = GenericCoinAmount::from_decimal_string(coin_type, "2.0");
 
     let quote_tx = TestData::deposit_quote(coin_type);
-<<<<<<< HEAD
-    let wtx_loki = TestData::witness(quote_tx.unique_id(), loki_amount.to_atomic(), Coin::LOKI);
-    let wtx_loki = StatusWitnessWrapper::new(wtx_loki, WitnessStatus::Confirmed);
-=======
-    let wtx_oxen = TestData::witness(quote_tx.unique_id(), oxen_amount.to_atomic(), Coin::OXEN);
-    let wtx_oxen = UsedWitnessWrapper::new(wtx_oxen, false);
->>>>>>> afc19836
+
+    let wtx_oxen = TestData::witness(quote_tx.unique_id(), oxen_amount.to_atomic(), Coin::OXEN);
+    let wtx_oxen = StatusWitnessWrapper::new(wtx_oxen, WitnessStatus::Confirmed);
+
     let wtx_eth = TestData::witness(quote_tx.unique_id(), coin_amount.to_atomic(), coin_type);
     let wtx_eth = StatusWitnessWrapper::new(wtx_eth, WitnessStatus::Confirmed);
 
@@ -46,13 +46,10 @@
     let coin_amount = GenericCoinAmount::from_decimal_string(coin_type, "2.0");
 
     let quote_tx = TestData::deposit_quote(coin_type);
-<<<<<<< HEAD
-    let wtx_loki = TestData::witness(quote_tx.unique_id(), loki_amount.to_atomic(), Coin::LOKI);
-    let wtx_loki = StatusWitnessWrapper::new(wtx_loki, WitnessStatus::Confirmed);
-=======
-    let wtx_oxen = TestData::witness(quote_tx.unique_id(), oxen_amount.to_atomic(), Coin::OXEN);
-    let wtx_oxen = UsedWitnessWrapper::new(wtx_oxen, false);
->>>>>>> afc19836
+
+    let wtx_oxen = TestData::witness(quote_tx.unique_id(), oxen_amount.to_atomic(), Coin::OXEN);
+    let wtx_oxen = StatusWitnessWrapper::new(wtx_oxen, WitnessStatus::Confirmed);
+
     let wtx_btc = TestData::witness(quote_tx.unique_id(), coin_amount.to_atomic(), coin_type);
     let wtx_btc = StatusWitnessWrapper::new(wtx_btc, WitnessStatus::Confirmed);
 
@@ -82,13 +79,9 @@
     let _coin_amount = GenericCoinAmount::from_decimal_string(coin_type, "2.0");
 
     let quote_tx = TestData::deposit_quote(coin_type);
-<<<<<<< HEAD
-    let wtx_loki = TestData::witness(quote_tx.unique_id(), loki_amount.to_atomic(), Coin::LOKI);
-    let wtx_loki = StatusWitnessWrapper::new(wtx_loki, WitnessStatus::Confirmed);
-=======
-    let wtx_oxen = TestData::witness(quote_tx.unique_id(), oxen_amount.to_atomic(), Coin::OXEN);
-    let wtx_oxen = UsedWitnessWrapper::new(wtx_oxen, false);
->>>>>>> afc19836
+
+    let wtx_oxen = TestData::witness(quote_tx.unique_id(), oxen_amount.to_atomic(), Coin::OXEN);
+    let wtx_oxen = StatusWitnessWrapper::new(wtx_oxen, WitnessStatus::Confirmed);
 
     let quote_tx = FulfilledWrapper::new(quote_tx, false);
 
@@ -104,13 +97,10 @@
     let btc_amount = GenericCoinAmount::from_decimal_string(Coin::BTC, "2.0");
 
     let quote_tx = TestData::deposit_quote(coin_type);
-<<<<<<< HEAD
-    let wtx_loki = TestData::witness(quote_tx.unique_id(), loki_amount.to_atomic(), Coin::LOKI);
-    let wtx_loki = StatusWitnessWrapper::new(wtx_loki, WitnessStatus::Confirmed);
-=======
-    let wtx_oxen = TestData::witness(quote_tx.unique_id(), oxen_amount.to_atomic(), Coin::OXEN);
-    let wtx_oxen = UsedWitnessWrapper::new(wtx_oxen, false);
->>>>>>> afc19836
+
+    let wtx_oxen = TestData::witness(quote_tx.unique_id(), oxen_amount.to_atomic(), Coin::OXEN);
+    let wtx_oxen = StatusWitnessWrapper::new(wtx_oxen, WitnessStatus::Confirmed);
+
     let wtx_btc = TestData::witness(quote_tx.unique_id(), btc_amount.to_atomic(), coin_type);
     let wtx_btc = StatusWitnessWrapper::new(wtx_btc, WitnessStatus::Confirmed);
 
@@ -141,11 +131,7 @@
 
     let wtx_oxen = TestData::witness(quote_tx.unique_id(), oxen_amount.to_atomic(), Coin::OXEN);
     // Witness has already been used before
-<<<<<<< HEAD
-    let wtx_loki = StatusWitnessWrapper::new(wtx_loki, WitnessStatus::Processed);
-=======
-    let wtx_oxen = UsedWitnessWrapper::new(wtx_oxen, true);
->>>>>>> afc19836
+    let wtx_oxen = StatusWitnessWrapper::new(wtx_oxen, WitnessStatus::Processed);
 
     let wtx_eth = TestData::witness(quote_tx.unique_id(), coin_amount.to_atomic(), coin_type);
     let wtx_eth = StatusWitnessWrapper::new(wtx_eth, WitnessStatus::AwaitingConfirmation);
@@ -165,13 +151,8 @@
 
     let quote_tx = TestData::deposit_quote(coin_type);
 
-<<<<<<< HEAD
-    let wtx_loki = TestData::witness(quote_tx.unique_id(), loki_amount.to_atomic(), Coin::LOKI);
-    let wtx_loki = StatusWitnessWrapper::new(wtx_loki, WitnessStatus::AwaitingConfirmation);
-=======
-    let wtx_oxen = TestData::witness(quote_tx.unique_id(), oxen_amount.to_atomic(), Coin::OXEN);
-    let wtx_oxen = UsedWitnessWrapper::new(wtx_oxen, false);
->>>>>>> afc19836
+    let wtx_oxen = TestData::witness(quote_tx.unique_id(), oxen_amount.to_atomic(), Coin::OXEN);
+    let wtx_oxen = StatusWitnessWrapper::new(wtx_oxen, WitnessStatus::AwaitingConfirmation);
 
     let wtx_eth = TestData::witness(quote_tx.unique_id(), coin_amount.to_atomic(), coin_type);
     let wtx_eth = StatusWitnessWrapper::new(wtx_eth, WitnessStatus::AwaitingConfirmation);
@@ -192,13 +173,10 @@
     let coin_amount = GenericCoinAmount::from_decimal_string(coin_type, "2.0");
 
     let quote_tx = TestData::deposit_quote(coin_type);
-<<<<<<< HEAD
-    let wtx_loki = TestData::witness(quote_tx.unique_id(), loki_amount.to_atomic(), Coin::LOKI);
-    let wtx_loki = StatusWitnessWrapper::new(wtx_loki, WitnessStatus::Confirmed);
-=======
-    let wtx_oxen = TestData::witness(quote_tx.unique_id(), oxen_amount.to_atomic(), Coin::OXEN);
-    let wtx_oxen = UsedWitnessWrapper::new(wtx_oxen, false);
->>>>>>> afc19836
+
+    let wtx_oxen = TestData::witness(quote_tx.unique_id(), oxen_amount.to_atomic(), Coin::OXEN);
+    let wtx_oxen = StatusWitnessWrapper::new(wtx_oxen, WitnessStatus::Confirmed);
+
     let wtx_eth = TestData::witness(quote_tx.unique_id(), coin_amount.to_atomic(), coin_type);
     let wtx_eth = StatusWitnessWrapper::new(wtx_eth, WitnessStatus::Confirmed);
 
