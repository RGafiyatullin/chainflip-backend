[package]
authors = ["Chainflip team <https://github.com/chainflip-io>"]
build = 'build.rs'
edition = '2021'
name = "chainflip-engine"
<<<<<<< HEAD
version = '1.2.0'
=======
version = '1.1.4'
>>>>>>> 6ca92262

[package.metadata.deb]
depends = "$auto, systemd"
extended-description = """\
Chainflip Validator Engine Package"""
maintainer = "Chainflip Labs GmbH <dev@chainflip.io>"
maintainer-scripts = "package/"
name = "chainflip-engine1.1"
priority = "required"
section = "rust"
systemd-units = [{ unit-name = "chainflip-engine1.1", enable = false }]
assets = [
  [
    "target/release/chainflip-engine",
    "usr/bin/chainflip-engine1.1",
    "755",
  ],
]

[package.metadata.deb.variants.test]
maintainer-scripts = "package/test"

[package.metadata.deb.variants.sisyphos]
maintainer-scripts = "package/sisyphos"

[package.metadata.deb.variants.perseverance]
maintainer-scripts = "package/perseverance"

[package.metadata.deb.variants.berghain]
maintainer-scripts = "package/berghain"

# See more keys and their definitions at https://doc.rust-lang.org/cargo/reference/manifest.html

[dependencies]
anyhow = "1.0"
async-broadcast = "0.5"
async-channel = "1.7.1"
async-trait = "0.1.49"
bincode = "1.3.3"
bitcoin = { version = "0.30.0", features = ["serde"] }
chrono = { version = "0.4.19", default_features = false, features = ["clock"] }
clap = { version = "3.2.16", features = ["derive", "env"] }
config = "0.13.1"
fs_extra = "1.2.0"
futures = "0.3.14"
futures-core = "0.3.14"
futures-util = "0.3.14"
hex = "0.4.3"
httparse = "1.4.1"
itertools = "0.11"

# Same version of jsonrpsee as the substrate version our StateChain is on.
jsonrpsee = { version = "0.16.2", features = ["full"] }

dyn-clone = "1.0.4"
ethbloom = "0.13"
ethers = { version = "2.0.8", features = ["rustls"] }
lazy_static = "1.4"
num-bigint = "0.4"
num-derive = "0.4"
num-traits = "0.2"
secp256k1 = "0.27"
serde = { version = "1.0", features = ["derive", "rc"] }
serde_json = "1.0"
sha2 = "0.10"
subxt = { version = "0.31.0", features = ["substrate-compat"] }
thiserror = "1.0.26"
tokio = { version = "1.22", features = ["full", "test-util"] }
tokio-stream = { version = "0.1.5", features = ["sync"] }
url = "2.4"
web3 = { version = "0.19", default-features = false, features = [
  "ws-tls-tokio",
] }
zeroize = "1.5.4"
# We will update curve25519-dalek when we can update schnorrkel
curve25519-dalek = { version = "2.1", features = ["serde"] }
ed25519-dalek = "1.0"
pin-project = "1.0.12"
rand = "0.8.4"
reqwest = { version = "0.11.4", features = ["rustls-tls"] }
toml = "0.7.4"
tracing = "0.1"
x25519-dalek = { version = "1.1", features = ["serde"] }
zmq = { git = "https://github.com/chainflip-io/rust-zmq.git", tag = "chainflip-v0.9.2+1", features = [
  "vendored",
] }
warp = { version = "0.3.6" }
regex = { version = "1" }

# Local deps
cf-chains = { path = "../state-chain/chains" }
cf-primitives = { path = "../state-chain/primitives" }
chainflip-node = { path = "../state-chain/node" }
custom-rpc = { path = "../state-chain/custom-rpc" }
multisig = { path = "multisig" }
pallet-cf-account-roles = { path = "../state-chain/pallets/cf-account-roles" }
pallet-cf-broadcast = { path = "../state-chain/pallets/cf-broadcast" }
pallet-cf-chain-tracking = { path = "../state-chain/pallets/cf-chain-tracking" }
pallet-cf-environment = { path = "../state-chain/pallets/cf-environment" }
pallet-cf-flip = { path = "../state-chain/pallets/cf-flip" }
pallet-cf-governance = { path = "../state-chain/pallets/cf-governance" }
pallet-cf-ingress-egress = { path = "../state-chain/pallets/cf-ingress-egress" }
pallet-cf-reputation = { path = "../state-chain/pallets/cf-reputation" }
pallet-cf-funding = { path = "../state-chain/pallets/cf-funding" }
pallet-cf-swapping = { path = "../state-chain/pallets/cf-swapping" }
pallet-cf-threshold-signature = { path = "../state-chain/pallets/cf-threshold-signature" }
pallet-cf-validator = { path = "../state-chain/pallets/cf-validator" }
pallet-cf-vaults = { path = "../state-chain/pallets/cf-vaults" }
pallet-cf-witnesser = { path = "../state-chain/pallets/cf-witnesser" }
state-chain-runtime = { path = "../state-chain/runtime" }
utilities = { path = "../utilities" }

# substrate deps
cf-amm = { path = "../state-chain/amm" }
codec = { package = "parity-scale-codec", version = "3.6.1", features = [
  "derive",
  "full",
] }
frame-support = { git = "https://github.com/chainflip-io/substrate.git", tag = "chainflip-monthly-2023-08+5" }
frame-system = { git = "https://github.com/chainflip-io/substrate.git", tag = "chainflip-monthly-2023-08+5" }
sc-rpc-api = { git = "https://github.com/chainflip-io/substrate.git", tag = "chainflip-monthly-2023-08+5" }
sc-transaction-pool-api = { git = "https://github.com/chainflip-io/substrate.git", tag = 'chainflip-monthly-2023-08+5' }
scale-info = { version = "2.5.0", features = ["derive"] }
sp-core = { git = "https://github.com/chainflip-io/substrate.git", tag = "chainflip-monthly-2023-08+5" }
sp-rpc = { git = "https://github.com/chainflip-io/substrate.git", tag = "chainflip-monthly-2023-08+5" }
sp-runtime = { git = "https://github.com/chainflip-io/substrate.git", tag = "chainflip-monthly-2023-08+5" }
sp-version = { git = "https://github.com/chainflip-io/substrate.git", tag = "chainflip-monthly-2023-08+5" }
substrate-frame-rpc-system = { git = "https://github.com/chainflip-io/substrate.git", tag = "chainflip-monthly-2023-08+5" }

[dependencies.rocksdb]
version = "0.21.0"
# Disabling of default features, and using lz4 compression is primarily to avoid linker issues
# resulting from the default compression using libs that conflict with the system libs
# https://github.com/rust-rocksdb/rust-rocksdb/pull/555
default-features = false
features = ["lz4"]

[dev-dependencies]
csv = "1.1.6"
ethereum = "0.14"
mockall = "0.11.0"
multisig = { path = "multisig", features = ["test"] }
rlp = "0.5"
tempfile = "3.7.0"
utilities = { package = "utilities", path = "../utilities", features = [
  "test-utils",
] }
serde_path_to_error = "*"

[build-dependencies]
substrate-build-script-utils = { git = "https://github.com/chainflip-io/substrate.git", tag = "chainflip-monthly-2023-08+5" }

[features]
integration-test = []<|MERGE_RESOLUTION|>--- conflicted
+++ resolved
@@ -3,11 +3,7 @@
 build = 'build.rs'
 edition = '2021'
 name = "chainflip-engine"
-<<<<<<< HEAD
 version = '1.2.0'
-=======
-version = '1.1.4'
->>>>>>> 6ca92262
 
 [package.metadata.deb]
 depends = "$auto, systemd"
