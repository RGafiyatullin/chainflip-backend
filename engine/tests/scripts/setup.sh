#!/bin/bash

set -e
# ============================================================= 
# Script to setup for integration tests of the StakeManager witness
# - Run from /engine/tests (important for the relative paths to work)
# 
# =============================================================

# NB: Mnemonic must be passed in
<<<<<<< HEAD
#docker run -it -d \
#    -p 8545:8545 \
#    --name ganache \
#    --mount type=bind,src=`pwd`/eth-db,dst=/db \
#    trufflesuite/ganache-cli:latest \
#        --mnemonic chainflip \
#        --db /db/.test-chain
#
## start nats
#docker run -p 4222:4222 -p 8222:8222 -ti -d --name nats nats:latest
apt-get install -y python3.7-dev
=======
docker run -it -d \
    -p 8545:8545 \
    --name ganache \
    trufflesuite/ganache-cli:latest \
        --mnemonic chainflip

# start nats
docker run -p 4222:4222 -p 8222:8222 -ti -d --name nats nats:latest

>>>>>>> 02c79c98
# docker run -p 4223:4223 -p 8223:8223 -d --name nats-streaming nats-streaming -p 4223 -m 8223
if ! which poetry; then
  curl -sSL https://raw.githubusercontent.com/python-poetry/poetry/master/get-poetry.py | python -
  source $HOME/.poetry/env
fi
# let ganache and nats start accepting connections before starting the cfe
sleep 5s;

# from inside /engine: (needs the config files where they are)
# TODO: Use the built binary
# (cd .. ; cargo run) &

# todo: check that it doesn't exist, if it does, then force pull latest
if [ ! -d "./eth-contracts" ]; then
    git clone https://github.com/chainflip-io/chainflip-eth-contracts.git ./eth-contracts/
else
    ( cd eth-contracts ; git pull)
fi

# ensure we have the poetry deps
cd eth-contracts
git checkout ci/lower-pyton-version
poetry run poetry install

echo "Ready to run StakeManager witness integration tests"<|MERGE_RESOLUTION|>--- conflicted
+++ resolved
@@ -1,14 +1,13 @@
 #!/bin/bash
 
 set -e
-# ============================================================= 
+# =============================================================
 # Script to setup for integration tests of the StakeManager witness
 # - Run from /engine/tests (important for the relative paths to work)
 # 
 # =============================================================
 
 # NB: Mnemonic must be passed in
-<<<<<<< HEAD
 #docker run -it -d \
 #    -p 8545:8545 \
 #    --name ganache \
@@ -20,17 +19,6 @@
 ## start nats
 #docker run -p 4222:4222 -p 8222:8222 -ti -d --name nats nats:latest
 apt-get install -y python3.7-dev
-=======
-docker run -it -d \
-    -p 8545:8545 \
-    --name ganache \
-    trufflesuite/ganache-cli:latest \
-        --mnemonic chainflip
-
-# start nats
-docker run -p 4222:4222 -p 8222:8222 -ti -d --name nats nats:latest
-
->>>>>>> 02c79c98
 # docker run -p 4223:4223 -p 8223:8223 -d --name nats-streaming nats-streaming -p 4223 -m 8223
 if ! which poetry; then
   curl -sSL https://raw.githubusercontent.com/python-poetry/poetry/master/get-poetry.py | python -
@@ -45,14 +33,13 @@
 
 # todo: check that it doesn't exist, if it does, then force pull latest
 if [ ! -d "./eth-contracts" ]; then
-    git clone https://github.com/chainflip-io/chainflip-eth-contracts.git ./eth-contracts/
+    git clone https://github.com/chainflip-io/chainflip-eth-contracts.git ./eth-contracts/    
 else
     ( cd eth-contracts ; git pull)
 fi
 
 # ensure we have the poetry deps
 cd eth-contracts
-git checkout ci/lower-pyton-version
 poetry run poetry install
 
 echo "Ready to run StakeManager witness integration tests"