# Testing configurations for the CFE

[message_queue]
# can also be IP
hostname = "localhost"
port = "4222"

[state_chain]
hostname = "localhost"
p2p_priv_key_file = "./tests/test_keystore/p2p_key"
rpc_port = "4399"
signing_key_file = "./tests/test_keystore/alice_key"
ws_port = "9944"

[eth]
<<<<<<< HEAD
hostname = "rinkeby.infura.io/ws/v3/8225b8de4cc94062959f38e0781586d1"
port = "80"
=======
node_endpoint = "wss://network.my_eth_node:80/<secret_key>"
>>>>>>> 8de4a696
# Ethereum private key file path. Default is the docker secrets path. This file should contain a hex-encoded private key.
private_key_file = "/run/secrets/eth_private_key"
# Address used on the Ganache/Brownie tests
from_block = "8929306"
key_manager_eth_address = "0xd9E03e9663F63E3BEef1FD41D672ead2e3EFB3a2"
stake_manager_eth_address = "0xE9b6E123F7201adc896411DEb5FfB0fC1eF76bD7"

[health_check]
hostname = "127.0.0.1"
port = 5555

[signing]
genesis_validator_ids = [
  [0, 0, 0, 0, 0, 0, 0, 0, 0, 0, 0, 0, 0, 0, 0, 0, 0, 0, 0, 0, 0, 0, 0, 0, 0, 0, 0, 0, 0, 0, 0, 0],
  [0, 0, 0, 0, 0, 0, 0, 0, 0, 0, 0, 0, 0, 0, 0, 0, 0, 0, 0, 0, 0, 0, 0, 0, 0, 0, 0, 0, 0, 0, 0, 1],
]<|MERGE_RESOLUTION|>--- conflicted
+++ resolved
@@ -13,12 +13,7 @@
 ws_port = "9944"
 
 [eth]
-<<<<<<< HEAD
-hostname = "rinkeby.infura.io/ws/v3/8225b8de4cc94062959f38e0781586d1"
-port = "80"
-=======
 node_endpoint = "wss://network.my_eth_node:80/<secret_key>"
->>>>>>> 8de4a696
 # Ethereum private key file path. Default is the docker secrets path. This file should contain a hex-encoded private key.
 private_key_file = "/run/secrets/eth_private_key"
 # Address used on the Ganache/Brownie tests
