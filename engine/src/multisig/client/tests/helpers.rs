--- conflicted
+++ resolved
@@ -7,13 +7,8 @@
 use tokio_stream::wrappers::UnboundedReceiverStream;
 
 use crate::multisig::{
-<<<<<<< HEAD
-    client::{signing, CeremonyOutcome},
-    KeyId, MultisigInstruction, SchnorrSignature,
-=======
     client::{keygen::KeygenOptions, signing},
     KeyId, MultisigInstruction,
->>>>>>> acf33376
 };
 
 use signing::frost::{
