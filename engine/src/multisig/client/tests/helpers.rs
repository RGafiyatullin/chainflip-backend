--- conflicted
+++ resolved
@@ -34,11 +34,7 @@
             },
             common::{
                 broadcast::BroadcastStage, CeremonyCommon, CeremonyFailureReason,
-<<<<<<< HEAD
-                KeygenFailureReason,
-=======
                 CeremonyStageName, KeygenFailureReason, SigningFailureReason,
->>>>>>> 0e23d840
             },
             keygen::{HashComm1, HashContext, SecretShare5, VerifyHashCommitmentsBroadcast2},
             signing,
@@ -80,28 +76,12 @@
 type SigningCeremonyEth = SigningCeremony<EthSigning>;
 type KeygenCeremonyEth = KeygenCeremony<EthSigning>;
 
-<<<<<<< HEAD
 use crate::engine_utils::test_utils::expect_recv_with_timeout;
 
-pub struct Node<C: CeremonyTrait> {
-    own_account_id: AccountId,
-    outgoing_p2p_message_sender: UnboundedSender<OutgoingMultisigStageMessages>,
-    // MAXIM: See if we want the same "node" to be used for multiple ceremonies (would need multiple runners)
-    ceremony_runner: CeremonyRunner<C>,
-    outgoing_p2p_message_receiver: UnboundedReceiver<OutgoingMultisigStageMessages>,
-    // MAXIM: delete if we don't use this
-    _tag_cache: TagCache,
-    /// If any of the methods we called on the ceremony runner returned the outcome,
-    /// it will be stored here
-    outcome: Option<CeremonyOutcome<C>>,
-    allowing_high_pubkey: bool,
-    logger: slog::Logger,
-=======
 pub struct Node {
     pub ceremony_manager: CeremonyManager<EthSigning>,
     pub outgoing_p2p_message_receiver: UnboundedReceiver<OutgoingMultisigStageMessages>,
     pub tag_cache: TagCache,
->>>>>>> 0e23d840
 }
 
 fn new_node<C: CeremonyTrait>(account_id: AccountId, allowing_high_pubkey: bool) -> Node<C> {
@@ -1164,7 +1144,6 @@
         self.ceremony_runner
             .set_timeout(tokio::time::Instant::now() - std::time::Duration::from_secs(1));
     }
-<<<<<<< HEAD
 
     pub fn ensure_ceremony_at_signing_stage(
         &self,
@@ -1185,8 +1164,6 @@
         // TODO: actually do the check, noop for now
         Ok(())
     }
-=======
->>>>>>> 0e23d840
 }
 
 /// Using the given key_id, verify the signature is correct
