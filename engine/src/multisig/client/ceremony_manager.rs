--- conflicted
+++ resolved
@@ -198,16 +198,11 @@
     rng: Rng,
     allowing_high_pubkey: bool,
     logger: &slog::Logger,
-<<<<<<< HEAD
 ) -> Result<
     PreparedRequest<KeygenCeremony<C>>,
     CeremonyFailureReason<<KeygenCeremony<C> as CeremonyTrait>::FailureReason>,
 > {
-    let validator_map = Arc::new(PartyIdxMapping::from_unsorted_signers(&participants));
-=======
-) -> Result<PreparedRequest<KeygenCeremony<C>>, InitCeremonyFailure<KeygenCeremony<C>>> {
     let validator_map = Arc::new(PartyIdxMapping::from_participants(participants.clone()));
->>>>>>> f0ba274f
 
     let (our_idx, signer_idxs) =
         match map_ceremony_parties(own_account_id, &participants, &validator_map) {
