--- conflicted
+++ resolved
@@ -29,9 +29,6 @@
     pub r: secp256k1::PublicKey,
 }
 
-<<<<<<< HEAD
-impl From<SchnorrSignature> for cf_chains::eth::SchnorrVerificationComponents {
-=======
 #[derive(Debug, Clone, Copy, Serialize, Deserialize)]
 pub struct ThresholdParameters {
     /// Total number of key shares (equals the total number of parties in keygen)
@@ -49,8 +46,7 @@
     }
 }
 
-impl From<SchnorrSignature> for pallet_cf_vaults::SchnorrSigTruncPubkey {
->>>>>>> 4354003b
+impl From<SchnorrSignature> for cf_chains::eth::SchnorrVerificationComponents {
     fn from(cfe_sig: SchnorrSignature) -> Self {
         Self {
             s: cfe_sig.s,
