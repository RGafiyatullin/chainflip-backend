--- conflicted
+++ resolved
@@ -1,11 +1,7 @@
 use std::{collections::HashMap, fmt::Display, time::Duration};
 
 use crate::{
-<<<<<<< HEAD
     eth::utils::pubkey_to_eth_addr,
-    logging::COMPONENT_KEY,
-=======
->>>>>>> 457a9de8
     p2p::{AccountId, P2PMessage, P2PMessageCommand},
     signing::{
         client::{KeyId, MultisigInstruction, SigningInfo},
@@ -15,12 +11,6 @@
 };
 
 use pallet_cf_vaults::CeremonyId;
-<<<<<<< HEAD
-use slog::o;
-=======
-use sp_core::Hasher;
-use sp_runtime::traits::Keccak256;
->>>>>>> 457a9de8
 use tokio::sync::mpsc::UnboundedSender;
 
 use super::{
