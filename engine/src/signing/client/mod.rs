mod client_inner;

use std::{marker::PhantomData, time::Duration};

use crate::{
    mq::{pin_message_stream, IMQClient, IMQClientFactory, Subject},
    p2p::ValidatorId,
};
use anyhow::Result;
use futures::StreamExt;
use log::*;
use tokio_stream::wrappers::UnboundedReceiverStream;

use crate::p2p::P2PMessage;

use self::client_inner::{InnerEvent, MultisigClientInner};

pub use client_inner::{KeygenOutcome, KeygenSuccess, SigningOutcome, SigningSuccess};

use super::MessageHash;

use tokio::sync::mpsc;

use serde::{Deserialize, Serialize};

#[derive(Serialize, Deserialize, PartialEq, Eq, Hash, Debug, Clone, Copy)]
pub struct KeyId(pub u64);

#[derive(Serialize, Deserialize, Clone, Debug)]
pub struct KeygenInfo {
    id: KeyId,
    signers: Vec<ValidatorId>,
}

impl KeygenInfo {
    pub fn new(id: KeyId, signers: Vec<ValidatorId>) -> Self {
        KeygenInfo { id, signers }
    }
}

/// Note that this is different from `AuctionInfo` as
/// not every multisig party will participate in
/// any given ceremony
#[derive(Serialize, Deserialize, Clone, Debug)]
pub struct SigningInfo {
    id: KeyId,
    signers: Vec<ValidatorId>,
}

impl SigningInfo {
    pub fn new(id: KeyId, signers: Vec<ValidatorId>) -> Self {
        SigningInfo { id, signers }
    }
}

#[derive(Serialize, Deserialize)]
pub enum MultisigInstruction {
    KeyGen(KeygenInfo),
    Sign(MessageHash, SigningInfo),
}

#[derive(Serialize, Deserialize)]
pub enum MultisigEvent {
    ReadyToKeygen,
    MessageSigningResult(SigningOutcome),
    KeygenResult(KeygenOutcome),
}

pub struct MultisigClient<MQ, F>
where
    MQ: IMQClient,
    F: IMQClientFactory<MQ>,
{
    factory: F,
    inner_event_receiver: Option<mpsc::UnboundedReceiver<InnerEvent>>,
    inner: MultisigClientInner,
    id: ValidatorId,
    _mq: PhantomData<MQ>,
}

// How long we keep individual signing phases around
// before expiring them
const PHASE_TIMEOUT: Duration = Duration::from_secs(20);

impl<MQ, F> MultisigClient<MQ, F>
where
    MQ: IMQClient,
    F: IMQClientFactory<MQ>,
{
    pub fn new(factory: F, id: ValidatorId) -> Self {
        let (tx, rx) = mpsc::unbounded_channel();

        MultisigClient {
            factory,
            inner: MultisigClientInner::new(id.clone(), tx, PHASE_TIMEOUT),
            inner_event_receiver: Some(rx),
            id,
            _mq: PhantomData,
        }
    }

    async fn process_inner_events(
        mut receiver: mpsc::UnboundedReceiver<InnerEvent>,
        mq: MQ,
        mut shutdown_rx: tokio::sync::oneshot::Receiver<()>,
    ) {
        loop {
            tokio::select! {
                Some(event) = receiver.recv() =>{
                    match event {
                        InnerEvent::P2PMessageCommand(msg) => {
                            // TODO: do not send one by one
                            if let Err(err) = mq.publish(Subject::P2POutgoing, &msg).await {
                                error!("Could not publish message to MQ: {}", err);
                            }
                        }
                        InnerEvent::SigningResult(res) => {
                            mq.publish(
                                Subject::MultisigEvent,
                                &MultisigEvent::MessageSigningResult(res),
                            )
                            .await
                            .expect("Failed to publish MessageSigningResult");
                        }
                        InnerEvent::KeygenResult(res) => {
                            mq.publish(Subject::MultisigEvent, &MultisigEvent::KeygenResult(res))
                                .await
                                .expect("Failed to publish KeygenResult");
                        }
                    }
                }
                Ok(()) = &mut shutdown_rx =>{log::info!("Shuting down Multisig Client InnerEvent loop");break;}
            }
        }
    }

    /// Start listening on the p2p connection and MQ
<<<<<<< HEAD
    pub async fn run(mut self) {
        log::info!("Signing module: starts");

=======
    pub async fn run(mut self, mut shutdown_rx: tokio::sync::oneshot::Receiver<()>) {
>>>>>>> 8de4a696
        let receiver = self.inner_event_receiver.take().unwrap();

        let mq = *self.factory.create().await.unwrap();

        let (cleanup_tx, cleanup_rx) = tokio::sync::mpsc::unbounded_channel::<()>();

        let (shutdown_other_fut_tx, mut shutdown_other_fut_rx) =
            tokio::sync::oneshot::channel::<()>();

        let (shutdown_events_fut_tx, shutdown_events_fut_rx) =
            tokio::sync::oneshot::channel::<()>();

        let events_fut =
            MultisigClient::<_, F>::process_inner_events(receiver, mq, shutdown_events_fut_rx);

        let cleanup_fut = async move {
            loop {
                tokio::select! {
                    _ = tokio::time::sleep(Duration::from_secs(10)) =>{
                        cleanup_tx.send(()).expect("Could not send periotic cleanup command");
                    }
                    Ok(()) = &mut shutdown_rx =>{
                        log::info!("Shuting down Multisig Client");
                        // send a signal to the other futures to shutdown
                        shutdown_other_fut_tx.send(()).expect("Could not send shutdown command");
                        shutdown_events_fut_tx.send(()).expect("Could not send shutdown command");
                        break;
                    }
                }
            }
        };

        let cleanup_stream = UnboundedReceiverStream::new(cleanup_rx);

        let mq = *self.factory.create().await.unwrap();

        let other_fut = async move {
            let stream1 = mq
                .subscribe::<P2PMessage>(Subject::P2PIncoming)
                .await
                .expect("Could not subscribe to Subject::P2PIncoming");

            let stream2 = mq
                .subscribe::<MultisigInstruction>(Subject::MultisigInstruction)
                .await
                .expect("Could not subscribe to Subject::MultisigInstruction");

            // have to wait for the coordinator to subscribe...
            tokio::time::sleep(std::time::Duration::from_millis(100)).await;

            // issue a message that we've subscribed
            mq.publish(Subject::MultisigEvent, &MultisigEvent::ReadyToKeygen)
                .await
                .expect("Signing module failed to publish readiness");

            enum OtherEvents {
                Instruction(Result<MultisigInstruction>),
                Cleanup(()),
            }

            enum Events {
                P2P(Result<P2PMessage>),
                Other(OtherEvents),
            }

            let stream1 = pin_message_stream(stream1);
            let stream2 = pin_message_stream(stream2);

            let s1 = stream1.map(Events::P2P);
            let s2 = stream2.map(|x| Events::Other(OtherEvents::Instruction(x)));
            let s3 = cleanup_stream.map(|_| Events::Other(OtherEvents::Cleanup(())));

            let stream_inner = futures::stream::select(s2, s3);
            let mut stream_outer = futures::stream::select(s1, stream_inner);

            trace!("[{:?}] subscribed to MQ", self.id);

            loop {
                tokio::select! {
                    Some(msg) = stream_outer.next() =>{
                        match msg {
                            Events::P2P(Ok(p2p_message)) => {
                                self.inner.process_p2p_mq_message(p2p_message);
                            }
                            Events::P2P(Err(err)) => {
                                warn!("Ignoring channel error: {}", err);
                            }
                            Events::Other(OtherEvents::Instruction(Ok(instruction))) => {
                                self.inner.process_multisig_instruction(instruction);
                            }
                            Events::Other(OtherEvents::Instruction(Err(err))) => {
                                warn!("Ignoring channel error: {}", err);
                            }
                            Events::Other(OtherEvents::Cleanup(())) => {
                                info!("Cleaning up multisig states");
                                self.inner.cleanup();
                            }
                        }
                    }
                    Ok(()) = &mut shutdown_other_fut_rx =>{
                        log::info!("Shuting down Multisig Client OtherEvents loop");
                        break;
                    }
                }
            }
        };

        futures::join!(events_fut, other_fut, cleanup_fut);
        log::error!("Signing module: ends");
    }
}<|MERGE_RESOLUTION|>--- conflicted
+++ resolved
@@ -135,13 +135,8 @@
     }
 
     /// Start listening on the p2p connection and MQ
-<<<<<<< HEAD
-    pub async fn run(mut self) {
+    pub async fn run(mut self, mut shutdown_rx: tokio::sync::oneshot::Receiver<()>) {
         log::info!("Signing module: starts");
-
-=======
-    pub async fn run(mut self, mut shutdown_rx: tokio::sync::oneshot::Receiver<()>) {
->>>>>>> 8de4a696
         let receiver = self.inner_event_receiver.take().unwrap();
 
         let mq = *self.factory.create().await.unwrap();
