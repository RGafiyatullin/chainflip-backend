use std::{fmt, pin::Pin};

use async_trait::async_trait;
use chainflip_common::types::coin::Coin;
use futures::Stream;
use serde::{de::DeserializeOwned, Serialize};
use anyhow::Result;

/// Contains various general message queue options
pub struct Options {
    pub url: String,
}

<<<<<<< HEAD
/// Message Queue Error type
#[derive(Error, Debug)]
pub enum MQError {
    /// Failure to publish to the subject
    #[error("Error subscribing to subject")]
    SubscribeError(std::io::Error),

    /// Failure to publish message to subject
    #[error("Error publishing to subject")]
    PublishError(std::io::Error),

    /// Failure to close the connection to the message queue
    #[error("Error closing connection")]
    ClosingConnectionError,

    /// Errors that are not wrapped above
    #[error(transparent)]
    Other(anyhow::Error),
}

=======
>>>>>>> c6c467e8
/// Interface for a message queue
#[async_trait(?Send)]
pub trait IMQClient {
    /// Open a connection to the message queue
    async fn connect(opts: Options) -> Result<Box<Self>>;

    /// Publish something to a particular subject
    async fn publish<M: Serialize>(&self, subject: Subject, message: &'_ M) -> Result<()>;

    /// Subscribe to a subject
    async fn subscribe<M: DeserializeOwned>(&self, subject: Subject) -> Result<Box<dyn Stream<Item = Result<M>>>>;

    // / Close the connection to the MQ
    async fn close(&self) -> Result<()>;
}

/// Used to pin a stream within a single scope.
pub fn pin_message_stream<M>(stream: Box<dyn Stream<Item = M>>) -> Pin<Box<dyn Stream<Item = M>>>
{
    stream.into()
}

/// Subjects that can be published / subscribed to
#[derive(Debug, Clone, Copy)]
pub enum Subject {
    Witness(Coin),
    Quote(Coin),
    Batch(Coin),
    Broadcast(Coin),
    Stake,
    Claim,
}

impl fmt::Display for Subject {
    fn fmt(&self, f: &mut fmt::Formatter) -> fmt::Result {
        match &self {
            Subject::Witness(coin) => {
                write!(f, "witness.{}", coin.to_string())
            }
            Subject::Quote(coin) => {
                write!(f, "quote.{}", coin.to_string())
            }
            Subject::Batch(coin) => {
                write!(f, "batch.{}", coin.to_string())
            }
            Subject::Broadcast(coin) => {
                write!(f, "broadcast.{}", coin.to_string())
            }
            Subject::Stake => {
                write!(f, "stake")
            }
            Subject::Claim => {
                write!(f, "claim")
            }
        }
    }
}

#[cfg(test)]
mod test {
    use super::*;

    #[test]
    fn channel_to_string() {
        let witness_subject = Subject::Witness(Coin::BTC);
        assert_eq!(witness_subject.to_string(), "witness.BTC");

        let quote_subject = Subject::Quote(Coin::ETH);
        assert_eq!(quote_subject.to_string(), "quote.ETH");

        let batch_subject = Subject::Batch(Coin::OXEN);
        assert_eq!(batch_subject.to_string(), "batch.OXEN");

        let broadcast_subject = Subject::Broadcast(Coin::BTC);
        assert_eq!(broadcast_subject.to_string(), "broadcast.BTC");

        let stake_subject = Subject::Stake;
        assert_eq!(stake_subject.to_string(), "stake");

        let claim_subject = Subject::Claim;
        assert_eq!(claim_subject.to_string(), "claim");
    }
}<|MERGE_RESOLUTION|>--- conflicted
+++ resolved
@@ -1,39 +1,16 @@
 use std::{fmt, pin::Pin};
 
+use anyhow::Result;
 use async_trait::async_trait;
 use chainflip_common::types::coin::Coin;
 use futures::Stream;
 use serde::{de::DeserializeOwned, Serialize};
-use anyhow::Result;
 
 /// Contains various general message queue options
 pub struct Options {
     pub url: String,
 }
 
-<<<<<<< HEAD
-/// Message Queue Error type
-#[derive(Error, Debug)]
-pub enum MQError {
-    /// Failure to publish to the subject
-    #[error("Error subscribing to subject")]
-    SubscribeError(std::io::Error),
-
-    /// Failure to publish message to subject
-    #[error("Error publishing to subject")]
-    PublishError(std::io::Error),
-
-    /// Failure to close the connection to the message queue
-    #[error("Error closing connection")]
-    ClosingConnectionError,
-
-    /// Errors that are not wrapped above
-    #[error(transparent)]
-    Other(anyhow::Error),
-}
-
-=======
->>>>>>> c6c467e8
 /// Interface for a message queue
 #[async_trait(?Send)]
 pub trait IMQClient {
@@ -44,18 +21,19 @@
     async fn publish<M: Serialize>(&self, subject: Subject, message: &'_ M) -> Result<()>;
 
     /// Subscribe to a subject
-    async fn subscribe<M: DeserializeOwned>(&self, subject: Subject) -> Result<Box<dyn Stream<Item = Result<M>>>>;
+    async fn subscribe<M: DeserializeOwned>(
+        &self,
+        subject: Subject,
+    ) -> Result<Box<dyn Stream<Item = Result<M>>>>;
 
     // / Close the connection to the MQ
     async fn close(&self) -> Result<()>;
 }
 
 /// Used to pin a stream within a single scope.
-pub fn pin_message_stream<M>(stream: Box<dyn Stream<Item = M>>) -> Pin<Box<dyn Stream<Item = M>>>
-{
+pub fn pin_message_stream<M>(stream: Box<dyn Stream<Item = M>>) -> Pin<Box<dyn Stream<Item = M>>> {
     stream.into()
 }
-
 /// Subjects that can be published / subscribed to
 #[derive(Debug, Clone, Copy)]
 pub enum Subject {
