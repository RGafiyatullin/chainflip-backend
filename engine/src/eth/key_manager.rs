//! Contains the information required to use the KeyManager contract as a source for
//! the EthEventStreamer

use crate::eth::SharedEvent;
use crate::state_chain::client::StateChainClient;
use crate::{
    duty_manager::DutyManager,
    eth::{eth_event_streamer, utils, SignatureAndEvent},
    logging::COMPONENT_KEY,
    settings,
    state_chain::client::StateChainRpcApi,
};
use std::sync::Arc;
use web3::{
    contract::tokens::Tokenizable,
    ethabi::{self, RawLog, Token},
    transports::WebSocket,
    types::{H160, H256},
    Web3,
};

<<<<<<< HEAD
use anyhow::Result;
=======
use anyhow::{Context, Result};

>>>>>>> e9ce0447
use futures::{Future, Stream, StreamExt};
use slog::o;
use tokio::sync::RwLock;

use super::decode_shared_event_closure;
use super::eth_event_streamer::Event;

/// Set up the eth event streamer for the KeyManager contract, and start it
pub async fn start_key_manager_witness<RPCCLient: StateChainRpcApi>(
    web3: &Web3<WebSocket>,
    settings: &settings::Settings,
    _state_chain_client: Arc<StateChainClient<RPCCLient>>,
    logger: &slog::Logger,
    duty_manager: Arc<RwLock<DutyManager>>,
) -> Result<impl Future> {
    let logger = logger.new(o!(COMPONENT_KEY => "KeyManagerWitness"));
    slog::info!(logger, "Starting KeyManager witness");

    let key_manager = KeyManager::new(&settings).context(here!())?;

    let mut event_stream = key_manager
        .event_stream(&web3, settings.eth.from_block, &logger)
        .await?;

    Ok(async move {
        while let Some(result_event) = event_stream.next().await {
            // TODO: Handle unwraps
            let event = result_event.unwrap();
            match event.event_enum {
                KeyManagerEvent::KeyChange { .. } => {
                    slog::info!(
                        logger,
                        "KeyChange event found: {}",
                        hex::encode(event.tx_hash)
                    );
                }
                KeyManagerEvent::Shared(shared_event) => match shared_event {
                    SharedEvent::Refunded { .. } => {
                        slog::info!(
                            logger,
                            "Refunded event found: {}",
                            hex::encode(event.tx_hash)
                        );
                    }
                    SharedEvent::RefundFailed { .. } => {
                        slog::info!(
                            logger,
                            "RefundFailed event found: {}",
                            hex::encode(event.tx_hash)
                        );
                    }
                },
            }
        }
    })
}

/// A wrapper for the KeyManager Ethereum contract.
pub struct KeyManager {
    pub deployed_address: H160,
    pub contract: ethabi::Contract,
}

#[derive(Debug, PartialEq, Eq)]
pub struct ChainflipKey {
    pub_key_x: ethabi::Uint,
    pub_key_y_parity: ethabi::Uint,
}

impl ChainflipKey {
    /// Create a ChainflipKey from a decimal string
    pub fn from_dec_str(dec_str: &str, parity: bool) -> Result<Self> {
        let pub_key_x = web3::types::U256::from_dec_str(dec_str)?;
        Ok(ChainflipKey {
            pub_key_x,
            pub_key_y_parity: match parity {
                true => web3::types::U256::from_dec_str("1").unwrap(),
                false => web3::types::U256::from_dec_str("0").unwrap(),
            },
        })
    }
}

impl Tokenizable for ChainflipKey {
    fn from_token(token: ethabi::Token) -> Result<Self, web3::contract::Error>
    where
        Self: Sized,
    {
        if let Token::Tuple(members) = token {
            if members.len() != 2 {
                Err(web3::contract::Error::InvalidOutputType(
                    stringify!(ChainflipKey).to_owned(),
                ))
            } else {
                Ok(ChainflipKey {
                    pub_key_x: ethabi::Uint::from_token(members[0].clone())?,
                    pub_key_y_parity: ethabi::Uint::from_token(members[1].clone())?,
                })
            }
        } else {
            Err(web3::contract::Error::InvalidOutputType(
                stringify!(ChainflipKey).to_owned(),
            ))
        }
    }

    fn into_token(self) -> ethabi::Token {
        Token::Tuple(vec![
            // Key
            Token::Uint(self.pub_key_x),
            Token::Uint(self.pub_key_y_parity),
        ])
    }
}

/// Represents the events that are expected from the KeyManager contract.
#[derive(Debug)]
pub enum KeyManagerEvent {
    /// `Staked(nodeId, amount)`
    KeyChange {
        /// Whether the change was signed by the AggKey.
        signed: bool,
        /// The old key.
        old_key: ChainflipKey,
        /// The new key.
        new_key: ChainflipKey,
    },

    /// Events that both the Key and Stake Manager contracts can output (Shared.sol)
    Shared(SharedEvent),
}

impl KeyManager {
    /// Loads the contract abi to get event definitions
    pub fn new(settings: &settings::Settings) -> Result<Self> {
        Ok(Self {
            deployed_address: settings.eth.key_manager_eth_address,
            contract: ethabi::Contract::load(std::include_bytes!("abis/KeyManager.json").as_ref())?,
        })
    }

    // TODO: Maybe try to factor this out (See StakeManager)
    pub async fn event_stream(
        &self,
        web3: &Web3<WebSocket>,
        from_block: u64,
        logger: &slog::Logger,
    ) -> Result<impl Stream<Item = Result<Event<KeyManagerEvent>>>> {
        slog::info!(logger, "Creating new event stream");
        eth_event_streamer::new_eth_event_stream(
            web3,
            self.deployed_address,
            self.decode_log_closure()?,
            from_block,
            logger,
        )
        .await
    }

    pub fn decode_log_closure(&self) -> Result<impl Fn(H256, RawLog) -> Result<KeyManagerEvent>> {
        let key_change = SignatureAndEvent::new(&self.contract, "KeyChange")?;

        let decode_shared_event_closure = decode_shared_event_closure(&self.contract)?;

        Ok(
            move |signature: H256, raw_log: RawLog| -> Result<KeyManagerEvent> {
                if signature == key_change.signature {
                    let log = key_change.event.parse_log(raw_log)?;
                    Ok(KeyManagerEvent::KeyChange {
                        signed: utils::decode_log_param::<bool>(&log, "signedByAggKey")?,
                        old_key: utils::decode_log_param::<ChainflipKey>(&log, "oldKey")?,
                        new_key: utils::decode_log_param::<ChainflipKey>(&log, "newKey")?,
                    })
                } else {
                    Ok(KeyManagerEvent::Shared(decode_shared_event_closure(
                        signature, raw_log,
                    )?))
                }
            },
        )
    }
}

#[cfg(test)]
mod tests {

    use crate::eth::EventParseError;

    use super::*;
    use hex;
    use std::str::FromStr;
    use web3::types::H256;

    #[test]
    fn test_key_change_parsing() {
        // All log data for these tests was obtained from the events in the `deploy_and` script:
        // https://github.com/chainflip-io/chainflip-eth-contracts/blob/master/scripts/deploy_and.py

        // All the key strings in this test are decimal versions of the hex strings in the consts.py script
        // https://github.com/chainflip-io/chainflip-eth-contracts/blob/master/tests/consts.py
        // TODO: Use hex strings instead of dec strings. So we can use the exact const hex strings from consts.py.

        let settings = settings::test_utils::new_test_settings().unwrap();

        let key_manager = KeyManager::new(&settings).unwrap();

        let decode_log = key_manager.decode_log_closure().unwrap();

        let key_change_event_signature =
            H256::from_str("0x19389c59b816d8b0ec43f2d5ed9b41bddc63d66dac1ecd808efe35b86b9ee0bf")
                .unwrap();

        // 🔑 Aggregate Key sets the new Aggregate Key 🔑
        {
            match decode_log(
                key_change_event_signature,
                RawLog {
                    topics : vec![key_change_event_signature],
                    data : hex::decode("000000000000000000000000000000000000000000000000000000000000000131b2ba4b46201610901c5164f42edd1f64ce88076fde2e2c544f9dc3d7b350ae00000000000000000000000000000000000000000000000000000000000000011742daacd4dbfbe66d4c8965550295873c683cb3b65019d3a53975ba553cc31d0000000000000000000000000000000000000000000000000000000000000001").unwrap()
                }
            ).expect("Failed parsing AGG_SET_AGG_LOG event") {
                KeyManagerEvent::KeyChange {
                    signed,
                    old_key,
                    new_key,
                } => {
                    assert_eq!(signed, true);
                    assert_eq!(old_key, ChainflipKey::from_dec_str("22479114112312168431982914496826057754130808976066989807481484372215659188398",true).unwrap());
                    assert_eq!(new_key, ChainflipKey::from_dec_str("10521316663921629387264629518161886172223783929820773409615991397525613232925",true).unwrap());
                }
                _ => panic!("Expected KeyManagerEvent::KeyChange, got different variant"),
            }
        }

        // 🔑 Governance Key sets the new Aggregate Key 🔑
        {
            match decode_log(
                key_change_event_signature,
                RawLog {
                    topics : vec![key_change_event_signature],
                    data : hex::decode("00000000000000000000000000000000000000000000000000000000000000001742daacd4dbfbe66d4c8965550295873c683cb3b65019d3a53975ba553cc31d000000000000000000000000000000000000000000000000000000000000000131b2ba4b46201610901c5164f42edd1f64ce88076fde2e2c544f9dc3d7b350ae0000000000000000000000000000000000000000000000000000000000000001").unwrap()
                }
            ).expect("Failed parsing GOV_SET_AGG_LOG event")
            {
                KeyManagerEvent::KeyChange {
                    signed,
                    old_key,
                    new_key,
                } => {
                    assert_eq!(signed, false);
                    assert_eq!(old_key, ChainflipKey::from_dec_str("10521316663921629387264629518161886172223783929820773409615991397525613232925",true).unwrap());
                    assert_eq!(new_key, ChainflipKey::from_dec_str("22479114112312168431982914496826057754130808976066989807481484372215659188398",true).unwrap());
                }
                _ => panic!("Expected KeyManagerEvent::KeyChange, got different variant"),
            }
        }

        // 🔑 Governance Key sets the new Governance Key 🔑
        {
            match decode_log(
                key_change_event_signature,
                RawLog {
                    topics : vec![key_change_event_signature],
                    data : hex::decode("0000000000000000000000000000000000000000000000000000000000000000423ebe9d54bf7cb10dfebe2b323bb9a01bfede660619a7f49531c96a23263dd800000000000000000000000000000000000000000000000000000000000000014e3d72babbee4133675d42db3bba62a7dfbc47a91ddc5db56d95313d908c08f80000000000000000000000000000000000000000000000000000000000000000").unwrap()
                }
            ).expect("Failed parsing GOV_SET_GOV_LOG event")
            {
                KeyManagerEvent::KeyChange {
                    signed,
                    old_key,
                    new_key,
                } => {
                    assert_eq!(signed, false);
                    assert_eq!(old_key, ChainflipKey::from_dec_str("29963508097954364125322164523090632495724997135004046323041274775773196467672",true).unwrap());
                    assert_eq!(new_key, ChainflipKey::from_dec_str("35388971693871284788334991319340319470612669764652701045908837459480931993848",false).unwrap());
                }
                _ => panic!("Expected KeyManagerEvent::KeyChange, got different variant"),
            }
        }

        // Invalid sig test
        {
            let invalid_signature = H256::from_str(
                "0x0b0b5ed18390ab49777844d5fcafb9865c74095ceb3e73cc57d1fbcc926103b5",
            )
            .unwrap();
            let res = decode_log(
                invalid_signature,
                RawLog {
                    topics : vec![invalid_signature],
                    data : hex::decode("000000000000000000000000000000000000000000000000000000000000000131b2ba4b46201610901c5164f42edd1f64ce88076fde2e2c544f9dc3d7b350ae00000000000000000000000000000000000000000000000000000000000000011742daacd4dbfbe66d4c8965550295873c683cb3b65019d3a53975ba553cc31d0000000000000000000000000000000000000000000000000000000000000001").unwrap()
                }
            )
            .map_err(|e| match e.downcast_ref::<EventParseError>() {
                Some(EventParseError::UnexpectedEvent(_)) => {}
                _ => {
                    panic!("Incorrect error parsing INVALID_SIG_LOG");
                }
            });
            assert!(res.is_err());
        }
    }

    #[test]
    fn refunded_log_parsing() {
        let settings = settings::test_utils::new_test_settings().unwrap();

        let key_manager = KeyManager::new(&settings).unwrap();
        let decode_log = key_manager.decode_log_closure().unwrap();

        let refunded_event_signature =
            H256::from_str("0x3d2a04f53164bedf9a8a46353305d6b2d2261410406df3b41f99ce6489dc003c")
                .unwrap();

        match decode_log(
            refunded_event_signature,
            RawLog {
                topics: vec![refunded_event_signature],
                data: hex::decode(
                    "00000000000000000000000000000000000000000000000000000a1eaa1e2544",
                )
                .unwrap(),
            },
        )
        .unwrap()
        {
            KeyManagerEvent::Shared(SharedEvent::Refunded { amount }) => {
                assert_eq!(11126819398980, amount);
            }
            _ => panic!("Expected KeyManager::Refunded, got a different variant"),
        }
    }

    #[tokio::test]
    async fn common_event_info_decoded_correctly() {
        let settings = settings::test_utils::new_test_settings().unwrap();

        let key_manager = KeyManager::new(&settings).unwrap();

        let transaction_hash =
            H256::from_str("0x6320cfd702415644192bf57702ceccc0d6de0ddc54fe9aa53f9b1a5d9035fe52")
                .unwrap();

        let event = Event::decode(
            &key_manager.decode_log_closure().unwrap(),
             web3::types::Log {
                address: H160::zero(),
                topics: vec![H256::from_str("0x19389c59b816d8b0ec43f2d5ed9b41bddc63d66dac1ecd808efe35b86b9ee0bf")
                .unwrap()],
                data: web3::types::Bytes(hex::decode("00000000000000000000000000000000000000000000000000000000000000001742daacd4dbfbe66d4c8965550295873c683cb3b65019d3a53975ba553cc31d000000000000000000000000000000000000000000000000000000000000000131b2ba4b46201610901c5164f42edd1f64ce88076fde2e2c544f9dc3d7b350ae0000000000000000000000000000000000000000000000000000000000000001").unwrap()),
                block_hash: None,
                block_number: None,
                transaction_hash: Some(transaction_hash),
                transaction_index: None,
                log_index: None,
                transaction_log_index: None,
                log_type: None,
                removed: None,
            }
        ).unwrap();

        assert_eq!(event.tx_hash, transaction_hash.to_fixed_bytes());
    }
}<|MERGE_RESOLUTION|>--- conflicted
+++ resolved
@@ -19,12 +19,8 @@
     Web3,
 };
 
-<<<<<<< HEAD
-use anyhow::Result;
-=======
 use anyhow::{Context, Result};
 
->>>>>>> e9ce0447
 use futures::{Future, Stream, StreamExt};
 use slog::o;
 use tokio::sync::RwLock;
