--- conflicted
+++ resolved
@@ -169,24 +169,12 @@
     async fn setup_transport() {
         let h2 = tokio::spawn(async move {
             println!("Creating transport");
-<<<<<<< HEAD
-            let transport = ::web3::transports::WebSocket::new("ws://localhost:9945")
-                .await
-                .unwrap();
-            println!("created transport");
-            println!("Creating second transport");
-            let transport = ::web3::transports::WebSocket::new("ws://localhost:9945")
-                .await
-                .unwrap();
-            println!("created second transport");
-=======
             let transport = ::web3::transports::WebSocket::new(
                 "wss://rinkeby.infura.io/ws/v3/8225b8de4cc94062959f38e0781586d1",
             )
             .await
             .unwrap();
             println!("created transport");
->>>>>>> 65f8dfca
         });
 
         let h1 = tokio::spawn(async move {
