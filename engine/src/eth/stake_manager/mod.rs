<<<<<<< HEAD
use crate::eth::stake_manager::stake_manager::StakeManager;
use crate::eth::stake_manager::stake_manager_sink::StakeManagerSink;
use crate::eth::EthEventStreamBuilder;
use crate::mq::nats_client::NatsMQClient;
use crate::mq::Options;
use crate::settings;
=======
use crate::{
    eth::{
        stake_manager::{stake_manager::StakeManager, stake_manager_sink::StakeManagerSink},
        EthEventStreamBuilder,
    },
    mq::nats_client::NatsMQClient,
    settings,
};
>>>>>>> 0955579e

pub mod stake_manager;
pub mod stake_manager_sink;

use anyhow::{Context, Result};

/// Set up the eth event streamer for the StakeManager contract, and start it
pub async fn start_stake_manager_witness(settings: settings::Settings) -> Result<()> {
    log::info!("Starting the stake manager witness");
    let stake_manager = StakeManager::load(settings.eth.stake_manager_eth_address.as_str())?;

<<<<<<< HEAD
    let mq_options = Options {
        url: format!(
            "{}:{}",
            settings.message_queue.hostname, settings.message_queue.port
        ),
    };
    let sm_sink = StakeManagerSink::<NatsMQClient>::new(mq_options).await?;
    let eth_node_ws_url = format!("ws://{}:{}", settings.eth.hostname, settings.eth.port);
    log::info!("Connecting to eth node at: {}", eth_node_ws_url);
=======
    let sm_sink = StakeManagerSink::<NatsMQClient>::new(settings.message_queue).await?;
    let eth_node_ws_url = format!("ws://{}:{}", settings.eth.hostname, settings.eth.port);
>>>>>>> 0955579e
    let sm_event_stream = EthEventStreamBuilder::new(eth_node_ws_url.as_str(), stake_manager);
    let sm_event_stream = sm_event_stream.with_sink(sm_sink).build().await?;
    sm_event_stream
        .run(Some(0))
        .await
        .context("Error occurred running the StakeManager events stream")?;
    Ok(())
}<|MERGE_RESOLUTION|>--- conflicted
+++ resolved
@@ -1,11 +1,3 @@
-<<<<<<< HEAD
-use crate::eth::stake_manager::stake_manager::StakeManager;
-use crate::eth::stake_manager::stake_manager_sink::StakeManagerSink;
-use crate::eth::EthEventStreamBuilder;
-use crate::mq::nats_client::NatsMQClient;
-use crate::mq::Options;
-use crate::settings;
-=======
 use crate::{
     eth::{
         stake_manager::{stake_manager::StakeManager, stake_manager_sink::StakeManagerSink},
@@ -14,7 +6,6 @@
     mq::nats_client::NatsMQClient,
     settings,
 };
->>>>>>> 0955579e
 
 pub mod stake_manager;
 pub mod stake_manager_sink;
@@ -26,20 +17,8 @@
     log::info!("Starting the stake manager witness");
     let stake_manager = StakeManager::load(settings.eth.stake_manager_eth_address.as_str())?;
 
-<<<<<<< HEAD
-    let mq_options = Options {
-        url: format!(
-            "{}:{}",
-            settings.message_queue.hostname, settings.message_queue.port
-        ),
-    };
-    let sm_sink = StakeManagerSink::<NatsMQClient>::new(mq_options).await?;
-    let eth_node_ws_url = format!("ws://{}:{}", settings.eth.hostname, settings.eth.port);
-    log::info!("Connecting to eth node at: {}", eth_node_ws_url);
-=======
     let sm_sink = StakeManagerSink::<NatsMQClient>::new(settings.message_queue).await?;
     let eth_node_ws_url = format!("ws://{}:{}", settings.eth.hostname, settings.eth.port);
->>>>>>> 0955579e
     let sm_event_stream = EthEventStreamBuilder::new(eth_node_ws_url.as_str(), stake_manager);
     let sm_event_stream = sm_event_stream.with_sink(sm_sink).build().await?;
     sm_event_stream
