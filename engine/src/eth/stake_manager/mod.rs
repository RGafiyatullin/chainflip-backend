<<<<<<< HEAD
use crate::eth::stake_manager::stake_manager::StakeManager;
use crate::eth::stake_manager::stake_manager_sink::StakeManagerSink;
use crate::eth::EthEventStreamBuilder;
use crate::mq::nats_client::NatsMQClient;
use crate::mq::Options;
use crate::settings;
=======
use crate::{
    eth::{
        stake_manager::{stake_manager::StakeManager, stake_manager_sink::StakeManagerSink},
        EthEventStreamBuilder,
    },
    mq::{nats_client::NatsMQClient},
    settings,
};
>>>>>>> e7aa67cd

pub mod stake_manager;
pub mod stake_manager_sink;

use anyhow::{Context, Result};

/// Set up the eth event streamer for the StakeManager contract, and start it
pub async fn start_stake_manager_witness(settings: settings::Settings) -> Result<()> {
    log::info!("Starting the stake manager witness");

    let stake_manager = StakeManager::load(settings.eth.stake_manager_eth_address.as_str())?;

<<<<<<< HEAD
    let mq_options = Options {
        url: format!(
            "{}:{}",
            settings.message_queue.hostname, settings.message_queue.port
        ),
    };
    let sm_sink = StakeManagerSink::<NatsMQClient>::new(mq_options).await?;
    let eth_node_ws_url = format!("ws://{}:{}", settings.eth.hostname, settings.eth.port);
    log::info!("Connecting to eth node at: {}", eth_node_ws_url);
=======
    let sm_sink = StakeManagerSink::<NatsMQClient>::new(settings.message_queue).await?;
    let eth_node_ws_url = format!(
        "ws://{}:{}",
        settings.eth.hostname, settings.eth.port
    );
>>>>>>> e7aa67cd
    let sm_event_stream = EthEventStreamBuilder::new(eth_node_ws_url.as_str(), stake_manager);
    let sm_event_stream = sm_event_stream.with_sink(sm_sink).build().await?;
    sm_event_stream
        .run(Some(0))
        .await
        .context("Error occurred running the StakeManager events stream")?;
    Ok(())
}<|MERGE_RESOLUTION|>--- conflicted
+++ resolved
@@ -1,20 +1,11 @@
-<<<<<<< HEAD
-use crate::eth::stake_manager::stake_manager::StakeManager;
-use crate::eth::stake_manager::stake_manager_sink::StakeManagerSink;
-use crate::eth::EthEventStreamBuilder;
-use crate::mq::nats_client::NatsMQClient;
-use crate::mq::Options;
-use crate::settings;
-=======
 use crate::{
     eth::{
         stake_manager::{stake_manager::StakeManager, stake_manager_sink::StakeManagerSink},
         EthEventStreamBuilder,
     },
-    mq::{nats_client::NatsMQClient},
+    mq::nats_client::NatsMQClient,
     settings,
 };
->>>>>>> e7aa67cd
 
 pub mod stake_manager;
 pub mod stake_manager_sink;
@@ -27,23 +18,8 @@
 
     let stake_manager = StakeManager::load(settings.eth.stake_manager_eth_address.as_str())?;
 
-<<<<<<< HEAD
-    let mq_options = Options {
-        url: format!(
-            "{}:{}",
-            settings.message_queue.hostname, settings.message_queue.port
-        ),
-    };
-    let sm_sink = StakeManagerSink::<NatsMQClient>::new(mq_options).await?;
+    let sm_sink = StakeManagerSink::<NatsMQClient>::new(settings.message_queue).await?;
     let eth_node_ws_url = format!("ws://{}:{}", settings.eth.hostname, settings.eth.port);
-    log::info!("Connecting to eth node at: {}", eth_node_ws_url);
-=======
-    let sm_sink = StakeManagerSink::<NatsMQClient>::new(settings.message_queue).await?;
-    let eth_node_ws_url = format!(
-        "ws://{}:{}",
-        settings.eth.hostname, settings.eth.port
-    );
->>>>>>> e7aa67cd
     let sm_event_stream = EthEventStreamBuilder::new(eth_node_ws_url.as_str(), stake_manager);
     let sm_event_stream = sm_event_stream.with_sink(sm_sink).build().await?;
     sm_event_stream
