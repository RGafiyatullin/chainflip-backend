<<<<<<< HEAD
use anyhow::{anyhow, Context, Result};
use cf_chains::ChainId;
use cf_traits::{ChainflipAccountData, ChainflipAccountState, EpochIndex};
=======
use anyhow::Result;
>>>>>>> 48544689
use codec::{Decode, Encode};
use frame_support::metadata::RuntimeMetadataPrefixed;
use frame_support::unsigned::TransactionValidityError;
use frame_system::Phase;
use futures::{Stream, StreamExt, TryStreamExt};
use itertools::Itertools;
use jsonrpc_core::{Error, ErrorCode};
use jsonrpc_core_client::RpcError;
use pallet_cf_vaults::Vault;
use sp_core::H256;
use sp_core::{
    storage::{StorageChangeSet, StorageKey},
    Bytes, Pair,
};
use sp_runtime::generic::Era;
use sp_runtime::traits::{BlakeTwo256, Hash};
use sp_runtime::AccountId32;
use state_chain_runtime::SignedBlock;
use std::convert::TryFrom;
use std::fmt::Debug;
use std::sync::atomic::{AtomicU32, Ordering};
use std::{marker::PhantomData, sync::Arc};
use substrate_subxt::{
    extrinsic::{
        CheckEra, CheckGenesis, CheckNonce, CheckSpecVersion, CheckTxVersion, CheckWeight,
    },
    system::System,
    Runtime, SignedExtension, SignedExtra,
};

use crate::common::into_anyhow_error;
use crate::settings;

#[cfg(test)]
use mockall::automock;

use async_trait::async_trait;

////////////////////
// IMPORTANT: The types used here must match those in the state chain

#[derive(Clone, Debug, PartialEq, Eq)]
pub struct RuntimeImplForSigningExtrinsics {}
impl System for RuntimeImplForSigningExtrinsics {
    type Index = <state_chain_runtime::Runtime as frame_system::Config>::Index;
    type BlockNumber = <state_chain_runtime::Runtime as frame_system::Config>::BlockNumber;
    type Hash = <state_chain_runtime::Runtime as frame_system::Config>::Hash;
    type Hashing = <state_chain_runtime::Runtime as frame_system::Config>::Hashing;
    type AccountId = <state_chain_runtime::Runtime as frame_system::Config>::AccountId;
    type Address = state_chain_runtime::Address;
    type Header = <state_chain_runtime::Runtime as frame_system::Config>::Header;
    type Extrinsic = state_chain_runtime::UncheckedExtrinsic;
    type AccountData = <state_chain_runtime::Runtime as frame_system::Config>::AccountData;
}
// Substrate_subxt's Runtime trait allows us to use it's extrinsic signing code
impl Runtime for RuntimeImplForSigningExtrinsics {
    type Signature = state_chain_runtime::Signature;
    type Extra = SCDefaultExtra<Self>;
    fn register_type_sizes(_event_type_registry: &mut substrate_subxt::EventTypeRegistry<Self>) {
        unreachable!();
    }
}

/// Needed so we can use substrate_subxt's extrinsic signing code
/// Defines extra parameters contained in an extrinsic
#[derive(Encode, Decode, Clone, Eq, PartialEq, Debug)]
pub struct SCDefaultExtra<T: System> {
    spec_version: u32,
    tx_version: u32,
    nonce: T::Index,
    genesis_hash: T::Hash,
}
impl<T> SignedExtra<T> for SCDefaultExtra<T>
where
    T: System + Clone + Debug + Eq + Send + Sync,
{
    #[allow(clippy::type_complexity)]
    type Extra = (
        CheckSpecVersion<T>,
        CheckTxVersion<T>,
        CheckGenesis<T>,
        CheckEra<T>,
        CheckNonce<T>,
        CheckWeight<T>,
    );
    fn new(spec_version: u32, tx_version: u32, nonce: T::Index, genesis_hash: T::Hash) -> Self {
        SCDefaultExtra {
            spec_version,
            tx_version,
            nonce,
            genesis_hash,
        }
    }
    fn extra(&self) -> Self::Extra {
        (
            CheckSpecVersion(PhantomData, self.spec_version),
            CheckTxVersion(PhantomData, self.tx_version),
            CheckGenesis(PhantomData, self.genesis_hash),
            CheckEra((Era::Immortal, PhantomData), self.genesis_hash),
            CheckNonce(self.nonce),
            CheckWeight(PhantomData),
        )
    }
}
impl<T> SignedExtension for SCDefaultExtra<T>
where
    T: System + Clone + Debug + Eq + Send + Sync,
{
    const IDENTIFIER: &'static str = "SCDefaultExtra";
    type AccountId = T::AccountId;
    type Call = ();
    type AdditionalSigned = <<Self as SignedExtra<T>>::Extra as SignedExtension>::AdditionalSigned;
    type Pre = ();
    fn additional_signed(&self) -> Result<Self::AdditionalSigned, TransactionValidityError> {
        self.extra().additional_signed()
    }
}

type AuthorRpcClient = sc_rpc_api::author::AuthorClient<
    state_chain_runtime::Hash,
    <state_chain_runtime::Block as sp_runtime::traits::Block>::Hash,
>;
type ChainRpcClient = sc_rpc_api::chain::ChainClient<
    state_chain_runtime::BlockNumber,
    state_chain_runtime::Hash,
    state_chain_runtime::Header,
    state_chain_runtime::SignedBlock,
>;
type StateRpcClient = sc_rpc_api::state::StateClient<state_chain_runtime::Hash>;

pub type EventInfo = (
    Phase,
    state_chain_runtime::Event,
    Vec<state_chain_runtime::Hash>,
);

////////////////////

/// Number of times to retry if the nonce is wrong
const MAX_RETRY_ATTEMPTS: usize = 10;

pub struct StateChainRpcClient {
    runtime_version: sp_version::RuntimeVersion,
    genesis_hash: state_chain_runtime::Hash,
    pub signer:
        substrate_subxt::PairSigner<RuntimeImplForSigningExtrinsics, sp_core::sr25519::Pair>,
    author_rpc_client: AuthorRpcClient,
    state_rpc_client: StateRpcClient,
    chain_rpc_client: ChainRpcClient,
}

/// Wraps the substrate client library methods
#[cfg_attr(test, automock)]
#[async_trait]
pub trait StateChainRpcApi {
    async fn submit_extrinsic_rpc<Extrinsic>(
        &self,
        nonce: u32,
        extrinsic: Extrinsic,
    ) -> Result<sp_core::H256, RpcError>
    where
        state_chain_runtime::Call: std::convert::From<Extrinsic>,
        Extrinsic: 'static + std::fmt::Debug + Clone + Send;

    async fn storage_events_at(
        &self,
        block_hash: Option<state_chain_runtime::Hash>,
        storage_key: StorageKey,
    ) -> Result<Vec<StorageChangeSet<state_chain_runtime::Hash>>>;

    async fn get_block(&self, block_hash: state_chain_runtime::Hash)
        -> Result<Option<SignedBlock>>;
}

#[async_trait]
impl StateChainRpcApi for StateChainRpcClient {
    async fn submit_extrinsic_rpc<Extrinsic>(
        &self,
        nonce: u32,
        extrinsic: Extrinsic,
    ) -> Result<sp_core::H256, RpcError>
    where
        state_chain_runtime::Call: std::convert::From<Extrinsic>,
        Extrinsic: 'static + std::fmt::Debug + Clone + Send,
    {
        self.author_rpc_client
            .submit_extrinsic(Bytes::from(
                substrate_subxt::extrinsic::create_signed::<RuntimeImplForSigningExtrinsics>(
                    &self.runtime_version,
                    self.genesis_hash,
                    nonce,
                    substrate_subxt::Encoded(state_chain_runtime::Call::from(extrinsic).encode()),
                    &self.signer,
                )
                .await
                .expect("Should be able to sign")
                .encode(),
            ))
            .await
    }

    async fn get_block(
        &self,
<<<<<<< HEAD
        block_hash: state_chain_runtime::Hash,
    ) -> Result<Option<SignedBlock>> {
        self.chain_rpc_client
            .block(Some(block_hash))
            .compat()
            .await
            .map_err(|e| anyhow!(e))
=======
        extrinsic_hash: state_chain_runtime::Hash,
        block_stream: &mut BlockStream,
    ) -> Result<Vec<state_chain_runtime::Event>>
    where
        BlockStream:
            Stream<Item = anyhow::Result<state_chain_runtime::Header>> + Unpin + Send + 'static,
    {
        let mut events_for_extrinsic = Vec::new();
        let mut found_extrinsic = false;
        while let Some(result_header) = block_stream.next().await {
            let header = result_header?;
            let block_hash = header.hash();
            if let Some(signed_block) = self
                .chain_rpc_client
                .block(Some(block_hash))
                .await
                .map_err(into_anyhow_error)?
            {
                let extrinsic_index_found = signed_block.block.extrinsics.iter().position(|ext| {
                    let hash = BlakeTwo256::hash_of(ext);
                    hash == extrinsic_hash
                });
                if extrinsic_index_found.is_some() {
                    found_extrinsic = true;
                }
                let events_for_block = self.get_events(&header).await?;
                for (phase, event, _) in events_for_block {
                    if let Phase::ApplyExtrinsic(i) = phase {
                        if let Some(extrinsic_index) = extrinsic_index_found {
                            if i as usize != extrinsic_index {
                                continue;
                            }
                            events_for_extrinsic.push(event);
                        }
                    }
                }
            };
            if found_extrinsic {
                break;
            };
        }
        Ok(events_for_extrinsic)
>>>>>>> 48544689
    }

    async fn storage_events_at(
        &self,
        block_hash: Option<state_chain_runtime::Hash>,
        storage_key: StorageKey,
    ) -> Result<Vec<StorageChangeSet<state_chain_runtime::Hash>>> {
        self.state_rpc_client
<<<<<<< HEAD
            .query_storage_at(vec![storage_key], block_hash)
            .compat()
            .await
            .map_err(anyhow::Error::msg)
=======
            .query_storage_at(
                vec![self.events_storage_key.clone()],
                Some(block_header.hash()),
            )
            .await
            .map_err(into_anyhow_error)?
            .into_iter()
            .map(|storage_change_set| {
                let StorageChangeSet { block: _, changes } = storage_change_set;
                changes
                    .into_iter()
                    .filter_map(|(_storage_key, option_data)| {
                        option_data.map(|data| {
                            Vec::<EventInfo>::decode(&mut &data.0[..]).map_err(anyhow::Error::msg)
                        })
                    })
                    .flatten_ok()
            })
            .flatten()
            .collect::<Result<Vec<_>>>()
>>>>>>> 48544689
    }
}

pub struct StateChainClient<RpcClient: StateChainRpcApi> {
    metadata: substrate_subxt::Metadata,
    account_storage_key: StorageKey,
    events_storage_key: StorageKey,
    nonce: AtomicU32,
    /// Our Node's AcccountId
    pub our_account_id: AccountId32,

    state_chain_rpc_client: RpcClient,
}

impl<RpcClient: StateChainRpcApi> StateChainClient<RpcClient> {
    /// Submit an extrinsic and retry if it fails on an invalid nonce
    pub async fn submit_extrinsic<Extrinsic>(
        &self,
        logger: &slog::Logger,
        extrinsic: Extrinsic,
    ) -> Result<H256>
    where
        state_chain_runtime::Call: std::convert::From<Extrinsic>,
        Extrinsic: 'static + std::fmt::Debug + Clone + Send,
    {
        for _ in 0..MAX_RETRY_ATTEMPTS {
            // use the previous value but increment it for the next thread that loads/fetches it
            let nonce = self.nonce.fetch_add(1, Ordering::Relaxed);
            match self
                .state_chain_rpc_client
                .submit_extrinsic_rpc(nonce, extrinsic.clone())
                .await
            {
                Ok(tx_hash) => {
                    slog::trace!(
                        logger,
                        "Extrinsic submitted successfully with tx_hash: {}",
                        tx_hash
                    );
                    return Ok(tx_hash);
                }
                Err(rpc_err) => match rpc_err {
                    RpcError::JsonRpcError(Error {
                        // this is the error returned when the "priority is too low" i.e. nonce is too low
                        code: ErrorCode::ServerError(1014),
                        ..
                    }) => {
                        slog::error!(logger, "Extrinsic submission failed with nonce: {}", nonce);
                    }
                    err => {
                        slog::error!(logger, "Error: {}", err);
                        self.nonce.fetch_sub(1, Ordering::Relaxed);
                        return Err(into_anyhow_error(err));
                    }
                },
            }
        }
        slog::error!(logger, "Exceeded maximum number of retry attempts");
        Err(anyhow::Error::msg(
            "Exceeded maximum number of retry attempts",
        ))
    }

    /// Watches *only* submitted extrinsics. I.e. Cannot watch for chain called extrinsics.
    pub async fn watch_submitted_extrinsic<BlockStream>(
        &self,
        extrinsic_hash: state_chain_runtime::Hash,
        block_stream: &mut BlockStream,
    ) -> Result<Vec<state_chain_runtime::Event>>
    where
        BlockStream:
            Stream<Item = anyhow::Result<state_chain_runtime::Header>> + Unpin + Send + 'static,
    {
        let mut events_for_extrinsic = Vec::new();
        let mut found_extrinsic = false;
        while let Some(result_header) = block_stream.next().await {
            let header = result_header?;
            let block_hash = header.hash();
            if let Some(signed_block) = self.state_chain_rpc_client.get_block(block_hash).await? {
                let extrinsic_index_found = signed_block.block.extrinsics.iter().position(|ext| {
                    let hash = BlakeTwo256::hash_of(ext);
                    hash == extrinsic_hash
                });
                if extrinsic_index_found.is_some() {
                    found_extrinsic = true;
                }
                let events_for_block = self.get_events(&header).await?;
                for (phase, event, _) in events_for_block {
                    if let Phase::ApplyExtrinsic(i) = phase {
                        if let Some(extrinsic_index) = extrinsic_index_found {
                            if i as usize != extrinsic_index {
                                continue;
                            }
                            events_for_extrinsic.push(event);
                        }
                    }
                }
            };
            if found_extrinsic {
                break;
            };
        }
        Ok(events_for_extrinsic)
    }

    // TODO: work out how to query with just one key
    // .map() says that the format is invalid or something
    pub async fn get_vaults(
        &self,
        block_header: &state_chain_runtime::Header,
        epoch_index: EpochIndex,
    ) -> Result<Vault> {
        let vault_for_epoch_key = self
            .get_metadata()
            .module("Vaults")?
            .storage("Vaults")?
            .double_map()?
            .key(&epoch_index, &ChainId::Ethereum);

        let vault_updates_this_block: Vec<_> = self
            .state_chain_rpc_client
            .storage_events_at(Some(block_header.hash()), vault_for_epoch_key)
            .await?
            .into_iter()
            .map(|storage_change_set| {
                let StorageChangeSet { block: _, changes } = storage_change_set;
                changes
                    .into_iter()
                    .filter_map(|(_storage_key, option_data)| {
                        option_data.map(|data| {
                            println!("Here's the data: {:?}", data);
                            Vault::decode(&mut &data.0[..]).map_err(anyhow::Error::msg)
                        })
                    })
            })
            .flatten()
            .collect::<Result<_>>()?;

        Ok(vault_updates_this_block
            .last()
            .expect("Should be a vault")
            .to_owned())
    }

    /// Get all the events from a particular block
    pub async fn get_events(
        &self,
        block_header: &state_chain_runtime::Header,
    ) -> Result<Vec<EventInfo>> {
        self.state_chain_rpc_client
            .storage_events_at(Some(block_header.hash()), self.events_storage_key.clone())
            .await?
            .into_iter()
            .map(|storage_change_set| {
                let StorageChangeSet { block: _, changes } = storage_change_set;
                changes
                    .into_iter()
                    .filter_map(|(_storage_key, option_data)| {
                        option_data.map(|data| {
                            Vec::<EventInfo>::decode(&mut &data.0[..]).map_err(anyhow::Error::msg)
                        })
                    })
                    .flatten_ok()
            })
            .flatten()
            .collect::<Result<Vec<_>>>()
    }

    /// Get the status of the node at a particular block
    pub async fn get_account_data(
        &self,
        block_header: &state_chain_runtime::Header,
    ) -> Result<ChainflipAccountData> {
        let node_status_updates: Vec<_> = self
            .state_chain_rpc_client
            .storage_events_at(Some(block_header.hash()), self.account_storage_key.clone())
            .await?
            .into_iter()
            .map(|storage_change_set| {
                let StorageChangeSet { block: _, changes } = storage_change_set;
                changes
                    .into_iter()
                    .filter_map(|(_storage_key, option_data)| {
                        option_data.map(|data| {
                            ChainflipAccountData::decode(&mut &data.0[..])
                                .map_err(anyhow::Error::msg)
                        })
                    })
            })
            .flatten()
            .collect::<Result<_>>()?;

        Ok(node_status_updates
            .last()
            .expect("Node must have a status")
            .to_owned())
    }

    pub async fn epoch_at_block(
        &self,
        block_hash: Option<state_chain_runtime::Hash>,
    ) -> Result<EpochIndex> {
        let epoch_storage_key = self
            .get_metadata()
            .module("Validator")?
            .storage("CurrentEpoch")?
            .plain()?
            .key();
        let epoch_at_block_updates = self
            .state_chain_rpc_client
            .storage_events_at(block_hash, epoch_storage_key)
            .await?
            .into_iter()
            .map(|storage_change_set| {
                let StorageChangeSet { block: _, changes } = storage_change_set;
                changes
                    .into_iter()
                    .filter_map(|(_storage_key, option_data)| {
                        option_data.map(|data| {
                            EpochIndex::decode(&mut &data.0[..]).map_err(anyhow::Error::msg)
                        })
                    })
            })
            .flatten()
            .collect::<Vec<Result<_>>>();

        Ok(epoch_at_block_updates
            .last()
            // if we don't have it, it means it's not initialised, which means the chain has started
            // => the epoch index is 0
            .unwrap_or_else(|| &Ok(0))
            .as_ref()
            .expect("Failed to get epoch index")
            .to_owned())
    }

    pub fn get_metadata(&self) -> substrate_subxt::Metadata {
        self.metadata.clone()
    }

    pub fn get_heartbeat_block_interval(&self) -> u32 {
        self.metadata
            .module("Reputation")
            .expect("No module 'Reputation' in chain metadata")
            .constant("HeartbeatBlockInterval")
            .expect(
                "No constant 'HeartbeatBlockInterval' in chain metadata for module 'Reputation'",
            )
            .value::<u32>()
            .expect("Could not decode HeartbeatBlockInterval to u32")
    }
}

#[allow(clippy::eval_order_dependence)]
pub async fn connect_to_state_chain(
    state_chain_settings: &settings::StateChain,
) -> Result<(
    Arc<StateChainClient<StateChainRpcClient>>,
    impl Stream<Item = Result<state_chain_runtime::Header>>,
)> {
    fn try_unwrap_value<T, E>(
        lorv: sp_rpc::list::ListOrValue<Option<T>>,
        error: E,
    ) -> Result<T, E> {
        match lorv {
            sp_rpc::list::ListOrValue::Value(Some(value)) => Ok(value),
            _ => Err(error),
        }
    }

    use substrate_subxt::Signer;
    let signer = substrate_subxt::PairSigner::<
        RuntimeImplForSigningExtrinsics,
        sp_core::sr25519::Pair,
    >::new(sp_core::sr25519::Pair::from_seed(
        &(<[u8; 32]>::try_from(
            hex::decode(
                &std::fs::read_to_string(&state_chain_settings.signing_key_file)?.replace("\"", ""),
            )
            .map_err(anyhow::Error::new)?,
        )
        .map_err(|_err| anyhow::Error::msg("Signing key seed is the wrong length."))?),
    ));

    let rpc_server_url = &url::Url::parse(state_chain_settings.ws_endpoint.as_str())?;

    // TODO connect only once (Using a single RpcChannel)

    let author_rpc_client =
        jsonrpc_core_client::transports::ws::connect::<AuthorRpcClient>(rpc_server_url)
            .await
            .map_err(into_anyhow_error)?;

    let chain_rpc_client =
        jsonrpc_core_client::transports::ws::connect::<ChainRpcClient>(rpc_server_url)
            .await
            .map_err(into_anyhow_error)?;

    let state_rpc_client =
        jsonrpc_core_client::transports::ws::connect::<StateRpcClient>(rpc_server_url)
            .await
            .map_err(into_anyhow_error)?;

    let latest_block_hash = Some(try_unwrap_value(
        chain_rpc_client
            .block_hash(None)
            .await
            .map_err(into_anyhow_error)?,
        anyhow::Error::msg("Failed to get latest block hash"),
    )?);

    let metadata = substrate_subxt::Metadata::try_from(RuntimeMetadataPrefixed::decode(
        &mut &state_rpc_client
            .metadata(latest_block_hash)
            .await
            .map_err(into_anyhow_error)?[..],
    )?)?;

    let system_pallet_metadata = metadata.module("System")?.clone();
    let state_chain_rpc_client = StateChainRpcClient {
        runtime_version: state_rpc_client
            .runtime_version(latest_block_hash)
            .await
            .map_err(into_anyhow_error)?,
        genesis_hash: try_unwrap_value(
            chain_rpc_client
                .block_hash(Some(sp_rpc::number::NumberOrHex::from(0u64).into()))
                .await
                .map_err(into_anyhow_error)?,
            anyhow::Error::msg("Genesis block doesn't exist?"),
        )?,
        signer: signer.clone(),
        author_rpc_client,
        state_rpc_client,
        chain_rpc_client: chain_rpc_client.clone(),
    };

    let our_account_id = signer.account_id().to_owned();

    let account_storage_key = system_pallet_metadata
        .storage("Account")?
        .map()?
        .key(&our_account_id);

    Ok((
        Arc::new(StateChainClient {
            metadata,
            nonce: AtomicU32::new({
                let account_info: frame_system::AccountInfo<
                    <RuntimeImplForSigningExtrinsics as System>::Index,
                    <RuntimeImplForSigningExtrinsics as System>::AccountData,
                > = Decode::decode(
                    &mut &state_chain_rpc_client
                        .state_rpc_client
<<<<<<< HEAD
                        .storage(account_storage_key.clone(), latest_block_hash)
                        .compat()
=======
                        .storage(
                            system_pallet_metadata
                                .storage("Account")?
                                .map()?
                                .key(&our_account_id),
                            latest_block_hash,
                        )
>>>>>>> 48544689
                        .await
                        .map_err(into_anyhow_error)?
                        .ok_or_else(|| {
                            anyhow::format_err!(
                                "AccountId {:?} doesn't exist on the state chain.",
                                our_account_id,
                            )
                        })?
                        .0[..],
                )?;
                account_info.nonce
            }),
            state_chain_rpc_client,
            our_account_id,
            account_storage_key,
            events_storage_key: system_pallet_metadata.clone().storage("Events")?.prefix(),
        }),
        chain_rpc_client
            .subscribe_finalized_heads() // TODO: We cannot control at what block this stream begins (Could be a problem)
            .map_err(into_anyhow_error)?
            .map_err(into_anyhow_error),
    ))
}

#[cfg(test)]
mod tests {

    use std::convert::TryInto;

    use crate::{logging::test_utils::new_test_logger, settings::Settings, testing::assert_ok};

    use super::*;

    #[tokio::test]
    #[ignore = "depends on running state chain"]
    async fn test_finalised_storage_subs() {
        let settings = Settings::from_file("config/Local.toml").unwrap();
        let (state_chain_client, mut block_stream) =
            connect_to_state_chain(&settings.state_chain).await.unwrap();

        while let Some(block) = block_stream.next().await {
            let block_header = block.unwrap();
            let my_state_for_this_block = state_chain_client
                .get_vaults(&block_header, 0)
                .await
                .unwrap();

            println!(
                "Returning ChainflipAccountStatus for this block: {:?}",
                my_state_for_this_block
            );
        }
    }

    #[tokio::test]
    async fn nonce_increments_on_success() {
        let logger = new_test_logger();
        let bytes: [u8; 32] =
            hex::decode("276dabe5c09f607729280c91c3de2dc588cd0e6ccba24db90cae050d650b3fc3")
                .unwrap()
                .try_into()
                .unwrap();
        let tx_hash = H256::from(bytes);

        let mut mock_state_chain_rpc_client = MockStateChainRpcApi::new();
        mock_state_chain_rpc_client
            .expect_submit_extrinsic_rpc()
            .times(1)
            // with verifies it's call with the correct argument
            .returning(move |_nonce: u32, _call: state_chain_runtime::Call| Ok(tx_hash.clone()));

        let state_chain_client = StateChainClient {
            account_storage_key: StorageKey(Vec::default()),
            events_storage_key: StorageKey(Vec::default()),
            metadata: substrate_subxt::Metadata::default(),
            nonce: AtomicU32::new(0),
            our_account_id: AccountId32::new([0; 32]),
            state_chain_rpc_client: mock_state_chain_rpc_client,
        };

        let force_rotation_call: state_chain_runtime::Call =
            pallet_cf_governance::Call::propose_governance_extrinsic(Box::new(
                pallet_cf_validator::Call::force_rotation().into(),
            ))
            .into();

        assert_ok!(
            state_chain_client
                .submit_extrinsic(&logger, force_rotation_call)
                .await
        );

        assert_eq!(state_chain_client.nonce.load(Ordering::Relaxed), 1);
    }

    #[tokio::test]
    async fn tx_retried_and_nonce_incremented_on_fail_due_to_nonce_each_time() {
        let logger = new_test_logger();

        let mut mock_state_chain_rpc_client = MockStateChainRpcApi::new();
        mock_state_chain_rpc_client
            .expect_submit_extrinsic_rpc()
            .times(MAX_RETRY_ATTEMPTS)
            // with verifies it's call with the correct argument
            .returning(move |_nonce: u32, _call: state_chain_runtime::Call| {
                Err(RpcError::JsonRpcError(Error {
                    code: ErrorCode::ServerError(1014),
                    message: "Priority too low".to_string(),
                    data: None,
                }))
            });

        let state_chain_client = StateChainClient {
            account_storage_key: StorageKey(Vec::default()),
            events_storage_key: StorageKey(Vec::default()),
            metadata: substrate_subxt::Metadata::default(),
            nonce: AtomicU32::new(0),
            our_account_id: AccountId32::new([0; 32]),
            state_chain_rpc_client: mock_state_chain_rpc_client,
        };

        let force_rotation_call: state_chain_runtime::Call =
            pallet_cf_governance::Call::propose_governance_extrinsic(Box::new(
                pallet_cf_validator::Call::force_rotation().into(),
            ))
            .into();

        state_chain_client
            .submit_extrinsic(&logger, force_rotation_call)
            .await
            .unwrap_err();

        assert_eq!(state_chain_client.nonce.load(Ordering::Relaxed), 10);
    }

    #[tokio::test]
    async fn tx_fails_for_reason_unrelated_to_nonce_does_not_retry_does_not_increment_nonce() {
        let logger = new_test_logger();

        // Return a non-nonce related error, we submit two extrinsics that fail in the same way
        let mut mock_state_chain_rpc_client = MockStateChainRpcApi::new();
        mock_state_chain_rpc_client
            .expect_submit_extrinsic_rpc()
            .times(1)
            // with verifies it's call with the correct argument
            .returning(move |_nonce: u32, _call: state_chain_runtime::Call| Err(RpcError::Timeout));

        let state_chain_client = StateChainClient {
            metadata: substrate_subxt::Metadata::default(),
            account_storage_key: StorageKey(Vec::default()),
            events_storage_key: StorageKey(Vec::default()),
            nonce: AtomicU32::new(0),
            our_account_id: AccountId32::new([0; 32]),
            state_chain_rpc_client: mock_state_chain_rpc_client,
        };

        let force_rotation_call: state_chain_runtime::Call =
            pallet_cf_governance::Call::propose_governance_extrinsic(Box::new(
                pallet_cf_validator::Call::force_rotation().into(),
            ))
            .into();

        state_chain_client
            .submit_extrinsic(&logger, force_rotation_call.clone())
            .await
            .unwrap_err();

        assert_eq!(state_chain_client.nonce.load(Ordering::Relaxed), 0);
    }

    // 1. We submit a tx
    // 2. Tx fails with a nonce error, so we leave the nonce incremented
    // 3. We call again (incrementing the nonce for next time) nonce for this call is 1.
    // 4. We succeed, therefore the nonce for the next call is 2.
    #[tokio::test]
    async fn tx_fails_due_to_nonce_increments_nonce_then_exits_when_successful() {
        let logger = new_test_logger();

        let bytes: [u8; 32] =
            hex::decode("276dabe5c09f607729280c91c3de2dc588cd0e6ccba24db90cae050d650b3fc3")
                .unwrap()
                .try_into()
                .unwrap();
        let tx_hash = H256::from(bytes);

        // Return a non-nonce related error, we submit two extrinsics that fail in the same way
        let mut mock_state_chain_rpc_client = MockStateChainRpcApi::new();
        mock_state_chain_rpc_client
            .expect_submit_extrinsic_rpc()
            .times(1)
            // with verifies it's call with the correct argument
            .returning(move |_nonce: u32, _call: state_chain_runtime::Call| {
                Err(RpcError::JsonRpcError(Error {
                    code: ErrorCode::ServerError(1014),
                    message: "Priority too low".to_string(),
                    data: None,
                }))
            });

        mock_state_chain_rpc_client
            .expect_submit_extrinsic_rpc()
            .times(1)
            .returning(move |_nonce: u32, _call: state_chain_runtime::Call| Ok(tx_hash.clone()));

        let state_chain_client = StateChainClient {
            account_storage_key: StorageKey(Vec::default()),
            events_storage_key: StorageKey(Vec::default()),
            metadata: substrate_subxt::Metadata::default(),
            nonce: AtomicU32::new(0),
            our_account_id: AccountId32::new([0; 32]),
            state_chain_rpc_client: mock_state_chain_rpc_client,
        };

        let force_rotation_call: state_chain_runtime::Call =
            pallet_cf_governance::Call::propose_governance_extrinsic(Box::new(
                pallet_cf_validator::Call::force_rotation().into(),
            ))
            .into();

        assert_ok!(
            state_chain_client
                .submit_extrinsic(&logger, force_rotation_call.clone())
                .await
        );

        assert_eq!(state_chain_client.nonce.load(Ordering::Relaxed), 2);
    }
}<|MERGE_RESOLUTION|>--- conflicted
+++ resolved
@@ -1,10 +1,6 @@
-<<<<<<< HEAD
 use anyhow::{anyhow, Context, Result};
 use cf_chains::ChainId;
 use cf_traits::{ChainflipAccountData, ChainflipAccountState, EpochIndex};
-=======
-use anyhow::Result;
->>>>>>> 48544689
 use codec::{Decode, Encode};
 use frame_support::metadata::RuntimeMetadataPrefixed;
 use frame_support::unsigned::TransactionValidityError;
@@ -208,58 +204,12 @@
 
     async fn get_block(
         &self,
-<<<<<<< HEAD
         block_hash: state_chain_runtime::Hash,
     ) -> Result<Option<SignedBlock>> {
         self.chain_rpc_client
             .block(Some(block_hash))
-            .compat()
-            .await
-            .map_err(|e| anyhow!(e))
-=======
-        extrinsic_hash: state_chain_runtime::Hash,
-        block_stream: &mut BlockStream,
-    ) -> Result<Vec<state_chain_runtime::Event>>
-    where
-        BlockStream:
-            Stream<Item = anyhow::Result<state_chain_runtime::Header>> + Unpin + Send + 'static,
-    {
-        let mut events_for_extrinsic = Vec::new();
-        let mut found_extrinsic = false;
-        while let Some(result_header) = block_stream.next().await {
-            let header = result_header?;
-            let block_hash = header.hash();
-            if let Some(signed_block) = self
-                .chain_rpc_client
-                .block(Some(block_hash))
-                .await
-                .map_err(into_anyhow_error)?
-            {
-                let extrinsic_index_found = signed_block.block.extrinsics.iter().position(|ext| {
-                    let hash = BlakeTwo256::hash_of(ext);
-                    hash == extrinsic_hash
-                });
-                if extrinsic_index_found.is_some() {
-                    found_extrinsic = true;
-                }
-                let events_for_block = self.get_events(&header).await?;
-                for (phase, event, _) in events_for_block {
-                    if let Phase::ApplyExtrinsic(i) = phase {
-                        if let Some(extrinsic_index) = extrinsic_index_found {
-                            if i as usize != extrinsic_index {
-                                continue;
-                            }
-                            events_for_extrinsic.push(event);
-                        }
-                    }
-                }
-            };
-            if found_extrinsic {
-                break;
-            };
-        }
-        Ok(events_for_extrinsic)
->>>>>>> 48544689
+            .await
+            .map_err(into_anyhow_error)
     }
 
     async fn storage_events_at(
@@ -268,33 +218,9 @@
         storage_key: StorageKey,
     ) -> Result<Vec<StorageChangeSet<state_chain_runtime::Hash>>> {
         self.state_rpc_client
-<<<<<<< HEAD
             .query_storage_at(vec![storage_key], block_hash)
-            .compat()
-            .await
-            .map_err(anyhow::Error::msg)
-=======
-            .query_storage_at(
-                vec![self.events_storage_key.clone()],
-                Some(block_header.hash()),
-            )
-            .await
-            .map_err(into_anyhow_error)?
-            .into_iter()
-            .map(|storage_change_set| {
-                let StorageChangeSet { block: _, changes } = storage_change_set;
-                changes
-                    .into_iter()
-                    .filter_map(|(_storage_key, option_data)| {
-                        option_data.map(|data| {
-                            Vec::<EventInfo>::decode(&mut &data.0[..]).map_err(anyhow::Error::msg)
-                        })
-                    })
-                    .flatten_ok()
-            })
-            .flatten()
-            .collect::<Result<Vec<_>>>()
->>>>>>> 48544689
+            .await
+            .map_err(into_anyhow_error)
     }
 }
 
@@ -649,18 +575,7 @@
                 > = Decode::decode(
                     &mut &state_chain_rpc_client
                         .state_rpc_client
-<<<<<<< HEAD
                         .storage(account_storage_key.clone(), latest_block_hash)
-                        .compat()
-=======
-                        .storage(
-                            system_pallet_metadata
-                                .storage("Account")?
-                                .map()?
-                                .key(&our_account_id),
-                            latest_block_hash,
-                        )
->>>>>>> 48544689
                         .await
                         .map_err(into_anyhow_error)?
                         .ok_or_else(|| {
