--- conflicted
+++ resolved
@@ -484,11 +484,7 @@
 
     use std::convert::TryInto;
 
-<<<<<<< HEAD
-    use crate::{logging::test_utils::create_test_logger, settings::Settings, testing::assert_ok};
-=======
     use crate::{logging::test_utils::new_test_logger, testing::assert_ok};
->>>>>>> e9ce0447
 
     use super::*;
 
