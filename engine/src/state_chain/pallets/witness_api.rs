//! Implements support for the witnesser api module
use std::marker::PhantomData;

use super::{
    auction::Auction,
    ethereum_signer::{CeremonyId, EthereumSigner},
    staking::{FlipBalance, Staking},
};
use codec::Encode;
use pallet_cf_staking::EthereumAddress;
use pallet_cf_vaults::{
    CeremonyId, KeygenResponse, SchnorrSigTruncPubkey, ThresholdSignatureResponse,
    VaultRotationResponse,
};
use sp_runtime::AccountId32;
use substrate_subxt::{module, system::System, Call};

type EthTransactionHash = [u8; 32];

#[module]
pub trait WitnesserApi: System + Staking + Auction + EthereumSigner {}

#[derive(Clone, Debug, PartialEq, Call, Encode)]
pub struct WitnessStakedCall<T: WitnesserApi> {
    staker_account_id: AccountId32,
    amount: u128,
    withdrawal_address: Option<EthereumAddress>,
    tx_hash: EthTransactionHash,
    _runtime: PhantomData<T>,
}

#[derive(Clone, Debug, PartialEq, Call, Encode)]
pub struct WitnessClaimedCall<T: WitnesserApi> {
    account_id: <T as System>::AccountId,
    amount: FlipBalance,
    tx_hash: [u8; 32],
}

#[derive(Clone, Debug, PartialEq, Call, Encode)]
pub struct WitnessAuctionConfirmationCall<T: WitnesserApi> {
    auction_index: <T as Auction>::AuctionIndex,
}

<<<<<<< HEAD
#[derive(Clone, Debug, PartialEq, Call, Encode)]
pub struct WitnessSignatureSuccessCall<T: WitnesserApi> {
    request_id: CeremonyId,
    signature: cf_chains::eth::SchnorrVerificationComponents,
    _runtime: PhantomData<T>,
=======
// ===== Calls / Extrinsics =====

#[derive(Clone, Debug, PartialEq, Call, Encode)]
pub struct WitnessKeygenResponseCall<T: WitnesserApi> {
    pub ceremony_id: CeremonyId,

    pub response: KeygenResponse<AccountId32, Vec<u8>>,

    pub _runtime: PhantomData<T>,
}

#[derive(Clone, Debug, PartialEq, Call, Encode)]
pub struct WitnessThresholdSignatureResponseCall<T: WitnesserApi> {
    pub ceremony_id: CeremonyId,

    pub response: ThresholdSignatureResponse<AccountId32, SchnorrSigTruncPubkey>,

    pub _runtime: PhantomData<T>,
}

#[derive(Clone, Debug, PartialEq, Call, Encode)]
pub struct WitnessVaultRotationResponseCall<T: WitnesserApi> {
    pub ceremony_id: CeremonyId,

    pub response: VaultRotationResponse<Vec<u8>>,

    pub _runtime: PhantomData<T>,
>>>>>>> 773d4ea0
}<|MERGE_RESOLUTION|>--- conflicted
+++ resolved
@@ -41,14 +41,23 @@
     auction_index: <T as Auction>::AuctionIndex,
 }
 
-<<<<<<< HEAD
+#[derive(Clone, Debug, PartialEq, Call, Encode)]
+pub struct WitnessVaultRotationResponseCall<T: WitnesserApi> {
+    pub ceremony_id: CeremonyId,
+
+    pub response: VaultRotationResponse<Vec<u8>>,
+
+    pub _runtime: PhantomData<T>,
+}
+
+// ===== Calls / Extrinsics =====
+
 #[derive(Clone, Debug, PartialEq, Call, Encode)]
 pub struct WitnessSignatureSuccessCall<T: WitnesserApi> {
     request_id: CeremonyId,
     signature: cf_chains::eth::SchnorrVerificationComponents,
     _runtime: PhantomData<T>,
-=======
-// ===== Calls / Extrinsics =====
+}
 
 #[derive(Clone, Debug, PartialEq, Call, Encode)]
 pub struct WitnessKeygenResponseCall<T: WitnesserApi> {
@@ -66,14 +75,4 @@
     pub response: ThresholdSignatureResponse<AccountId32, SchnorrSigTruncPubkey>,
 
     pub _runtime: PhantomData<T>,
-}
-
-#[derive(Clone, Debug, PartialEq, Call, Encode)]
-pub struct WitnessVaultRotationResponseCall<T: WitnesserApi> {
-    pub ceremony_id: CeremonyId,
-
-    pub response: VaultRotationResponse<Vec<u8>>,
-
-    pub _runtime: PhantomData<T>,
->>>>>>> 773d4ea0
 }