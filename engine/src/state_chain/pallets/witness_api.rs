//! Implements support for the witnesser api module
use std::marker::PhantomData;

use super::{
    auction::Auction,
    ethereum_broadcaster::BroadcastAttemptId,
    ethereum_signer::{self, EthereumSigner},
    staking::{FlipBalance, Staking},
};
use codec::Encode;
use pallet_cf_staking::EthereumAddress;
use pallet_cf_vaults::{
    CeremonyId, KeygenResponse, SchnorrSigTruncPubkey, ThresholdSignatureResponse,
    VaultRotationResponse,
};
use sp_runtime::AccountId32;
use substrate_subxt::{module, system::System, Call};

type EthTransactionHash = [u8; 32];

#[module]
pub trait WitnesserApi: System + Staking + Auction + EthereumSigner {}

#[derive(Clone, Debug, PartialEq, Call, Encode)]
pub struct WitnessStakedCall<T: WitnesserApi> {
    staker_account_id: AccountId32,
    amount: u128,
    withdrawal_address: Option<EthereumAddress>,
    tx_hash: EthTransactionHash,
    _runtime: PhantomData<T>,
}

#[derive(Clone, Debug, PartialEq, Call, Encode)]
pub struct WitnessClaimedCall<T: WitnesserApi> {
    account_id: <T as System>::AccountId,
    amount: FlipBalance,
    tx_hash: [u8; 32],
}

#[derive(Clone, Debug, PartialEq, Call, Encode)]
pub struct WitnessAuctionConfirmationCall<T: WitnesserApi> {
    auction_index: <T as Auction>::AuctionIndex,
}

#[derive(Clone, Debug, PartialEq, Call, Encode)]
pub struct WitnessKeygenResponseCall<T: WitnesserApi> {
    pub ceremony_id: CeremonyId,

    pub response: KeygenResponse<AccountId32, Vec<u8>>,

    pub _runtime: PhantomData<T>,
}

<<<<<<< HEAD
#[derive(Clone, Debug, PartialEq, Call, Encode)]
pub struct WitnessThresholdSignatureResponseCall<T: WitnesserApi> {
    pub ceremony_id: CeremonyId,

    pub response: ThresholdSignatureResponse<AccountId32, SchnorrSigTruncPubkey>,

    pub _runtime: PhantomData<T>,
}

#[derive(Clone, Debug, PartialEq, Call, Encode)]
pub struct WitnessVaultRotationResponseCall<T: WitnesserApi> {
    pub ceremony_id: CeremonyId,

    pub response: VaultRotationResponse<Vec<u8>>,
=======
#[derive(Clone, Debug, PartialEq, Call, Encode)]
pub struct WitnessThresholdSignatureResponseCall<T: WitnesserApi> {
    pub ceremony_id: CeremonyId,

    pub response: ThresholdSignatureResponse<AccountId32, SchnorrSigTruncPubkey>,
>>>>>>> 8c4e1b01

    pub _runtime: PhantomData<T>,
}

#[derive(Clone, Debug, PartialEq, Call, Encode)]
<<<<<<< HEAD
pub struct WitnessEthSignatureSuccessCall<T: WitnesserApi> {
    ceremony_id: ethereum_signer::CeremonyId,
    signature: cf_chains::eth::SchnorrVerificationComponents,
    _runtime: PhantomData<T>,
}

#[derive(Clone, Debug, PartialEq, Call, Encode)]
pub struct WitnessEthSignatureFailedCall<T: WitnesserApi> {
    ceremony_id: ethereum_signer::CeremonyId,
    offenders: Vec<<T as System>::AccountId>,
    _runtime: PhantomData<T>,
}

#[derive(Clone, Debug, PartialEq, Call, Encode)]
pub struct WitnessEthBroadcastSuccessCall<T: WitnesserApi> {
    broadcast_attempt_id: BroadcastAttemptId,
    tx_hash: [u8; 32],
=======
pub struct WitnessVaultRotationResponseCall<T: WitnesserApi> {
    pub ceremony_id: CeremonyId,

    pub response: VaultRotationResponse<Vec<u8>>,

    pub _runtime: PhantomData<T>,
}

#[derive(Clone, Debug, PartialEq, Call, Encode)]
pub struct WitnessEthSignatureSuccessCall<T: WitnesserApi> {
    ceremony_id: ethereum_signer::CeremonyId,
    signature: cf_chains::eth::SchnorrVerificationComponents,
>>>>>>> 8c4e1b01
    _runtime: PhantomData<T>,
}

#[derive(Clone, Debug, PartialEq, Call, Encode)]
<<<<<<< HEAD
pub struct WitnessEthBroadcastFailureCall<T: WitnesserApi> {
    broadcast_attempt_id: BroadcastAttemptId,
    failure: pallet_cf_broadcast::BroadcastFailure,
    tx_hash: [u8; 32],
=======
pub struct WitnessEthSignatureFailedCall<T: WitnesserApi> {
    ceremony_id: ethereum_signer::CeremonyId,
    offenders: Vec<<T as System>::AccountId>,
>>>>>>> 8c4e1b01
    _runtime: PhantomData<T>,
}<|MERGE_RESOLUTION|>--- conflicted
+++ resolved
@@ -51,7 +51,6 @@
     pub _runtime: PhantomData<T>,
 }
 
-<<<<<<< HEAD
 #[derive(Clone, Debug, PartialEq, Call, Encode)]
 pub struct WitnessThresholdSignatureResponseCall<T: WitnesserApi> {
     pub ceremony_id: CeremonyId,
@@ -66,19 +65,26 @@
     pub ceremony_id: CeremonyId,
 
     pub response: VaultRotationResponse<Vec<u8>>,
-=======
-#[derive(Clone, Debug, PartialEq, Call, Encode)]
-pub struct WitnessThresholdSignatureResponseCall<T: WitnesserApi> {
-    pub ceremony_id: CeremonyId,
 
-    pub response: ThresholdSignatureResponse<AccountId32, SchnorrSigTruncPubkey>,
->>>>>>> 8c4e1b01
-
-    pub _runtime: PhantomData<T>,
+    _runtime: PhantomData<T>,
 }
 
 #[derive(Clone, Debug, PartialEq, Call, Encode)]
-<<<<<<< HEAD
+pub struct WitnessEthBroadcastSuccessCall<T: WitnesserApi> {
+    broadcast_attempt_id: BroadcastAttemptId,
+    tx_hash: [u8; 32],
+    _runtime: PhantomData<T>,
+}
+
+#[derive(Clone, Debug, PartialEq, Call, Encode)]
+pub struct WitnessEthBroadcastFailureCall<T: WitnesserApi> {
+    broadcast_attempt_id: BroadcastAttemptId,
+    failure: pallet_cf_broadcast::BroadcastFailure,
+    tx_hash: [u8; 32],
+    _runtime: PhantomData<T>,
+}
+
+#[derive(Clone, Debug, PartialEq, Call, Encode)]
 pub struct WitnessEthSignatureSuccessCall<T: WitnesserApi> {
     ceremony_id: ethereum_signer::CeremonyId,
     signature: cf_chains::eth::SchnorrVerificationComponents,
@@ -90,39 +96,4 @@
     ceremony_id: ethereum_signer::CeremonyId,
     offenders: Vec<<T as System>::AccountId>,
     _runtime: PhantomData<T>,
-}
-
-#[derive(Clone, Debug, PartialEq, Call, Encode)]
-pub struct WitnessEthBroadcastSuccessCall<T: WitnesserApi> {
-    broadcast_attempt_id: BroadcastAttemptId,
-    tx_hash: [u8; 32],
-=======
-pub struct WitnessVaultRotationResponseCall<T: WitnesserApi> {
-    pub ceremony_id: CeremonyId,
-
-    pub response: VaultRotationResponse<Vec<u8>>,
-
-    pub _runtime: PhantomData<T>,
-}
-
-#[derive(Clone, Debug, PartialEq, Call, Encode)]
-pub struct WitnessEthSignatureSuccessCall<T: WitnesserApi> {
-    ceremony_id: ethereum_signer::CeremonyId,
-    signature: cf_chains::eth::SchnorrVerificationComponents,
->>>>>>> 8c4e1b01
-    _runtime: PhantomData<T>,
-}
-
-#[derive(Clone, Debug, PartialEq, Call, Encode)]
-<<<<<<< HEAD
-pub struct WitnessEthBroadcastFailureCall<T: WitnesserApi> {
-    broadcast_attempt_id: BroadcastAttemptId,
-    failure: pallet_cf_broadcast::BroadcastFailure,
-    tx_hash: [u8; 32],
-=======
-pub struct WitnessEthSignatureFailedCall<T: WitnesserApi> {
-    ceremony_id: ethereum_signer::CeremonyId,
-    offenders: Vec<<T as System>::AccountId>,
->>>>>>> 8c4e1b01
-    _runtime: PhantomData<T>,
 }