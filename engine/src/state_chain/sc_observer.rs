use cf_chains::ChainId;
use futures::{Stream, StreamExt};
use pallet_cf_broadcast::TransmissionFailure;
use slog::o;
use sp_runtime::AccountId32;
use std::sync::Arc;
use substrate_subxt::Signer;
use tokio::sync::mpsc::{UnboundedReceiver, UnboundedSender};

use crate::{
    eth::EthBroadcaster,
    logging::COMPONENT_KEY,
<<<<<<< HEAD
    multisig::{
=======
    p2p,
    signing::{
>>>>>>> 069e2cbe
        KeyId, KeygenInfo, KeygenOutcome, MessageHash, MultisigEvent, MultisigInstruction,
        SigningInfo, SigningOutcome,
    },
    p2p, settings,
};

pub async fn start<BlockStream>(
    state_chain_client: Arc<super::client::StateChainClient>,
    sc_block_stream: BlockStream,
    eth_broadcaster: EthBroadcaster,
    multisig_instruction_sender: UnboundedSender<MultisigInstruction>,
    mut multisig_event_receiver: UnboundedReceiver<MultisigEvent>,
    logger: &slog::Logger,
) where
    BlockStream: Stream<Item = anyhow::Result<state_chain_runtime::Header>>,
{
    let logger = logger.new(o!(COMPONENT_KEY => "SCObserver"));

    let heartbeat_block_interval = state_chain_client
        .metadata
        .module("Reputation")
        .expect("No module 'Reputation' in chain metadata")
        .constant("HeartbeatBlockInterval")
        .expect("No constant 'HeartbeatBlockInterval' in chain metadata for module 'Reputation'")
        .value::<u32>()
        .expect("Could not decode HeartbeatBlockInterval to u32");
    slog::info!(
        logger,
        "Sending heartbeat every {} blocks",
        heartbeat_block_interval,
    );

    state_chain_client
        .submit_extrinsic(&logger, pallet_cf_online::Call::heartbeat())
        .await;

    let mut sc_block_stream = Box::pin(sc_block_stream);
    while let Some(result_block_header) = sc_block_stream.next().await {
        match result_block_header {
            Ok(block_header) => {
                // Target the middle of the heartbeat block interval so block drift is *very* unlikely to cause failure
                if (block_header.number + (heartbeat_block_interval / 2)) % heartbeat_block_interval
                    == 0
                {
                    slog::info!(
                        logger,
                        "Sending heartbeat at block: {}",
                        block_header.number
                    );
                    state_chain_client
                        .submit_extrinsic(&logger, pallet_cf_online::Call::heartbeat())
                        .await;
                }

                // Process this block's events
                match state_chain_client.events(&block_header).await {
                    Ok(events) => {
                        for (_phase, event, _topics) in events {
                            match event {
                                state_chain_runtime::Event::pallet_cf_vaults(
                                    pallet_cf_vaults::Event::KeygenRequest(
                                        ceremony_id,
                                        chain_id,
                                        validator_candidates
                                    ),
                                ) => {
                                    let signers: Vec<_> = validator_candidates
                                        .iter()
                                        .map(|v| p2p::AccountId(v.clone().into()))
                                        .collect();

                                    let gen_new_key_event = MultisigInstruction::KeyGen(
                                        KeygenInfo::new(ceremony_id, signers),
                                    );

                                    multisig_instruction_sender
                                        .send(gen_new_key_event)
                                        .map_err(|_| "Receiver should exist")
                                        .unwrap();

                                    let response_extrinsic = match multisig_event_receiver
                                        .recv()
                                        .await
                                        .expect("Channel closed!")
                                    {
                                        MultisigEvent::KeygenResult(KeygenOutcome {
                                            id: _,
                                            result,
                                        }) => match result {
                                            Ok(pubkey) => {
                                                pallet_cf_witnesser_api::Call::witness_keygen_success(
                                                    ceremony_id,
                                                    chain_id,
                                                    pubkey.serialize().to_vec(),
                                                )
                                            }
                                            Err((err, bad_account_ids)) => {
                                                slog::error!(
                                                    logger,
                                                    "Keygen failed with error: {:?}",
                                                    err
                                                );
                                                let bad_account_ids: Vec<_> = bad_account_ids
                                                    .iter()
                                                    .map(|v| AccountId32::from(v.0))
                                                    .collect();
                                                pallet_cf_witnesser_api::Call::witness_keygen_failure(
                                                    ceremony_id,
                                                    chain_id,
                                                    bad_account_ids,
                                                )
                                            }
                                        },
                                        MultisigEvent::MessageSigningResult(
                                            message_signing_result,
                                        ) => {
                                            panic!(
                                                "Expecting KeygenResult, got: {:?}",
                                                message_signing_result
                                            );
                                        }
                                    };
                                    state_chain_client
                                        .submit_extrinsic(
                                            &logger,
                                            response_extrinsic,
                                        )
                                        .await;
                                }
                                state_chain_runtime::Event::pallet_cf_threshold_signature_Instance0(
                                    pallet_cf_threshold_signature::Event::ThresholdSignatureRequest(
                                        ceremony_id,
                                        key_id,
                                        validators,
                                        payload,
                                    ),
                                ) => {
                                    let signers: Vec<_> = validators
                                        .iter()
                                        .map(|v| p2p::AccountId(v.clone().into()))
                                        .collect();

                                    let sign_tx = MultisigInstruction::Sign(SigningInfo::new(
                                        ceremony_id,
                                        KeyId(key_id),
                                        MessageHash(payload.to_fixed_bytes()),
                                        signers,
                                    ));

                                    // The below will be replaced with one shot channels
                                    multisig_instruction_sender
                                        .send(sign_tx)
                                        .map_err(|_| "Receiver should exist")
                                        .unwrap();

                                    let response_extrinsic = match multisig_event_receiver
                                        .recv()
                                        .await
                                        .expect("Channel closed!")
                                    {
                                        MultisigEvent::MessageSigningResult(SigningOutcome {
                                            id: _,
                                            result,
                                        }) => match result {
                                            Ok(sig) => pallet_cf_witnesser_api::Call::witness_eth_signature_success(
                                                ceremony_id, sig.into()
                                            ),
                                            Err((err, bad_account_ids)) => {
                                                slog::error!(
                                                    logger,
                                                    "Signing failed with error: {:?}",
                                                    err
                                                );
                                                let bad_account_ids: Vec<_> = bad_account_ids
                                                    .iter()
                                                    .map(|v| AccountId32::from(v.0))
                                                    .collect();
                                                pallet_cf_witnesser_api::Call::witness_eth_signature_failed(
                                                    ceremony_id, bad_account_ids
                                                )
                                            }
                                        },
                                        MultisigEvent::KeygenResult(keygen_result) => {
                                            panic!(
                                                "Expecting MessageSigningResult, got: {:?}",
                                                keygen_result
                                            );
                                        }
                                    };
                                    state_chain_client
                                        .submit_extrinsic(
                                            &logger,
                                            response_extrinsic,
                                        )
                                        .await;
                                }
                                state_chain_runtime::Event::pallet_cf_broadcast_Instance0(
                                    pallet_cf_broadcast::Event::TransactionSigningRequest(
                                        attempt_id,
                                        validator_id,
                                        unsigned_tx
                                    ),
                                ) if &validator_id == state_chain_client.signer.account_id() => {
                                    slog::debug!(
                                        logger,
                                        "Received signing request {} for transaction: {:?}",
                                        attempt_id,
                                        unsigned_tx,
                                    );
                                    match eth_broadcaster.encode_and_sign_tx(unsigned_tx).await {
                                        Ok(raw_signed_tx) => {
                                            state_chain_client.submit_extrinsic(
                                                &logger,
                                                state_chain_runtime::Call::EthereumBroadcaster(
                                                    pallet_cf_broadcast::Call::transaction_ready_for_transmission(
                                                        attempt_id,
                                                        raw_signed_tx.0,
                                                    ),
                                                )
                                            ).await;
                                        },
                                        Err(e) => {
                                            // Note: this error case should only occur if there is a problem with the
                                            // local ethereum node, which would mean the web3 lib is unable to fill in 
                                            // the tranaction params, mainly the gas limit.
                                            // In the long run all transaction parameters will be provided by the state
                                            // chain and the above eth_broadcaster.sign_tx method can be made 
                                            // infallible.
                                            slog::error!(
                                                logger,
                                                "Transaction signing attempt {} failed: {:?}",
                                                attempt_id,
                                                e
                                            );
                                        },
                                    }
                                }
                                state_chain_runtime::Event::pallet_cf_broadcast_Instance0(
                                    pallet_cf_broadcast::Event::TransmissionRequest(
                                        attempt_id,
                                        signed_tx,
                                    ),
                                ) => {
                                    slog::debug!(
                                        logger,
                                        "Sending signed tx for broadcast attempt {}: {:?}",
                                        attempt_id,
                                        hex::encode(&signed_tx),
                                    );
                                    let response_extrinsics = match eth_broadcaster.send(signed_tx).await
                                    {
                                        Ok(tx_hash) => {
                                            slog::debug!(
                                                logger,
                                                "Successful broadcast attempt {}, tx_hash: {}",
                                                attempt_id,
                                                tx_hash
                                            );
                                            [
                                                pallet_cf_witnesser_api::Call::witness_eth_transmission_success(
                                                    attempt_id, tx_hash.into()
                                                ),
                                                // TODO: This should be triggered from the eth event.
                                                // See https://github.com/chainflip-io/chainflip-backend/issues/586
                                                pallet_cf_witnesser_api::Call::witness_vault_key_rotated(
                                                    ChainId::Ethereum, vec![], 0, tx_hash.as_bytes().to_vec()
                                                ),
                                            ].to_vec()
                                        }
                                        Err(e) => {
                                            slog::error!(
                                                logger,
                                                "Broadcast attempt {} failed: {:?}",
                                                attempt_id,
                                                e
                                            );
                                            [
                                                // TODO: Fill in the transaction hash with the real one
                                                // See https://github.com/chainflip-io/chainflip-backend/issues/586
                                                pallet_cf_witnesser_api::Call::witness_eth_transmission_failure(
                                                    attempt_id, TransmissionFailure::TransactionFailed, [0u8; 32]
                                                ),
                                            ].to_vec()
                                        }
                                    };
                                    for ext in response_extrinsics {
                                        state_chain_client.submit_extrinsic(
                                            &logger,
                                            ext,
                                        ).await;
                                    }
                                }
                                ignored_event => {
                                    // ignore events we don't care about
                                    slog::trace!(logger, "Ignoring event: {:?}", ignored_event);
                                }
                            }
                        }
                    }
                    Err(error) => {
                        slog::error!(
                            logger,
                            "Failed to decode events at block {}. {}",
                            block_header.number,
                            error,
                        );
                    }
                }
            }
            Err(error) => {
                slog::error!(logger, "Failed to decode block header: {}", error,);
            }
        }
    }
}

#[cfg(test)]
mod tests {
    use crate::{eth, logging, settings};

    use super::*;

    #[tokio::test]
    #[ignore = "runs forever, useful for testing without having to start the whole CFE"]
    async fn run_the_sc_observer() {
        let settings = settings::test_utils::new_test_settings().unwrap();
        let logger = logging::test_utils::create_test_logger();

        let (state_chain_client, block_stream) =
            crate::state_chain::client::connect_to_state_chain(&settings)
                .await
                .unwrap();

        let (multisig_instruction_sender, _multisig_instruction_receiver) =
            tokio::sync::mpsc::unbounded_channel::<MultisigInstruction>();
        let (_multisig_event_sender, multisig_event_receiver) =
            tokio::sync::mpsc::unbounded_channel::<MultisigEvent>();

        let web3 = eth::new_synced_web3_client(&settings, &logger)
            .await
            .unwrap();
        let eth_broadcaster = EthBroadcaster::new(&settings, web3.clone()).unwrap();

        start(
            state_chain_client,
            block_stream,
            eth_broadcaster,
            multisig_instruction_sender,
            multisig_event_receiver,
            &logger,
        )
        .await;
    }
}<|MERGE_RESOLUTION|>--- conflicted
+++ resolved
@@ -10,16 +10,11 @@
 use crate::{
     eth::EthBroadcaster,
     logging::COMPONENT_KEY,
-<<<<<<< HEAD
     multisig::{
-=======
-    p2p,
-    signing::{
->>>>>>> 069e2cbe
         KeyId, KeygenInfo, KeygenOutcome, MessageHash, MultisigEvent, MultisigInstruction,
         SigningInfo, SigningOutcome,
     },
-    p2p, settings,
+    p2p,
 };
 
 pub async fn start<BlockStream>(
