--- conflicted
+++ resolved
@@ -151,30 +151,17 @@
                                 .map(|v| p2p::AccountId(v.clone().into()))
                                 .collect();
 
-<<<<<<< HEAD
-                            let sign_tx = MultisigInstruction::Sign(
-                                // TODO: The hashing of the payload should be done on the SC
-                                // https://github.com/chainflip-io/chainflip-backend/issues/446
-                                SigningInfo::new(
-                                    event.ceremony_id,
-                                    KeyId(req.public_key),
-                                    MessageHash(Keccak256::hash(&req.payload[..]).0),
-=======
                             let message_hash: [u8; 32] = threshold_sig_requst
                                 .threshold_signature_request
                                 .payload
                                 .try_into()
                                 .expect("Should be a 32 byte hash");
-                            let sign_tx = MultisigInstruction::Sign(
+                            let sign_tx = MultisigInstruction::Sign(SigningInfo::new(
+                                ceremony_id,
+                                KeyId(threshold_sig_requst.threshold_signature_request.public_key),
                                 MessageHash(message_hash),
-                                SigningInfo::new(
-                                    KeyId(
-                                        threshold_sig_requst.threshold_signature_request.public_key,
-                                    ),
->>>>>>> d62b0569
-                                    signers,
-                                ),
-                            );
+                                signers,
+                            ));
 
                             // The below will be replaced with one shot channels
                             multisig_instruction_sender
