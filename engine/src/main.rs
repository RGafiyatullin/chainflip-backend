use chainflip_engine::{
<<<<<<< HEAD
    eth, health::spawn_health_check, mq::nats_client::NatsMQClientFactory, p2p::ValidatorId,
    settings::Settings, signing, signing::db::PersistentKeyDB, state_chain,
=======
    eth,
    health::spawn_health_check,
    mq::{nats_client::NatsMQClientFactory, IMQClientFactory},
    p2p::{P2PConductor, RpcP2PClient, ValidatorId},
    settings::Settings,
    signing, state_chain,
>>>>>>> eeaee967
    temp_event_mapper::TempEventMapper,
};
use sp_core::Pair;

#[tokio::main]
async fn main() {
    env_logger::init();

    log::info!("Start the engines! :broom: :broom: ");

    let settings = Settings::new().expect("Failed to initialise settings");

    spawn_health_check(settings.clone().health_check).await;

    let mq_factory = NatsMQClientFactory::new(&settings.message_queue);

    // This can be the same filepath as the p2p key --node-key-file <file> on the state chain
    // which won't necessarily always be the case, i.e. if we no longer have PeerId == ValidatorId
    let signer = state_chain::get_signer_from_privkey_file(&settings.state_chain.p2p_priv_key_file);
    let my_pubkey = signer.signer().public();
    let signer_id = ValidatorId(my_pubkey.0);
    let sc_o_fut = state_chain::sc_observer::start(settings.clone());
    let sc_b_fut = state_chain::sc_broadcaster::start(&settings, signer, mq_factory.clone());

    let eth_fut = eth::start(settings.clone());

<<<<<<< HEAD
    // TODO: Investigate whether we want to encrypt it on disk
    let db = PersistentKeyDB::new("data.db");

    let signing_client = signing::MultisigClient::new(db, mq_factory, signer_id);
=======
    let (_, shutdown_rx) = tokio::sync::oneshot::channel::<()>();
    let ws_port = settings.state_chain.ws_port;

    let url = url::Url::parse(&format!("ws://127.0.0.1:{}", ws_port)).expect("valid ws port");
    let p2p_client = RpcP2PClient::new(url);
    let mq_client = *mq_factory
        .create()
        .await
        .expect("Could not connect MQ client");
    let p2p_conductor_fut = P2PConductor::new(mq_client, p2p_client)
        .await
        .start(shutdown_rx);

    let signing_client = signing::MultisigClient::new(mq_factory, signer_id);
>>>>>>> eeaee967

    let temp_event_map_fut = TempEventMapper::run(&settings);

    let (_, shutdown_client_rx) = tokio::sync::oneshot::channel::<()>();

    let signing_client_fut = signing_client.run(shutdown_client_rx);

    futures::join!(
        sc_o_fut,
        sc_b_fut,
        eth_fut,
        temp_event_map_fut,
        p2p_conductor_fut,
        signing_client_fut,
    );
}<|MERGE_RESOLUTION|>--- conflicted
+++ resolved
@@ -1,15 +1,12 @@
 use chainflip_engine::{
-<<<<<<< HEAD
-    eth, health::spawn_health_check, mq::nats_client::NatsMQClientFactory, p2p::ValidatorId,
-    settings::Settings, signing, signing::db::PersistentKeyDB, state_chain,
-=======
     eth,
     health::spawn_health_check,
     mq::{nats_client::NatsMQClientFactory, IMQClientFactory},
     p2p::{P2PConductor, RpcP2PClient, ValidatorId},
     settings::Settings,
-    signing, state_chain,
->>>>>>> eeaee967
+    signing,
+    signing::db::PersistentKeyDB,
+    state_chain,
     temp_event_mapper::TempEventMapper,
 };
 use sp_core::Pair;
@@ -36,12 +33,6 @@
 
     let eth_fut = eth::start(settings.clone());
 
-<<<<<<< HEAD
-    // TODO: Investigate whether we want to encrypt it on disk
-    let db = PersistentKeyDB::new("data.db");
-
-    let signing_client = signing::MultisigClient::new(db, mq_factory, signer_id);
-=======
     let (_, shutdown_rx) = tokio::sync::oneshot::channel::<()>();
     let ws_port = settings.state_chain.ws_port;
 
@@ -55,8 +46,10 @@
         .await
         .start(shutdown_rx);
 
-    let signing_client = signing::MultisigClient::new(mq_factory, signer_id);
->>>>>>> eeaee967
+    // TODO: Investigate whether we want to encrypt it on disk
+    let db = PersistentKeyDB::new("data.db");
+
+    let signing_client = signing::MultisigClient::new(db, mq_factory, signer_id);
 
     let temp_event_map_fut = TempEventMapper::run(&settings);
 
