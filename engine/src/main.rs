use std::sync::{Arc, Mutex};

use chainflip_engine::{
    eth::{self, key_manager, stake_manager, EthBroadcaster},
    health::HealthMonitor,
    heartbeat,
    p2p::{self, rpc as p2p_rpc, AccountId, P2PMessage, P2PMessageCommand},
    settings::Settings,
<<<<<<< HEAD
    signing::{self, db::PersistentKeyDB},
=======
    signing,
    signing::{db::PersistentKeyDB, MultisigEvent, MultisigInstruction},
>>>>>>> 7dd73efc
    state_chain::{self, runtime::StateChainRuntime},
};
use slog::{o, Drain};
use sp_core::Pair;
use substrate_subxt::ClientBuilder;

#[tokio::main]
async fn main() {
    let drain = slog_json::Json::new(std::io::stdout())
        .add_default_keys()
        .build()
        .fuse();
    let drain = slog_async::Async::new(drain).build().fuse();
    let root_logger = slog::Logger::root(drain, o!());
    slog::info!(root_logger, "Start the engines! :broom: :broom: "; o!());

    let settings = Settings::new().expect("Failed to initialise settings");

    HealthMonitor::new(&settings.health_check, &root_logger)
        .run()
        .await;

    let subxt_client = ClientBuilder::<StateChainRuntime>::new()
        .set_url(&settings.state_chain.ws_endpoint)
        .build()
        .await
        .expect("Should create subxt client");

    let key_pair = sp_core::sr25519::Pair::from_seed(&{
        // This can be the same filepath as the p2p key --node-key-file <file> on the state chain
        // which won't necessarily always be the case, i.e. if we no longer have PeerId == AccountId
        use std::{convert::TryInto, fs};
        let seed: [u8; 32] = hex::decode(
            &fs::read_to_string(&settings.state_chain.p2p_private_key_file)
                .expect("Cannot read private key file")
                .replace("\"", ""),
        )
        .expect("Failed to decode seed")
        .try_into()
        .expect("Seed has wrong length");
        seed
    });

    let pair_signer = {
        use substrate_subxt::{system::AccountStoreExt, Signer};
        let mut pair_signer = substrate_subxt::PairSigner::new(key_pair.clone());
        let account_id = pair_signer.account_id();
        let nonce = subxt_client
            .account(&account_id, None)
            .await
            .expect("Should be able to fetch account info")
            .nonce;
        slog::info!(root_logger, "Initial state chain nonce is: {}", nonce);
        pair_signer.set_nonce(nonce);
        // Allow in the future many witnessers to increment the nonce of this signer
        Arc::new(Mutex::new(pair_signer))
    };

    // TODO: Investigate whether we want to encrypt it on disk
    let db = PersistentKeyDB::new(&settings.signing.db_file.as_path(), &root_logger);

    let (_, p2p_shutdown_rx) = tokio::sync::oneshot::channel::<()>();
    let (_, shutdown_client_rx) = tokio::sync::oneshot::channel::<()>();
    let (multisig_instruction_sender, multisig_instruction_receiver) =
        tokio::sync::mpsc::unbounded_channel::<MultisigInstruction>();

    let (multisig_event_sender, multisig_event_receiver) =
        tokio::sync::mpsc::unbounded_channel::<MultisigEvent>();

    let (p2p_message_sender, p2p_message_receiver) =
        tokio::sync::mpsc::unbounded_channel::<P2PMessage>();
    let (p2p_message_command_sender, p2p_message_command_receiver) =
        tokio::sync::mpsc::unbounded_channel::<P2PMessageCommand>();

    let web3 = eth::new_synced_web3_client(&settings, &root_logger)
        .await
        .unwrap();

    let eth_broadcaster = EthBroadcaster::new(&settings, web3.clone()).unwrap();

    tokio::join!(
        // Start signing components
        signing::start(
            AccountId(key_pair.public().0),
            db,
            multisig_instruction_receiver,
            multisig_event_sender,
            p2p_message_receiver,
            p2p_message_command_sender,
            shutdown_client_rx,
            &root_logger,
        ),
        p2p::conductor::start(
            p2p_rpc::connect(
                &url::Url::parse(settings.state_chain.ws_endpoint.as_str()).expect(&format!(
                    "Should be valid ws endpoint: {}",
                    settings.state_chain.ws_endpoint
                )),
                AccountId(pair_signer.lock().unwrap().signer().public().0)
            )
            .await
            .expect("unable to connect p2p rpc client"),
            p2p_message_sender,
            p2p_message_command_receiver,
            p2p_shutdown_rx,
            &root_logger.clone()
        ),
        heartbeat::start(subxt_client.clone(), pair_signer.clone(), &root_logger),
        // Start state chain components
        state_chain::sc_observer::start(
            &settings,
            subxt_client.clone(),
            pair_signer.clone(),
            eth_broadcaster,
            multisig_instruction_sender,
            multisig_event_receiver,
            &root_logger
        ),
        // Start eth components
        stake_manager::start_stake_manager_witness(
            &web3,
            &settings,
            pair_signer.clone(),
            subxt_client.clone(),
            &root_logger
        )
        .await
        .unwrap(),
        key_manager::start_key_manager_witness(
            &web3,
            &settings,
            pair_signer.clone(),
            subxt_client,
            &root_logger
        )
        .await
        .unwrap(),
    );
}<|MERGE_RESOLUTION|>--- conflicted
+++ resolved
@@ -6,12 +6,7 @@
     heartbeat,
     p2p::{self, rpc as p2p_rpc, AccountId, P2PMessage, P2PMessageCommand},
     settings::Settings,
-<<<<<<< HEAD
-    signing::{self, db::PersistentKeyDB},
-=======
-    signing,
-    signing::{db::PersistentKeyDB, MultisigEvent, MultisigInstruction},
->>>>>>> 7dd73efc
+    signing::{self, db::PersistentKeyDB, MultisigEvent, MultisigInstruction},
     state_chain::{self, runtime::StateChainRuntime},
 };
 use slog::{o, Drain};
