--- conflicted
+++ resolved
@@ -3,15 +3,9 @@
 use std::marker::PhantomData;
 
 use codec::{Decode, Encode};
-<<<<<<< HEAD
-use pallet_cf_validator::ValidatorSize;
 use serde::{de::DeserializeOwned, Deserialize, Serialize};
 use substrate_subxt::{module, sp_runtime::traits::Member, system::System, Event};
-=======
 use cf_traits::AuctionRange;
-use serde::{Deserialize, Serialize, de::DeserializeOwned};
-use substrate_subxt::{module, system::System, Event, sp_runtime::traits::Member};
->>>>>>> 2b772d12
 
 use super::{runtime::StateChainRuntime, sc_event::SCEvent};
 
@@ -22,7 +16,7 @@
 
 #[derive(Clone, Debug, Eq, PartialEq, Event, Decode, Encode, Serialize, Deserialize)]
 pub struct AuctionRangeChangedEvent<V: Validator> {
-    pub before: AuctionRange,
+pub before: AuctionRange,
     pub now: AuctionRange,
     pub _phantom: PhantomData<V>,
 }
