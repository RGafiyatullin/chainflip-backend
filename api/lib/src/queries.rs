--- conflicted
+++ resolved
@@ -156,11 +156,7 @@
 		})
 	}
 
-<<<<<<< HEAD
 	pub async fn get_orders(
-=======
-	pub async fn get_range_orders(
->>>>>>> bcc148f9
 		&self,
 		block_hash: Option<state_chain_runtime::Hash>,
 		account_id: Option<state_chain_runtime::AccountId>,
