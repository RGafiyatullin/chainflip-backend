[package]
authors = ["Chainflip team <https://github.com/chainflip-io>"]
edition = '2021'
build = 'build.rs'
name = "chainflip-cli"
<<<<<<< HEAD
version = "0.8.0"
=======
version = "0.9.0"
>>>>>>> 4f6b94d4

[dependencies]
anyhow = "1.0"
clap = { version = "3.2.16", features = ["derive", "env"] }
config = "0.13.1"
futures = "0.3.14"
hex = "0.4.3"
serde = {version = "1.0", features = ["derive", "rc"]}
tokio = {version = "1.13.1", features = ["full"]}
serde_json = "1.0"

# Local Deps
chainflip-engine = {path = "../../../engine/"}
chainflip-api = {path = "../../lib"}
utilities = {path = "../../../utilities"}

[build-dependencies]
substrate-build-script-utils = { git = "https://github.com/chainflip-io/substrate.git", tag = 'chainflip-monthly-2022-12+2' }<|MERGE_RESOLUTION|>--- conflicted
+++ resolved
@@ -3,11 +3,7 @@
 edition = '2021'
 build = 'build.rs'
 name = "chainflip-cli"
-<<<<<<< HEAD
 version = "0.8.0"
-=======
-version = "0.9.0"
->>>>>>> 4f6b94d4
 
 [dependencies]
 anyhow = "1.0"
@@ -15,14 +11,14 @@
 config = "0.13.1"
 futures = "0.3.14"
 hex = "0.4.3"
-serde = {version = "1.0", features = ["derive", "rc"]}
-tokio = {version = "1.13.1", features = ["full"]}
+serde = { version = "1.0", features = ["derive", "rc"] }
+tokio = { version = "1.13.1", features = ["full"] }
 serde_json = "1.0"
 
 # Local Deps
-chainflip-engine = {path = "../../../engine/"}
-chainflip-api = {path = "../../lib"}
-utilities = {path = "../../../utilities"}
+chainflip-engine = { path = "../../../engine/" }
+chainflip-api = { path = "../../lib" }
+utilities = { path = "../../../utilities" }
 
 [build-dependencies]
 substrate-build-script-utils = { git = "https://github.com/chainflip-io/substrate.git", tag = 'chainflip-monthly-2022-12+2' }