[package]
authors = ["Chainflip team <https://github.com/chainflip-io>"]
edition = '2021'
build = 'build.rs'
name = "chainflip-cli"
<<<<<<< HEAD
version = "1.2.0"
=======
version = "1.1.4"
>>>>>>> 6ca92262

[dependencies]
anyhow = "1.0"
clap = { version = "3.2.16", features = ["derive", "env"] }
config = "0.13.1"
futures = "0.3.14"
hex = { version = "0.4.3", features = ["serde"] }
serde = { version = "1.0", features = ["derive", "rc"] }
tokio = { version = "1.13.1", features = ["full"] }
serde_json = "1.0"

# Local Deps
chainflip-engine = { path = "../../../engine/" }
chainflip-api = { path = "../../lib" }
cf-chains = { path = "../../../state-chain/chains" }
utilities = { path = "../../../utilities" }
custom-rpc = { path = "../../../state-chain/custom-rpc" }

[build-dependencies]
substrate-build-script-utils = { git = "https://github.com/chainflip-io/substrate.git", tag = 'chainflip-monthly-2023-08+5' }<|MERGE_RESOLUTION|>--- conflicted
+++ resolved
@@ -3,11 +3,7 @@
 edition = '2021'
 build = 'build.rs'
 name = "chainflip-cli"
-<<<<<<< HEAD
 version = "1.2.0"
-=======
-version = "1.1.4"
->>>>>>> 6ca92262
 
 [dependencies]
 anyhow = "1.0"
