[package]
authors = ["Chainflip team <https://github.com/chainflip-io>"]
name = "chainflip-broker-api"
<<<<<<< HEAD
version = "1.2.0"
=======
version = "1.1.4"
>>>>>>> 6ca92262
edition = "2021"

[package.metadata.deb]
depends = "$auto, systemd"
extended-description = """\
Chainflip Broker Rpc Server"""
maintainer = "Chainflip Labs GmbH <dev@chainflip.io>"
name = "chainflip-broker-api"
priority = "required"
section = "rust"
maintainer-scripts = "package/"
systemd-units = { enable = false }

[[bin]]
name = "chainflip-broker-api"

[dependencies]
chainflip-api = { path = "../../lib" }
cf-utilities = { package = "utilities", path = "../../../utilities" }
custom-rpc = { path = "../../../state-chain/custom-rpc" }

anyhow = "1.0.66"
clap = { version = "3.2.23", features = ["derive"] }
futures = "0.3"
hex = "0.4.3"
jsonrpsee = { version = "0.20", features = ["full"] }
serde = { version = '1.0', features = ['derive'] }
sp-rpc = { git = "https://github.com/chainflip-io/substrate.git", tag = "chainflip-monthly-2023-08+5" }
tokio = "1.20.1"
tracing = "0.1.34"
tracing-subscriber = { version = "0.3.3", features = ["env-filter"] }

[build-dependencies]
substrate-build-script-utils = { git = "https://github.com/chainflip-io/substrate.git", tag = 'chainflip-monthly-2023-08+3' }<|MERGE_RESOLUTION|>--- conflicted
+++ resolved
@@ -1,11 +1,7 @@
 [package]
 authors = ["Chainflip team <https://github.com/chainflip-io>"]
 name = "chainflip-broker-api"
-<<<<<<< HEAD
 version = "1.2.0"
-=======
-version = "1.1.4"
->>>>>>> 6ca92262
 edition = "2021"
 
 [package.metadata.deb]
