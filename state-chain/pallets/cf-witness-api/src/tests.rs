--- conflicted
+++ resolved
@@ -76,8 +76,6 @@
 			assert_eq!(MockWitnesser::get_vote_count_for(&call), 2);
 		});
 	}
-<<<<<<< HEAD
-=======
 
 	#[test]
 	fn test_post_claim_signature() {
@@ -112,38 +110,4 @@
 			assert_eq!(MockWitnesser::get_vote_count_for(&call), 2);
 		});
 	}
-}
-
-#[cfg(test)]
-mod auction_witness_tests {
-	use super::*;
-	const AUCTION_INDEX: u32 = 0;
-	const WITNESS: u64 = 67890;
-
-	#[test]
-	fn test_confirm_auction() {
-		new_test_ext().execute_with(|| {
-			MockWitnesser::set_threshold(2);
-
-			// The call we are witnessing.
-			let call: Call = pallet_cf_auction::Call::confirm_auction(AUCTION_INDEX).into();
-
-			// One vote.
-			assert_ok!(WitnessApi::witness_auction_confirmation(
-				Origin::signed(WITNESS),
-				AUCTION_INDEX
-			));
-
-			assert_eq!(MockWitnesser::get_vote_count_for(&call), 1);
-
-			// Another.
-			assert_ok!(WitnessApi::witness_auction_confirmation(
-				Origin::signed(WITNESS),
-				AUCTION_INDEX
-			));
-
-			assert_eq!(MockWitnesser::get_vote_count_for(&call), 2);
-		});
-	}
->>>>>>> 6d89b8e5
 }