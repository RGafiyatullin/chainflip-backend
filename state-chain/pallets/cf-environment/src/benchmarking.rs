#![cfg(feature = "runtime-benchmarks")]

use super::*;

use frame_benchmarking::benchmarks;

use cf_chains::dot::RuntimeVersion;
use frame_support::dispatch::UnfilteredDispatchable;

benchmarks! {
	set_system_state {
		let call = Call::<T>::set_system_state { state: SystemState::Maintenance };
		let origin = T::EnsureGovernance::successful_origin();
	}: { call.dispatch_bypass_filter(origin)? }
	verify {
		assert_eq!(CurrentSystemState::<T>::get(), SystemState::Maintenance);
	}
	set_cfe_settings {
		let cfe_settings = cfe::CfeSettings {
			eth_priority_fee_percentile: 50,
			eth_block_safety_margin: 4,
			max_ceremony_stage_duration: 1000,
		};
		let call = Call::<T>::set_cfe_settings { cfe_settings };
		let origin = T::EnsureGovernance::successful_origin();
	}: { call.dispatch_bypass_filter(origin)? }
	verify {
		assert_eq!(CfeSettings::<T>::get(), cfe_settings);
	}
	update_supported_eth_assets {
		let origin = T::EnsureGovernance::successful_origin();
		let asset = EthAsset::Flip;
		let address = Default::default();
		let call = Call::<T>::update_supported_eth_assets { asset, address };
	}: { call.dispatch_bypass_filter(origin)? }
	update_polkadot_runtime_version {
		let origin = T::EnsureWitnessed::successful_origin();
<<<<<<< HEAD
		// Same as in chain_spec.rs
		const POLKADOT_TEST_RUNTIME_VERSION: RuntimeVersion = RuntimeVersion { spec_version: 9360, transaction_version: 19 };
		assert_eq!(PolkadotRuntimeVersion::<T>::get(), POLKADOT_TEST_RUNTIME_VERSION);
=======
		const POLKADOT_TEST_RUNTIME_VERSION: RuntimeVersion = RuntimeVersion { spec_version: 9360, transaction_version: 19 };
>>>>>>> 4f6b94d4
		let runtime_version = RuntimeVersion { spec_version: POLKADOT_TEST_RUNTIME_VERSION.spec_version + 1, transaction_version: 1 };
		let call = Call::<T>::update_polkadot_runtime_version { runtime_version };
	}: { call.dispatch_bypass_filter(origin)? }
	verify {
		assert_eq!(PolkadotRuntimeVersion::<T>::get(), runtime_version);
	}
}<|MERGE_RESOLUTION|>--- conflicted
+++ resolved
@@ -35,13 +35,7 @@
 	}: { call.dispatch_bypass_filter(origin)? }
 	update_polkadot_runtime_version {
 		let origin = T::EnsureWitnessed::successful_origin();
-<<<<<<< HEAD
-		// Same as in chain_spec.rs
 		const POLKADOT_TEST_RUNTIME_VERSION: RuntimeVersion = RuntimeVersion { spec_version: 9360, transaction_version: 19 };
-		assert_eq!(PolkadotRuntimeVersion::<T>::get(), POLKADOT_TEST_RUNTIME_VERSION);
-=======
-		const POLKADOT_TEST_RUNTIME_VERSION: RuntimeVersion = RuntimeVersion { spec_version: 9360, transaction_version: 19 };
->>>>>>> 4f6b94d4
 		let runtime_version = RuntimeVersion { spec_version: POLKADOT_TEST_RUNTIME_VERSION.spec_version + 1, transaction_version: 1 };
 		let call = Call::<T>::update_polkadot_runtime_version { runtime_version };
 	}: { call.dispatch_bypass_filter(origin)? }
