use crate::{
	mock::{RuntimeEvent, *},
	CcmFailReason, CcmGasBudget, CcmIdCounter, CcmOutputs, CcmSwap, CcmSwapOutput,
	CollectedRejectedFunds, EarnedBrokerFees, Error, Event, MinimumSwapAmount, Pallet, PendingCcms,
	Swap, SwapChannelExpiries, SwapOrigin, SwapQueue, SwapTTL, SwapType,
};
use cf_chains::{
	address::{to_encoded_address, AddressConverter, EncodedAddress, ForeignChainAddress},
	btc::{BitcoinNetwork, ScriptPubkey},
	dot::PolkadotAccountId,
	AnyChain, CcmChannelMetadata, CcmDepositMetadata,
};
use cf_primitives::{Asset, AssetAmount, ForeignChain, NetworkEnvironment};
use cf_test_utilities::{assert_event_sequence, assert_events_match};
use cf_traits::{
	mocks::{
		address_converter::MockAddressConverter,
		deposit_handler::{MockDepositHandler, SwapChannel},
		egress_handler::{MockEgressHandler, MockEgressParameter},
	},
	CcmHandler, SetSafeMode, SwapDepositHandler, SwappingApi,
};
use frame_support::{assert_noop, assert_ok, sp_std::iter};

use frame_support::traits::Hooks;
use sp_runtime::traits::BlockNumberProvider;

// Returns some test data
fn generate_test_swaps() -> Vec<Swap> {
	vec![
		// asset -> USDC
		Swap::new(
			1,
			Asset::Flip,
			Asset::Usdc,
			100,
			SwapType::Swap(ForeignChainAddress::Eth([2; 20])),
		),
		// USDC -> asset
		Swap::new(
			2,
			Asset::Eth,
			Asset::Usdc,
			40,
			SwapType::Swap(ForeignChainAddress::Eth([9; 20])),
		),
		// Both assets are on the Eth chain
		Swap::new(
			3,
			Asset::Flip,
			Asset::Eth,
			500,
			SwapType::Swap(ForeignChainAddress::Eth([2; 20])),
		),
		// Cross chain
		Swap::new(
			4,
			Asset::Flip,
			Asset::Dot,
			600,
			SwapType::Swap(ForeignChainAddress::Dot(PolkadotAccountId::from_aliased([4; 32]))),
		),
	]
}

fn assert_failed_ccm(
	from: Asset,
	amount: AssetAmount,
	output: Asset,
	destination_address: ForeignChainAddress,
	ccm: CcmDepositMetadata,
	reason: CcmFailReason,
) {
	Swapping::on_ccm_deposit(
		from,
		amount,
		output,
		destination_address.clone(),
		ccm.clone(),
		SwapOrigin::Vault { tx_hash: Default::default() },
	);
	System::assert_last_event(RuntimeEvent::Swapping(Event::CcmFailed {
		reason,
		destination_address: MockAddressConverter::to_encoded_address(destination_address),
		deposit_metadata: ccm,
	}));
}

fn insert_swaps(swaps: &[Swap]) {
	for (broker_id, swap) in swaps.iter().enumerate() {
		if let SwapType::Swap(destination_address) = &swap.swap_type {
			<Pallet<Test> as SwapDepositHandler>::schedule_swap_from_channel(
				ForeignChainAddress::Eth([2; 20]),
				swap.from,
				swap.to,
				swap.amount,
				destination_address.clone(),
				broker_id as u64,
				2,
				1,
			);
		}
	}
}

#[test]
fn request_swap_success_with_valid_parameters() {
	new_test_ext().execute_with(|| {
		assert_ok!(Swapping::request_swap_deposit_address(
			RuntimeOrigin::signed(ALICE),
			Asset::Eth,
			Asset::Usdc,
			EncodedAddress::Eth(Default::default()),
			0,
			None
		));
	});
}

#[test]
fn process_all_swaps() {
	new_test_ext().execute_with(|| {
		let swaps = generate_test_swaps();
		insert_swaps(&swaps);
		Swapping::on_finalize(1);
		assert!(SwapQueue::<Test>::get().is_empty());
		let mut expected = swaps
			.iter()
			.cloned()
			.map(|swap| MockEgressParameter::<AnyChain>::Swap {
				asset: swap.to,
				amount: swap.amount,
				destination_address: if let SwapType::Swap(destination_address) = swap.swap_type {
					destination_address
				} else {
					ForeignChainAddress::Eth(Default::default())
				},
			})
			.collect::<Vec<_>>();
		expected.sort();
		let mut egresses = MockEgressHandler::<AnyChain>::get_scheduled_egresses();
		egresses.sort();
		for (input, output) in iter::zip(expected, egresses) {
			assert_eq!(input, output);
		}
	});
}

#[test]
fn expect_earned_fees_to_be_recorded() {
	new_test_ext().execute_with(|| {
		const ALICE: u64 = 2_u64;
		<Pallet<Test> as SwapDepositHandler>::schedule_swap_from_channel(
			ForeignChainAddress::Eth([2; 20]),
			Asset::Flip,
			Asset::Usdc,
			100,
			ForeignChainAddress::Eth([2; 20]),
			ALICE,
			200,
			1,
		);
		assert_eq!(EarnedBrokerFees::<Test>::get(ALICE, cf_primitives::Asset::Flip), 2);
		<Pallet<Test> as SwapDepositHandler>::schedule_swap_from_channel(
			ForeignChainAddress::Eth([2; 20]),
			Asset::Flip,
			Asset::Usdc,
			100,
			ForeignChainAddress::Eth([2; 20]),
			ALICE,
			200,
			1,
		);
		assert_eq!(EarnedBrokerFees::<Test>::get(ALICE, cf_primitives::Asset::Flip), 4);
	});
}

#[test]
#[should_panic]
fn cannot_swap_with_incorrect_destination_address_type() {
	new_test_ext().execute_with(|| {
		const ALICE: u64 = 1_u64;
		<Pallet<Test> as SwapDepositHandler>::schedule_swap_from_channel(
			ForeignChainAddress::Eth([2; 20]),
			Asset::Eth,
			Asset::Dot,
			10,
			ForeignChainAddress::Eth([2; 20]),
			ALICE,
			2,
			1,
		);
		assert_eq!(SwapQueue::<Test>::get(), vec![]);
	});
}

#[test]
fn expect_swap_id_to_be_emitted() {
	new_test_ext().execute_with(|| {
		// 1. Request a deposit address -> SwapDepositAddressReady
		assert_ok!(Swapping::request_swap_deposit_address(
			RuntimeOrigin::signed(ALICE),
			Asset::Eth,
			Asset::Usdc,
			EncodedAddress::Eth(Default::default()),
			0,
			None
		));
		// 2. Schedule the swap -> SwapScheduled
		<Pallet<Test> as SwapDepositHandler>::schedule_swap_from_channel(
			ForeignChainAddress::Eth(Default::default()),
			Asset::Eth,
			Asset::Usdc,
			500,
			ForeignChainAddress::Eth(Default::default()),
			ALICE,
			0,
			1,
		);
		// 3. Process swaps -> SwapExecuted, SwapEgressScheduled
		Swapping::on_finalize(1);
		assert_event_sequence!(
			Test,
			RuntimeEvent::Swapping(Event::SwapDepositAddressReady {
				deposit_address: EncodedAddress::Eth(..),
				destination_address: EncodedAddress::Eth(..),
				expiry_block,
				source_asset: Asset::Eth,
				destination_asset: Asset::Usdc,
				channel_id: 0,
			}) if expiry_block == SwapTTL::<Test>::get() + System::current_block_number(),
			RuntimeEvent::Swapping(Event::SwapScheduled {
				swap_id: 1,
				source_asset: Asset::Eth,
				deposit_amount: 500,
				destination_asset: Asset::Usdc,
				destination_address: EncodedAddress::Eth(..),
				origin: SwapOrigin::DepositChannel {
					deposit_address: EncodedAddress::Eth(..),
					channel_id: 1
				},
				swap_type: SwapType::Swap(ForeignChainAddress::Eth(..))
			}),
			RuntimeEvent::Swapping(Event::SwapExecuted { swap_id: 1, .. }),
			RuntimeEvent::Swapping(Event::SwapEgressScheduled {
				swap_id: 1,
				egress_id: (ForeignChain::Ethereum, 1),
				asset: Asset::Usdc,
				amount: 500,
			})
		);
	});
}

#[test]
fn withdraw_broker_fees() {
	new_test_ext().execute_with(|| {
		assert_noop!(
			Swapping::withdraw(
				RuntimeOrigin::signed(ALICE),
				Asset::Eth,
				EncodedAddress::Eth(Default::default()),
			),
			<Error<Test>>::NoFundsAvailable
		);
		EarnedBrokerFees::<Test>::insert(ALICE, Asset::Eth, 200);
		assert_ok!(Swapping::withdraw(
			RuntimeOrigin::signed(ALICE),
			Asset::Eth,
			EncodedAddress::Eth(Default::default()),
		));
		let mut egresses = MockEgressHandler::<AnyChain>::get_scheduled_egresses();
		assert!(egresses.len() == 1);
		assert_eq!(egresses.pop().expect("must exist").amount(), 200);
		System::assert_last_event(RuntimeEvent::Swapping(Event::<Test>::WithdrawalRequested {
			egress_id: (ForeignChain::Ethereum, 1),
			egress_amount: 200,
			destination_address: EncodedAddress::Eth(Default::default()),
		}));
	});
}

#[test]
fn can_swap_using_witness_origin() {
	new_test_ext().execute_with(|| {
		let from = Asset::Eth;
		let to = Asset::Flip;
		let amount = 1_000;

		assert_ok!(Swapping::schedule_swap_from_contract(
			RuntimeOrigin::root(),
			from,
			to,
			amount,
			EncodedAddress::Eth(Default::default()),
			Default::default(),
		));

		System::assert_last_event(RuntimeEvent::Swapping(Event::<Test>::SwapScheduled {
			swap_id: 1,
			source_asset: from,
			deposit_amount: amount,
			destination_asset: to,
			destination_address: EncodedAddress::Eth(Default::default()),
			origin: SwapOrigin::Vault { tx_hash: Default::default() },
			swap_type: SwapType::Swap(ForeignChainAddress::Eth(Default::default())),
		}));
	});
}

#[test]
fn swap_expires() {
	new_test_ext().execute_with(|| {
		let expiry = SwapTTL::<Test>::get() + 1;
		assert_eq!(expiry, 6); // Expiry = current(1) + TTL (5)
		assert_ok!(Swapping::request_swap_deposit_address(
			RuntimeOrigin::signed(ALICE),
			Asset::Eth,
			Asset::Usdc,
			EncodedAddress::Eth(Default::default()),
			0,
			None
		));

		let deposit_address = assert_events_match!(Test, RuntimeEvent::Swapping(Event::SwapDepositAddressReady {
			deposit_address,
			..
		}) => deposit_address);
		let swap_channel = SwapChannel {
			deposit_address: MockAddressConverter::try_from_encoded_address(deposit_address).unwrap(),
			source_asset: Asset::Eth,
			destination_asset: Asset::Usdc,
			destination_address: ForeignChainAddress::Eth(Default::default()),
			broker_commission_bps: 0,
			broker_id: ALICE,
			channel_metadata: None,
		};

		assert_eq!(
			SwapChannelExpiries::<Test>::get(expiry),
			vec![(0, ForeignChainAddress::Eth(Default::default()))]
		);
		assert_eq!(
			MockDepositHandler::<AnyChain, Test>::get_swap_channels(),
			vec![swap_channel.clone()]
		);

		// Does not expire until expiry block.
		Swapping::on_initialize(expiry - 1);
		assert_eq!(
			SwapChannelExpiries::<Test>::get(expiry),
			vec![(0, ForeignChainAddress::Eth(Default::default()))]
		);
		assert_eq!(
			MockDepositHandler::<AnyChain, Test>::get_swap_channels(),
			vec![swap_channel]
		);

		Swapping::on_initialize(6);
		assert_eq!(SwapChannelExpiries::<Test>::get(6), vec![]);
		System::assert_last_event(RuntimeEvent::Swapping(
			Event::<Test>::SwapDepositAddressExpired {
				deposit_address: EncodedAddress::Eth(Default::default()),
				channel_id: 0,
			},
		));
		assert!(
			MockDepositHandler::<AnyChain, Test>::get_swap_channels().is_empty()
		);
	});
}

#[test]
fn can_set_swap_ttl() {
	new_test_ext().execute_with(|| {
		assert_eq!(crate::SwapTTL::<Test>::get(), 5);
		assert_ok!(Swapping::set_swap_ttl(RuntimeOrigin::root(), 10));
		assert_eq!(crate::SwapTTL::<Test>::get(), 10);
	});
}

#[test]
fn reject_invalid_ccm_deposit() {
	new_test_ext().execute_with(|| {
		let gas_budget = 1_000;
		let ccm = CcmDepositMetadata {
			source_chain: ForeignChain::Ethereum,
			source_address: Some(ForeignChainAddress::Eth([0xcf; 20])),
			channel_metadata: CcmChannelMetadata {
				message: vec![0x00],
				gas_budget,
				cf_parameters: vec![],
			},
		};

		assert_noop!(
			Swapping::ccm_deposit(
				RuntimeOrigin::root(),
				Asset::Btc,
				1_000_000,
				Asset::Eth,
				EncodedAddress::Dot(Default::default()),
				ccm.clone(),
				Default::default(),
			),
			Error::<Test>::IncompatibleAssetAndAddress
		);

		assert_noop!(
			Swapping::ccm_deposit(
				RuntimeOrigin::root(),
				Asset::Btc,
				1_000_000,
				Asset::Eth,
				EncodedAddress::Dot(Default::default()),
				ccm.clone(),
				Default::default(),
			),
			Error::<Test>::IncompatibleAssetAndAddress
		);

		assert_failed_ccm(
			Asset::Eth,
			1_000_000,
			Asset::Dot,
			ForeignChainAddress::Dot(Default::default()),
			ccm.clone(),
			CcmFailReason::UnsupportedForTargetChain,
		);

		assert_failed_ccm(
			Asset::Eth,
			1_000_000,
			Asset::Btc,
			ForeignChainAddress::Btc(cf_chains::btc::ScriptPubkey::P2PKH(Default::default())),
			ccm.clone(),
			CcmFailReason::UnsupportedForTargetChain,
		);
		assert_failed_ccm(
			Asset::Eth,
			gas_budget - 1,
			Asset::Eth,
			ForeignChainAddress::Eth(Default::default()),
			ccm,
			CcmFailReason::InsufficientDepositAmount,
		);
	});
}

#[test]
fn rejects_invalid_swap_deposit() {
	new_test_ext().execute_with(|| {
		let gas_budget = 1_000;
		let ccm = CcmChannelMetadata { message: vec![0x00], gas_budget, cf_parameters: vec![] };

		assert_noop!(
			Swapping::request_swap_deposit_address(
				RuntimeOrigin::signed(ALICE),
				Asset::Btc,
				Asset::Eth,
				EncodedAddress::Dot(Default::default()),
				0,
				Some(ccm.clone())
			),
			Error::<Test>::IncompatibleAssetAndAddress
		);

		assert_noop!(
			Swapping::request_swap_deposit_address(
				RuntimeOrigin::signed(ALICE),
				Asset::Eth,
				Asset::Dot,
				EncodedAddress::Dot(Default::default()),
				0,
				Some(ccm)
			),
			Error::<Test>::CcmUnsupportedForTargetChain
		);
	});
}

#[test]
fn rejects_invalid_swap_by_witnesser() {
	new_test_ext().execute_with(|| {
		let script_pubkey = ScriptPubkey::try_from_address(
			"BC1QW508D6QEJXTDG4Y5R3ZARVARY0C5XW7KV8F3T4",
			&BitcoinNetwork::Mainnet,
		)
		.unwrap();

		let btc_encoded_address =
			to_encoded_address(ForeignChainAddress::Btc(script_pubkey), || {
				NetworkEnvironment::Mainnet
			});

		// Is valid Bitcoin address, but asset is Dot, so not compatible
		assert_noop!(
			Swapping::schedule_swap_from_contract(
				RuntimeOrigin::root(),
				Asset::Eth,
				Asset::Dot,
				10000,
				btc_encoded_address,
				Default::default()
			),
			Error::<Test>::IncompatibleAssetAndAddress
		);

		assert_noop!(
			Swapping::schedule_swap_from_contract(
				RuntimeOrigin::root(),
				Asset::Eth,
				Asset::Btc,
				10000,
				EncodedAddress::Btc(vec![0x41, 0x80, 0x41]),
				Default::default()
			),
			Error::<Test>::InvalidDestinationAddress
		);
	});
}

#[test]
fn can_process_ccms_via_swap_deposit_address() {
	new_test_ext().execute_with(|| {
		let gas_budget = 1_000;
		let deposit_amount = 10_000;
		let request_ccm =
			CcmChannelMetadata { message: vec![0x01], gas_budget, cf_parameters: vec![] };
		let ccm = CcmDepositMetadata {
			source_chain: ForeignChain::Ethereum,
			source_address: Some(ForeignChainAddress::Eth([0xcf; 20])),
			channel_metadata: request_ccm.clone(),
		};

		// Can process CCM via Swap deposit
		assert_ok!(Swapping::request_swap_deposit_address(
			RuntimeOrigin::signed(ALICE),
			Asset::Dot,
			Asset::Eth,
			EncodedAddress::Eth(Default::default()),
			0,
			Some(request_ccm)
		));
		Swapping::on_ccm_deposit(
			Asset::Dot,
			deposit_amount,
			Asset::Eth,
			ForeignChainAddress::Eth(Default::default()),
			ccm.clone(),
			SwapOrigin::Vault { tx_hash: Default::default() },
		);

		assert_eq!(
			PendingCcms::<Test>::get(1),
			Some(CcmSwap {
				source_asset: Asset::Dot,
				deposit_amount,
				destination_asset: Asset::Eth,
				destination_address: ForeignChainAddress::Eth(Default::default()),
				deposit_metadata: ccm,
				principal_swap_id: Some(1),
				gas_swap_id: Some(2),
			})
		);

		assert_eq!(
			SwapQueue::<Test>::get(),
			vec![
				Swap::new(
					1,
					Asset::Dot,
					Asset::Eth,
					deposit_amount - gas_budget,
					SwapType::CcmPrincipal(1)
				),
				Swap::new(2, Asset::Dot, Asset::Eth, gas_budget, SwapType::CcmGas(1)),
			]
		);

		assert_eq!(CcmOutputs::<Test>::get(1), Some(CcmSwapOutput { principal: None, gas: None }));

		// Swaps are executed during on_idle
		Swapping::on_finalize(1);

		// CCM is scheduled for egress
		assert_eq!(
			MockEgressHandler::<AnyChain>::get_scheduled_egresses(),
			vec![MockEgressParameter::Ccm {
				asset: Asset::Eth,
				amount: deposit_amount - gas_budget,
				destination_address: ForeignChainAddress::Eth(Default::default()),
				message: vec![0x01],
				cf_parameters: vec![],
			},]
		);

		// Gas budgets are stored
		assert_eq!(CcmGasBudget::<Test>::get(1), Some((Asset::Eth, gas_budget)));

		// Completed CCM is removed from storage
		assert_eq!(PendingCcms::<Test>::get(1), None);
		assert_eq!(CcmOutputs::<Test>::get(1), None);

		System::assert_has_event(RuntimeEvent::Swapping(Event::<Test>::CcmEgressScheduled {
			ccm_id: CcmIdCounter::<Test>::get(),
			egress_id: (ForeignChain::Ethereum, 1),
		}));
	});
}

#[test]
fn can_process_ccms_via_extrinsic() {
	new_test_ext().execute_with(|| {
		let gas_budget = 2_000;
		let deposit_amount = 1_000_000;
		let ccm = CcmDepositMetadata {
			source_chain: ForeignChain::Ethereum,
			source_address: Some(ForeignChainAddress::Eth([0xcf; 20])),
			channel_metadata: CcmChannelMetadata {
				message: vec![0x02],
				gas_budget,
				cf_parameters: vec![],
			},
		};

		// Can process CCM directly via Pallet Extrinsic.
		assert_ok!(Swapping::ccm_deposit(
			RuntimeOrigin::root(),
			Asset::Btc,
			deposit_amount,
			Asset::Usdc,
			EncodedAddress::Eth(Default::default()),
			ccm.clone(),
			Default::default(),
		));

		assert_eq!(
			PendingCcms::<Test>::get(1),
			Some(CcmSwap {
				source_asset: Asset::Btc,
				deposit_amount,
				destination_asset: Asset::Usdc,
				destination_address: ForeignChainAddress::Eth(Default::default()),
<<<<<<< HEAD
				message_metadata: ccm.clone(),
=======
				deposit_metadata: ccm,
>>>>>>> c93fc133
				principal_swap_id: Some(1),
				gas_swap_id: Some(2),
			})
		);

		assert_eq!(
			SwapQueue::<Test>::get(),
			vec![
				Swap::new(
					1,
					Asset::Btc,
					Asset::Usdc,
					deposit_amount - gas_budget,
					SwapType::CcmPrincipal(1)
				),
				Swap::new(2, Asset::Btc, Asset::Eth, gas_budget, SwapType::CcmGas(1))
			]
		);
		assert_eq!(CcmOutputs::<Test>::get(1), Some(CcmSwapOutput { principal: None, gas: None }));

		// Swaps are executed during on_finalize
		Swapping::on_finalize(1);

		// CCM is scheduled for egress
		assert_eq!(
			MockEgressHandler::<AnyChain>::get_scheduled_egresses(),
			vec![MockEgressParameter::Ccm {
				asset: Asset::Usdc,
				amount: deposit_amount - gas_budget,
				destination_address: ForeignChainAddress::Eth(Default::default()),
				message: vec![0x02],
				cf_parameters: vec![],
			},]
		);

		// Gas budgets are stored
		assert_eq!(CcmGasBudget::<Test>::get(1), Some((Asset::Eth, gas_budget)));

		// Completed CCM is removed from storage
		assert_eq!(PendingCcms::<Test>::get(1), None);
		assert_eq!(CcmOutputs::<Test>::get(1), None);

		System::assert_has_event(RuntimeEvent::Swapping(Event::<Test>::CcmDepositReceived {
			ccm_id: CcmIdCounter::<Test>::get(),
			principal_swap_id: Some(1),
			gas_swap_id: Some(2),
			deposit_amount,
			destination_address: EncodedAddress::Eth(Default::default()),
			message_metadata: ccm,
		}));
		System::assert_has_event(RuntimeEvent::Swapping(Event::<Test>::CcmEgressScheduled {
			ccm_id: CcmIdCounter::<Test>::get(),
			egress_id: (ForeignChain::Ethereum, 1),
		}));
	});
}

#[test]
fn can_handle_ccms_with_non_native_gas_asset() {
	new_test_ext().execute_with(|| {
		let gas_budget = 1_000;
		let deposit_amount = 10_000;
		let ccm = CcmDepositMetadata {
			source_chain: ForeignChain::Ethereum,
			source_address: Some(ForeignChainAddress::Eth([0xcf; 20])),
			channel_metadata: CcmChannelMetadata {
				message: vec![0x00],
				gas_budget,
				cf_parameters: vec![],
			},
		};
		assert_ok!(Swapping::ccm_deposit(
			RuntimeOrigin::root(),
			Asset::Eth,
			deposit_amount,
			Asset::Usdc,
			EncodedAddress::Eth(Default::default()),
			ccm.clone(),
			Default::default(),
		));

		assert_eq!(
			PendingCcms::<Test>::get(1),
			Some(CcmSwap {
				source_asset: Asset::Eth,
				deposit_amount,
				destination_asset: Asset::Usdc,
				destination_address: ForeignChainAddress::Eth(Default::default()),
<<<<<<< HEAD
				message_metadata: ccm.clone(),
=======
				deposit_metadata: ccm,
>>>>>>> c93fc133
				principal_swap_id: Some(1),
				gas_swap_id: None,
			})
		);

		assert_eq!(
			SwapQueue::<Test>::get(),
			vec![Swap::new(
				1,
				Asset::Eth,
				Asset::Usdc,
				deposit_amount - gas_budget,
				SwapType::CcmPrincipal(1)
			)]
		);
		assert_eq!(
			CcmOutputs::<Test>::get(1),
			Some(CcmSwapOutput { principal: None, gas: Some(gas_budget) })
		);

		// Swaps are executed during on_finalize
		Swapping::on_finalize(1);

		// CCM is scheduled for egress
		assert_eq!(
			MockEgressHandler::<AnyChain>::get_scheduled_egresses(),
			vec![MockEgressParameter::Ccm {
				asset: Asset::Usdc,
				amount: deposit_amount - gas_budget,
				destination_address: ForeignChainAddress::Eth(Default::default()),
				message: vec![0x00],
				cf_parameters: vec![],
			},]
		);

		// Gas budgets are stored
		assert_eq!(CcmGasBudget::<Test>::get(1), Some((Asset::Eth, gas_budget)));

		// Completed CCM is removed from storage
		assert_eq!(PendingCcms::<Test>::get(1), None);
		assert_eq!(CcmOutputs::<Test>::get(1), None);

		System::assert_has_event(RuntimeEvent::Swapping(Event::<Test>::CcmDepositReceived {
			ccm_id: CcmIdCounter::<Test>::get(),
			principal_swap_id: Some(1),
			gas_swap_id: None,
			deposit_amount,
			destination_address: EncodedAddress::Eth(Default::default()),
			message_metadata: ccm,
		}));
		System::assert_has_event(RuntimeEvent::Swapping(Event::<Test>::CcmEgressScheduled {
			ccm_id: CcmIdCounter::<Test>::get(),
			egress_id: (ForeignChain::Ethereum, 1),
		}));
	});
}

#[test]
fn can_handle_ccms_with_native_gas_asset() {
	new_test_ext().execute_with(|| {
		let gas_budget = 1_000;
		let deposit_amount = 10_000;
		let ccm = CcmDepositMetadata {
			source_chain: ForeignChain::Ethereum,
			source_address: Some(ForeignChainAddress::Eth([0xcf; 20])),
			channel_metadata: CcmChannelMetadata {
				message: vec![0x00],
				gas_budget,
				cf_parameters: vec![],
			},
		};

		assert_ok!(Swapping::ccm_deposit(
			RuntimeOrigin::root(),
			Asset::Usdc,
			deposit_amount,
			Asset::Usdc,
			EncodedAddress::Eth(Default::default()),
			ccm.clone(),
			Default::default(),
		));

		assert_eq!(
			PendingCcms::<Test>::get(1),
			Some(CcmSwap {
				source_asset: Asset::Usdc,
				deposit_amount,
				destination_asset: Asset::Usdc,
				destination_address: ForeignChainAddress::Eth(Default::default()),
<<<<<<< HEAD
				message_metadata: ccm.clone(),
=======
				deposit_metadata: ccm,
>>>>>>> c93fc133
				principal_swap_id: None,
				gas_swap_id: Some(1),
			})
		);

		assert_eq!(
			SwapQueue::<Test>::get(),
			vec![Swap::new(1, Asset::Usdc, Asset::Eth, gas_budget, SwapType::CcmGas(1))]
		);
		assert_eq!(
			CcmOutputs::<Test>::get(1),
			Some(CcmSwapOutput { principal: Some(deposit_amount - gas_budget), gas: None })
		);

		// Swaps are executed during on_finalize
		Swapping::on_finalize(1);

		// CCM is scheduled for egress
		assert_eq!(
			MockEgressHandler::<AnyChain>::get_scheduled_egresses(),
			vec![MockEgressParameter::Ccm {
				asset: Asset::Usdc,
				amount: deposit_amount - gas_budget,
				destination_address: ForeignChainAddress::Eth(Default::default()),
				message: vec![0x00],
				cf_parameters: vec![],
			},]
		);

		// Gas budgets are stored
		assert_eq!(CcmGasBudget::<Test>::get(1), Some((Asset::Eth, gas_budget)));

		// Completed CCM is removed from storage
		assert_eq!(PendingCcms::<Test>::get(1), None);
		assert_eq!(CcmOutputs::<Test>::get(1), None);

		System::assert_has_event(RuntimeEvent::Swapping(Event::<Test>::CcmDepositReceived {
			ccm_id: CcmIdCounter::<Test>::get(),
			principal_swap_id: None,
			gas_swap_id: Some(1),
			deposit_amount,
			destination_address: EncodedAddress::Eth(Default::default()),
			message_metadata: ccm,
		}));
		System::assert_has_event(RuntimeEvent::Swapping(Event::<Test>::CcmEgressScheduled {
			ccm_id: CcmIdCounter::<Test>::get(),
			egress_id: (ForeignChain::Ethereum, 1),
		}));
	});
}

#[test]
fn can_handle_ccms_with_no_swaps_needed() {
	new_test_ext().execute_with(|| {
		let gas_budget = 1_000;
		let deposit_amount = 10_000;
		let ccm = CcmDepositMetadata {
			source_chain: ForeignChain::Ethereum,
			source_address: Some(ForeignChainAddress::Eth([0xcf; 20])),
			channel_metadata: CcmChannelMetadata {
				message: vec![0x00],
				gas_budget,
				cf_parameters: vec![],
			},
		};

		// Ccm without need for swapping are egressed directly.
		assert_ok!(Swapping::ccm_deposit(
			RuntimeOrigin::root(),
			Asset::Eth,
			deposit_amount,
			Asset::Eth,
			EncodedAddress::Eth(Default::default()),
			ccm.clone(),
			Default::default(),
		));

		assert_eq!(PendingCcms::<Test>::get(1), None);

		// The ccm is never put in storage
		assert_eq!(PendingCcms::<Test>::get(1), None);
		assert_eq!(CcmOutputs::<Test>::get(1), None);

		// Gas budgets are stored
		assert_eq!(CcmGasBudget::<Test>::get(1), Some((Asset::Eth, gas_budget)));

		// CCM is scheduled for egress
		assert_eq!(
			MockEgressHandler::<AnyChain>::get_scheduled_egresses(),
			vec![MockEgressParameter::Ccm {
				asset: Asset::Eth,
				amount: deposit_amount - gas_budget,
				destination_address: ForeignChainAddress::Eth(Default::default()),
				message: vec![0x00],
				cf_parameters: vec![],
			},]
		);

		System::assert_has_event(RuntimeEvent::Swapping(Event::<Test>::CcmEgressScheduled {
			ccm_id: CcmIdCounter::<Test>::get(),
			egress_id: (ForeignChain::Ethereum, 1),
		}));

		System::assert_has_event(RuntimeEvent::Swapping(Event::<Test>::CcmDepositReceived {
			ccm_id: CcmIdCounter::<Test>::get(),
			principal_swap_id: None,
			gas_swap_id: None,
			deposit_amount,
			destination_address: EncodedAddress::Eth(Default::default()),
			message_metadata: ccm,
		}));
	});
}

#[test]
fn can_set_minimum_swap_amount() {
	new_test_ext().execute_with(|| {
		let asset = Asset::Eth;
		let amount = 1_000u128;
		assert_eq!(MinimumSwapAmount::<Test>::get(asset), 0);

		// Set the new minimum swap_amount
		assert_ok!(Swapping::set_minimum_swap_amount(RuntimeOrigin::root(), asset, amount));

		assert_eq!(MinimumSwapAmount::<Test>::get(asset), amount);

		System::assert_last_event(RuntimeEvent::Swapping(Event::<Test>::MinimumSwapAmountSet {
			asset,
			amount,
		}));
	});
}

#[test]
fn swap_by_witnesser_happy_path() {
	new_test_ext().execute_with(|| {
		let from = Asset::Eth;
		let to = Asset::Flip;
		let amount = 1_000u128;

		// Set minimum swap amount to > deposit amount
		assert_ok!(Swapping::set_minimum_swap_amount(RuntimeOrigin::root(), from, amount + 1));
		assert_ok!(Swapping::schedule_swap_from_contract(
			RuntimeOrigin::root(),
			from,
			to,
			amount,
			EncodedAddress::Eth(Default::default()),
			Default::default(),
		));

		// Verify this swap is rejected
		assert_eq!(SwapQueue::<Test>::decode_len(), None);
		System::assert_last_event(RuntimeEvent::Swapping(Event::<Test>::SwapAmountTooLow {
			asset: from,
			amount,
			destination_address: EncodedAddress::Eth(Default::default()),
		}));
		// Fund is confiscated
		assert_eq!(CollectedRejectedFunds::<Test>::get(from), amount);

		// Set minimum swap amount deposit amount
		assert_ok!(Swapping::set_minimum_swap_amount(RuntimeOrigin::root(), from, amount));
		CollectedRejectedFunds::<Test>::set(from, 0);

		assert_ok!(Swapping::schedule_swap_from_contract(
			RuntimeOrigin::root(),
			from,
			to,
			amount,
			EncodedAddress::Eth(Default::default()),
			Default::default(),
		));

		// Verify this swap is accepted and scheduled
		assert_eq!(
			SwapQueue::<Test>::get(),
			vec![Swap::new(
				1,
				from,
				to,
				amount,
				SwapType::Swap(ForeignChainAddress::Eth(Default::default()),),
			)]
		);
		System::assert_last_event(RuntimeEvent::Swapping(Event::<Test>::SwapScheduled {
			swap_id: 1,
			source_asset: from,
			deposit_amount: amount,
			destination_asset: to,
			destination_address: EncodedAddress::Eth(Default::default()),
			origin: SwapOrigin::Vault { tx_hash: Default::default() },
			swap_type: SwapType::Swap(ForeignChainAddress::Eth(Default::default())),
		}));

		// Confiscated fund is unchanged
		assert_eq!(CollectedRejectedFunds::<Test>::get(from), 0);
	});
}

#[test]
fn swap_by_deposit_happy_path() {
	new_test_ext().execute_with(|| {
		let from = Asset::Eth;
		let to = Asset::Flip;
		let amount = 1_000u128;

		// Set minimum swap amount to > deposit amount
		assert_ok!(Swapping::set_minimum_swap_amount(RuntimeOrigin::root(), from, amount + 1));

		Swapping::schedule_swap_from_channel(
			ForeignChainAddress::Eth(Default::default()),
			from,
			to,
			amount,
			ForeignChainAddress::Eth(Default::default()),
			Default::default(),
			Default::default(),
			1,
		);

		// Verify this swap is rejected
		assert_eq!(SwapQueue::<Test>::decode_len(), None);
		System::assert_last_event(RuntimeEvent::Swapping(Event::<Test>::SwapAmountTooLow {
			asset: from,
			amount,
			destination_address: EncodedAddress::Eth(Default::default()),
		}));
		// Fund is confiscated
		assert_eq!(CollectedRejectedFunds::<Test>::get(from), amount);

		// Set minimum swap amount deposit amount
		assert_ok!(Swapping::set_minimum_swap_amount(RuntimeOrigin::root(), from, amount));
		CollectedRejectedFunds::<Test>::set(from, 0);

		Swapping::schedule_swap_from_channel(
			ForeignChainAddress::Eth(Default::default()),
			from,
			to,
			amount,
			ForeignChainAddress::Eth(Default::default()),
			Default::default(),
			Default::default(),
			1,
		);

		// Verify this swap is accepted and scheduled
		assert_eq!(
			SwapQueue::<Test>::get(),
			vec![Swap::new(
				1,
				from,
				to,
				amount,
				SwapType::Swap(ForeignChainAddress::Eth(Default::default())),
			)]
		);
		System::assert_last_event(RuntimeEvent::Swapping(Event::<Test>::SwapScheduled {
			swap_id: 1,
			deposit_amount: amount,
			source_asset: from,
			destination_asset: to,
			destination_address: EncodedAddress::Eth(Default::default()),
			origin: SwapOrigin::DepositChannel {
				deposit_address: EncodedAddress::Eth(Default::default()),
				channel_id: 1,
			},
			swap_type: SwapType::Swap(ForeignChainAddress::Eth(Default::default())),
		}));

		// Confiscated fund is unchanged
		assert_eq!(CollectedRejectedFunds::<Test>::get(from), 0);
	});
}

#[test]
<<<<<<< HEAD
fn cannot_register_ccm_deposit_below_minimum_gas_budget() {
	new_test_ext().execute_with(|| {
		let gas_budget = 1_000;
		let from: Asset = Asset::Eth;
		let to: Asset = Asset::Flip;
		let ccm = CcmDepositMetadata {
			message: vec![0x01],
			gas_budget,
			cf_parameters: vec![],
			source_address: ForeignChainAddress::Eth(Default::default()),
		};

		// Set minimum gas budget to be above gas amount
		assert_ok!(Swapping::set_minimum_ccm_gas_budget(
			RuntimeOrigin::root(),
			from,
			gas_budget + 1
		));

		// Register CCM via Swap deposit
		assert_noop!(
			Swapping::request_swap_deposit_address(
				RuntimeOrigin::signed(ALICE),
				from,
				to,
				EncodedAddress::Eth(Default::default()),
				0,
				Some(ccm.clone())
			),
			Error::<Test>::CcmGasBudgetBelowMinimum
		);

		// Lower the minimum gas budget.
		assert_ok!(Swapping::set_minimum_ccm_gas_budget(RuntimeOrigin::root(), from, gas_budget));
		CollectedRejectedFunds::<Test>::set(from, 0);

		assert_ok!(Swapping::request_swap_deposit_address(
			RuntimeOrigin::signed(ALICE),
			from,
			to,
			EncodedAddress::Eth(Default::default()),
			0,
			Some(ccm)
		));

		// Verify the CCM is reigstered
		assert_eq!(System::current_block_number() + SwapTTL::<Test>::get(), 6);
		assert_events_match!(
			Test,
			RuntimeEvent::Swapping(Event::SwapDepositAddressReady {
				expiry_block: 6,
				..
			}) => ()
		);
	});
}

#[test]
fn ccm_via_exintrincs_below_minimum_gas_budget_are_rejected() {
	new_test_ext().execute_with(|| {
		let gas_budget = 1_000;
		let deposit_amount = 10_000;
		let from: Asset = Asset::Eth;
		let to: Asset = Asset::Flip;
		let ccm = CcmDepositMetadata {
			message: vec![0x01],
			gas_budget,
			cf_parameters: vec![],
			source_address: ForeignChainAddress::Eth(Default::default()),
		};

		// Set minimum gas budget to be above gas amount
		assert_ok!(Swapping::set_minimum_ccm_gas_budget(
			RuntimeOrigin::root(),
			from,
			gas_budget + 1
		));

		// Process CCM via extrinsics
		assert_ok!(Swapping::ccm_deposit(
			RuntimeOrigin::root(),
			from,
			deposit_amount,
			to,
			EncodedAddress::Eth(Default::default()),
			ccm.clone(),
			Default::default(),
		));

		// Verify the CCM failed
		assert_eq!(SwapQueue::<Test>::decode_len(), None);
		System::assert_last_event(RuntimeEvent::Swapping(Event::CcmFailed {
			reason: CcmFailReason::GasBudgetBelowMinimum,
			destination_address: EncodedAddress::Eth(Default::default()),
			message_metadata: ccm.clone(),
		}));
		assert_eq!(CollectedRejectedFunds::<Test>::get(from), deposit_amount);

		// Lower the minimum gas budget.
		assert_ok!(Swapping::set_minimum_ccm_gas_budget(RuntimeOrigin::root(), from, gas_budget));
		CollectedRejectedFunds::<Test>::set(from, 0);

		// Process CCM via extrinsics
		assert_ok!(Swapping::ccm_deposit(
			RuntimeOrigin::root(),
			from,
			deposit_amount,
			to,
			EncodedAddress::Eth(Default::default()),
			ccm.clone(),
			Default::default(),
		));

		// Verify the CCM succeeded
		assert_eq!(SwapQueue::<Test>::decode_len(), Some(1));
		System::assert_last_event(RuntimeEvent::Swapping(Event::<Test>::CcmDepositReceived {
			ccm_id: 1,
			principal_swap_id: Some(1),
			gas_swap_id: None,
			deposit_amount,
			destination_address: EncodedAddress::Eth(Default::default()),
			message_metadata: ccm,
		}));

		// The funds are not confiscated.
		assert_eq!(CollectedRejectedFunds::<Test>::get(from), 0);
	});
}

#[test]
=======
>>>>>>> c93fc133
fn ccm_via_deposit_with_principal_below_minimum_are_rejected() {
	new_test_ext().execute_with(|| {
		let gas_budget = 1_000;
		let principal_amount = 2_000;
		let from: Asset = Asset::Eth;
		let to: Asset = Asset::Flip;
		let request_ccm =
			CcmChannelMetadata { message: vec![0x01], gas_budget, cf_parameters: vec![] };
		let ccm = CcmDepositMetadata {
			source_chain: ForeignChain::Ethereum,
			source_address: Some(ForeignChainAddress::Eth([0xcf; 20])),
			channel_metadata: request_ccm.clone(),
		};

		// Set minimum gas budget to be above gas amount
		assert_ok!(Swapping::set_minimum_swap_amount(
			RuntimeOrigin::root(),
			from,
			principal_amount + 1
		));

		// Register CCM via Swap deposit
		assert_ok!(Swapping::request_swap_deposit_address(
			RuntimeOrigin::signed(ALICE),
			from,
			to,
			EncodedAddress::Eth(Default::default()),
			0,
			Some(request_ccm)
		));

		assert_failed_ccm(
			from,
			gas_budget + principal_amount,
			to,
			ForeignChainAddress::Eth(Default::default()),
			ccm.clone(),
			CcmFailReason::PrincipalSwapAmountTooLow,
		);

		// Verify the ccm is rejected
		assert_eq!(SwapQueue::<Test>::decode_len(), None);
		assert_eq!(CollectedRejectedFunds::<Test>::get(from), gas_budget + principal_amount);

		// Lower the minimum gas budget.
		assert_ok!(Swapping::set_minimum_swap_amount(
			RuntimeOrigin::root(),
			from,
			principal_amount
		));
		CollectedRejectedFunds::<Test>::set(from, 0);

		Swapping::on_ccm_deposit(
			from,
			gas_budget + principal_amount,
			to,
			ForeignChainAddress::Eth(Default::default()),
			ccm.clone(),
			SwapOrigin::Vault { tx_hash: Default::default() },
		);

		// Verify the CCM is processed successfully
		System::assert_last_event(RuntimeEvent::Swapping(Event::<Test>::CcmDepositReceived {
			ccm_id: 1,
			principal_swap_id: Some(1),
			gas_swap_id: None,
			deposit_amount: gas_budget + principal_amount,
			destination_address: EncodedAddress::Eth(Default::default()),
			message_metadata: ccm,
		}));
		assert_eq!(SwapQueue::<Test>::decode_len(), Some(1));
		assert_eq!(CollectedRejectedFunds::<Test>::get(from), 0);
	});
}

#[test]
fn ccm_via_extrinsic_with_principal_below_minimum_are_rejected() {
	new_test_ext().execute_with(|| {
		let gas_budget = 1_000;
		let principal_amount = 2_000;
		let from: Asset = Asset::Eth;
		let to: Asset = Asset::Flip;
		let ccm = CcmDepositMetadata {
			source_chain: ForeignChain::Ethereum,
			source_address: Some(ForeignChainAddress::Eth([0xcf; 20])),
			channel_metadata: CcmChannelMetadata {
				message: vec![0x01],
				gas_budget,
				cf_parameters: vec![],
			},
		};

		// Set minimum gas budget to be above gas amount
		assert_ok!(Swapping::set_minimum_swap_amount(
			RuntimeOrigin::root(),
			from,
			principal_amount + 1
		));

		// Register CCM via extrinsic
		assert_ok!(Swapping::ccm_deposit(
			RuntimeOrigin::root(),
			from,
			gas_budget + principal_amount,
			to,
			EncodedAddress::Eth(Default::default()),
			ccm.clone(),
			Default::default(),
		));

		// Verify the ccm is rejected
		System::assert_last_event(RuntimeEvent::Swapping(Event::<Test>::CcmFailed {
			reason: CcmFailReason::PrincipalSwapAmountTooLow,
			destination_address: EncodedAddress::Eth(Default::default()),
			deposit_metadata: ccm.clone(),
		}));
		assert_eq!(SwapQueue::<Test>::decode_len(), None);
		assert_eq!(CollectedRejectedFunds::<Test>::get(from), gas_budget + principal_amount);

		// Lower the minimum gas budget.
		assert_ok!(Swapping::set_minimum_swap_amount(
			RuntimeOrigin::root(),
			from,
			principal_amount
		));
		CollectedRejectedFunds::<Test>::set(from, 0);

		assert_ok!(Swapping::ccm_deposit(
			RuntimeOrigin::root(),
			from,
			gas_budget + principal_amount,
			to,
			EncodedAddress::Eth(Default::default()),
			ccm.clone(),
			Default::default(),
		));

		// Verify the CCM is processed successfully
		System::assert_last_event(RuntimeEvent::Swapping(Event::<Test>::CcmDepositReceived {
			ccm_id: 1,
			principal_swap_id: Some(1),
			gas_swap_id: None,
			deposit_amount: gas_budget + principal_amount,
			destination_address: EncodedAddress::Eth(Default::default()),
			message_metadata: ccm,
		}));
		assert_eq!(SwapQueue::<Test>::decode_len(), Some(1));
		assert_eq!(CollectedRejectedFunds::<Test>::get(from), 0);
	});
}

#[test]
fn ccm_without_principal_swaps_are_accepted() {
	new_test_ext().execute_with(|| {
		let gas_budget = 1_000;
		let principal_amount = 10_000;
		let eth: Asset = Asset::Eth;
		let flip: Asset = Asset::Flip;
		let ccm = CcmDepositMetadata {
			source_chain: ForeignChain::Ethereum,
			source_address: Some(ForeignChainAddress::Eth([0xcf; 20])),
			channel_metadata: CcmChannelMetadata {
				message: vec![0x01],
				gas_budget,
				cf_parameters: vec![],
			},
		};

		// Set minimum swap and gas budget.
		assert_ok!(Swapping::set_minimum_swap_amount(
			RuntimeOrigin::root(),
			eth,
			principal_amount + 1,
		));
		assert_ok!(Swapping::set_minimum_swap_amount(
			RuntimeOrigin::root(),
			flip,
			principal_amount + 1,
		));
		System::reset_events();

		// Ccm with principal asset = 0
		Swapping::on_ccm_deposit(
			eth,
			gas_budget,
			flip,
			ForeignChainAddress::Eth(Default::default()),
			ccm.clone(),
			SwapOrigin::Vault { tx_hash: Default::default() },
		);

		// Verify the CCM is processed successfully
		assert_event_sequence!(
			Test,
			RuntimeEvent::Swapping(Event::CcmDepositReceived {
				ccm_id: 1,
				principal_swap_id: None,
				gas_swap_id: None,
				deposit_amount,
				destination_address: EncodedAddress::Eth(..), message_metadata: _ }) if deposit_amount == gas_budget,
			RuntimeEvent::Swapping(Event::CcmEgressScheduled {
				ccm_id: 1,
				egress_id: (ForeignChain::Ethereum, 1),
			})
		);
		// No funds are confiscated
		assert_eq!(CollectedRejectedFunds::<Test>::get(eth), 0);
		assert_eq!(CollectedRejectedFunds::<Test>::get(flip), 0);

		// Ccm where principal asset = output asset
		System::reset_events();
		Swapping::on_ccm_deposit(
			eth,
			gas_budget + principal_amount,
			eth,
			ForeignChainAddress::Eth(Default::default()),
			ccm,
			SwapOrigin::Vault { tx_hash: Default::default() },
		);

		// Verify the CCM is processed successfully
		assert_event_sequence!(
			Test,
			RuntimeEvent::Swapping(Event::CcmDepositReceived {
				ccm_id: 2,
				principal_swap_id: None,
				gas_swap_id: None,
				deposit_amount,
				destination_address: EncodedAddress::Eth(..), message_metadata: _ }) if deposit_amount == gas_budget + principal_amount,
			RuntimeEvent::Swapping(Event::CcmEgressScheduled {
				ccm_id: 2,
				egress_id: (ForeignChain::Ethereum, 2),
			})
		);
		// No funds are confiscated
		assert_eq!(CollectedRejectedFunds::<Test>::get(eth), 0);
		assert_eq!(CollectedRejectedFunds::<Test>::get(flip), 0);
	});
}

#[test]
fn ccm_with_gas_below_minimum_swap_amount_allowed() {
	new_test_ext().execute_with(|| {
		let gas_budget = 1_000;
		let flip: Asset = Asset::Flip;
		let ccm = CcmDepositMetadata {
			source_chain: ForeignChain::Ethereum,
			source_address: Some(ForeignChainAddress::Eth([0xcf; 20])),
			channel_metadata: CcmChannelMetadata {
				message: vec![0x01],
				gas_budget,
				cf_parameters: vec![],
			},
		};

		// Set minimum swap and gas budget.
		assert_ok!(Swapping::set_minimum_swap_amount(RuntimeOrigin::root(), flip, gas_budget + 1,));
		System::reset_events();

		// Even if gas amount is below minimum swap amount, it is allowed.
		Swapping::on_ccm_deposit(
			flip,
			gas_budget,
			flip,
			ForeignChainAddress::Eth(Default::default()),
			ccm.clone(),
			SwapOrigin::Vault { tx_hash: Default::default() },
		);

		// Verify the CCM is processed successfully
		System::assert_last_event(RuntimeEvent::Swapping(Event::<Test>::CcmDepositReceived {
			ccm_id: 1,
			principal_swap_id: None,
			gas_swap_id: Some(1),
			deposit_amount: gas_budget,
			destination_address: EncodedAddress::Eth(Default::default()),
			message_metadata: ccm,
		}));
		// No funds are confiscated
		assert_eq!(CollectedRejectedFunds::<Test>::get(flip), 0);
	});
}

#[test]
fn process_all_into_stable_swaps_first() {
	new_test_ext().execute_with(|| {
		let amount = 1_000_000;
		let encoded_address = EncodedAddress::Eth(Default::default());
		let address = ForeignChainAddress::Eth(Default::default());
		assert_ok!(Swapping::schedule_swap_from_contract(
			RuntimeOrigin::root(),
			Asset::Flip,
			Asset::Eth,
			amount,
			encoded_address.clone(),
			Default::default(),
		));
		assert_ok!(Swapping::schedule_swap_from_contract(
			RuntimeOrigin::root(),
			Asset::Btc,
			Asset::Eth,
			amount,
			encoded_address.clone(),
			Default::default(),
		));
		assert_ok!(Swapping::schedule_swap_from_contract(
			RuntimeOrigin::root(),
			Asset::Dot,
			Asset::Eth,
			amount,
			encoded_address.clone(),
			Default::default(),
		));
		assert_ok!(Swapping::schedule_swap_from_contract(
			RuntimeOrigin::root(),
			Asset::Usdc,
			Asset::Eth,
			amount,
			encoded_address,
			Default::default(),
		));
		assert_eq!(
			SwapQueue::<Test>::get(),
			vec![
				Swap::new(1, Asset::Flip, Asset::Eth, amount, SwapType::Swap(address.clone()),),
				Swap::new(2, Asset::Btc, Asset::Eth, amount, SwapType::Swap(address.clone()),),
				Swap::new(3, Asset::Dot, Asset::Eth, amount, SwapType::Swap(address.clone()),),
				Swap::new(4, Asset::Usdc, Asset::Eth, amount, SwapType::Swap(address),),
			]
		);

		System::reset_events();
		// All swaps in the SwapQueue are executed.
		Swapping::on_finalize(1);
		assert!(SwapQueue::<Test>::get().is_empty());

		// Network fee should only be taken once.
		let total_amount_after_network_fee = MockSwappingApi::take_network_fee(amount * 4);
		let output_amount = total_amount_after_network_fee / 4;
		// Verify swap "from" -> STABLE_ASSET, then "to" -> Output Asset
		assert_eq!(
			Swaps::get(),
			vec![
				(Asset::Flip, Asset::Usdc, amount),
				(Asset::Dot, Asset::Usdc, amount),
				(Asset::Btc, Asset::Usdc, amount),
				(Asset::Usdc, Asset::Eth, total_amount_after_network_fee),
			]
		);

		assert_event_sequence!(
			Test,
			RuntimeEvent::Swapping(Event::SwapExecuted { swap_id: 1, .. }),
			RuntimeEvent::Swapping(Event::SwapEgressScheduled {
				swap_id: 1,
				asset: Asset::Eth,
				egress_id: (ForeignChain::Ethereum, 1),
				amount,
			}) if amount == output_amount,
			RuntimeEvent::Swapping(Event::SwapExecuted { swap_id: 2, .. }),
			RuntimeEvent::Swapping(Event::SwapEgressScheduled {
				swap_id: 2,
				asset: Asset::Eth,
				egress_id: (ForeignChain::Ethereum, 2),
				amount,
			}) if amount == output_amount,
			RuntimeEvent::Swapping(Event::SwapExecuted { swap_id: 3, .. }),
			RuntimeEvent::Swapping(Event::SwapEgressScheduled {
				swap_id: 3,
				asset: Asset::Eth,
				egress_id: (ForeignChain::Ethereum, 3),
				amount,
			}) if amount == output_amount,
			RuntimeEvent::Swapping(Event::SwapExecuted { swap_id: 4, .. }),
			RuntimeEvent::Swapping(Event::SwapEgressScheduled {
				swap_id: 4,
				asset: Asset::Eth,
				egress_id: (ForeignChain::Ethereum, 4),
				amount,
			}) if amount == output_amount,
		);
	});
}

#[test]
fn cannot_swap_in_safe_mode() {
	new_test_ext().execute_with(|| {
		SwapQueue::<Test>::put(generate_test_swaps());

		assert_eq!(SwapQueue::<Test>::decode_len(), Some(4));

		// Activate code red
		<MockRuntimeSafeMode as SetSafeMode<MockRuntimeSafeMode>>::set_code_red();

		// No swap is done
		Swapping::on_finalize(1);
		assert_eq!(SwapQueue::<Test>::decode_len(), Some(4));

		<MockRuntimeSafeMode as SetSafeMode<MockRuntimeSafeMode>>::set_code_green();

		// Swaps are processed
		Swapping::on_finalize(2);
		assert_eq!(SwapQueue::<Test>::decode_len(), None);
	});
}

#[test]
fn cannot_withdraw_in_safe_mode() {
	new_test_ext().execute_with(|| {
		EarnedBrokerFees::<Test>::insert(ALICE, Asset::Eth, 200);

		// Activate code red
		<MockRuntimeSafeMode as SetSafeMode<MockRuntimeSafeMode>>::set_code_red();

		// Cannot withdraw
		assert_noop!(
			Swapping::withdraw(
				RuntimeOrigin::signed(ALICE),
				Asset::Eth,
				EncodedAddress::Eth(Default::default()),
			),
			Error::<Test>::WithdrawalsDisabled
		);
		assert_eq!(EarnedBrokerFees::<Test>::get(ALICE, Asset::Eth), 200);

		// Change back to code green
		<MockRuntimeSafeMode as SetSafeMode<MockRuntimeSafeMode>>::set_code_green();

		// withdraws are now alloed
		assert_ok!(Swapping::withdraw(
			RuntimeOrigin::signed(ALICE),
			Asset::Eth,
			EncodedAddress::Eth(Default::default()),
		));
		assert_eq!(EarnedBrokerFees::<Test>::get(ALICE, Asset::Eth), 0);
	});
}

#[test]
fn ccm_swaps_emits_events() {
	new_test_ext().execute_with(|| {
		let ccm = CcmDepositMetadata {
			source_chain: ForeignChain::Ethereum,
			source_address: Some(ForeignChainAddress::Eth([0xcf; 20])),
			channel_metadata: CcmChannelMetadata {
				message: vec![0x01],
				gas_budget: 1_000,
				cf_parameters: vec![],
			},
		};
		let destination_address = ForeignChainAddress::Eth(Default::default());

		const ORIGIN: SwapOrigin = SwapOrigin::Vault { tx_hash: [0x11; 32] };

		// Test when both principal and gas need to be swapped.
		System::reset_events();
		Swapping::on_ccm_deposit(
			Asset::Flip,
			10_000,
			Asset::Usdc,
			destination_address.clone(),
			ccm.clone(),
			ORIGIN,
		);
		assert_event_sequence!(
			Test,
			RuntimeEvent::Swapping(Event::SwapScheduled {
				swap_id: 1,
				source_asset: Asset::Flip,
				deposit_amount: 9_000,
				destination_asset: Asset::Usdc,
				destination_address: EncodedAddress::Eth(..),
				origin: ORIGIN,
				swap_type: SwapType::CcmPrincipal(1),
			}),
			RuntimeEvent::Swapping(Event::SwapScheduled {
				swap_type: SwapType::CcmGas(1),
				swap_id: 2,
				source_asset: Asset::Flip,
				deposit_amount: 1_000,
				destination_asset: Asset::Eth,
				destination_address: EncodedAddress::Eth(..),
				origin: ORIGIN,
				..
			}),
			RuntimeEvent::Swapping(Event::CcmDepositReceived {
				ccm_id: 1,
				principal_swap_id: Some(1),
				gas_swap_id: Some(2),
				deposit_amount: 10_000,
				..
			}),
		);

		// Test when only principal needs to be swapped.
		System::reset_events();
		Swapping::on_ccm_deposit(
			Asset::Eth,
			10_000,
			Asset::Usdc,
			destination_address.clone(),
			ccm.clone(),
			ORIGIN,
		);
		assert_event_sequence!(
			Test,
			RuntimeEvent::Swapping(Event::SwapScheduled {
				swap_type: SwapType::CcmPrincipal(2),
				swap_id: 3,
				source_asset: Asset::Eth,
				deposit_amount: 9_000,
				destination_asset: Asset::Usdc,
				destination_address: EncodedAddress::Eth(..),
				origin: ORIGIN,
				..
			}),
			RuntimeEvent::Swapping(Event::CcmDepositReceived {
				ccm_id: 2,
				principal_swap_id: Some(3),
				gas_swap_id: None,
				deposit_amount: 10_000,
				..
			}),
		);

		// Test when only gas needs to be swapped.
		System::reset_events();
		Swapping::on_ccm_deposit(
			Asset::Flip,
			10_000,
			Asset::Flip,
			destination_address,
			ccm,
			ORIGIN,
		);
		assert_event_sequence!(
			Test,
			RuntimeEvent::Swapping(Event::SwapScheduled {
				swap_type: SwapType::CcmGas(3),
				swap_id: 4,
				source_asset: Asset::Flip,
				deposit_amount: 1_000,
				destination_asset: Asset::Eth,
				destination_address: EncodedAddress::Eth(..),
				origin: ORIGIN,
				..
			}),
			RuntimeEvent::Swapping(Event::CcmDepositReceived {
				ccm_id: 3,
				principal_swap_id: None,
				gas_swap_id: Some(4),
				deposit_amount: 10_000,
				..
			}),
		);
	});
}

#[test]
fn can_handle_ccm_with_zero_swap_outputs() {
	new_test_ext()
		.then_execute_at_next_block(|_| {
			let eth_address = ForeignChainAddress::Eth(Default::default());
			let ccm = CcmDepositMetadata {
				source_chain: ForeignChain::Ethereum,
				source_address: Some(eth_address.clone()),
				channel_metadata: CcmChannelMetadata {
					message: vec![],
					gas_budget: 1,
					cf_parameters: vec![],
				},
			};

			Swapping::on_ccm_deposit(
				Asset::Usdc,
				101,
				Asset::Eth,
				eth_address,
				ccm,
				SwapOrigin::Vault { tx_hash: Default::default() },
			);

			// Change the swap rate so swap output will be 0
			SwapRate::set(0.01f64);
			System::reset_events();
		})
		.then_execute_with(|_| {
			// Swap outputs are zero
			assert_event_sequence!(
				Test,
				RuntimeEvent::Swapping(Event::<Test>::SwapExecuted {
					swap_id: 1,
					source_asset: Asset::Usdc,
					deposit_amount: 100,
					destination_asset: Asset::Eth,
					egress_amount: 0,
					intermediate_amount: None,
				}),
				RuntimeEvent::Swapping(Event::<Test>::SwapExecuted {
					swap_id: 2,
					source_asset: Asset::Usdc,
					destination_asset: Asset::Eth,
					deposit_amount: 1,
					egress_amount: 0,
					intermediate_amount: None,
				})
			);

			// CCM are processed and egressed even if principal output is zero.
			assert_eq!(MockEgressHandler::<AnyChain>::get_scheduled_egresses().len(), 1);
			assert_eq!(SwapQueue::<Test>::decode_len(), None);

			// Zero gas budget are not stored.
			assert_eq!(CcmGasBudget::<Test>::get(1), None);
		});
}

#[test]
fn can_handle_swaps_with_zero_outputs() {
	new_test_ext()
		.then_execute_at_next_block(|_| {
			let eth_address = ForeignChainAddress::Eth(Default::default());

			Swapping::schedule_swap_from_channel(
				eth_address.clone(),
				Asset::Usdc,
				Asset::Eth,
				100,
				eth_address.clone(),
				Default::default(),
				0,
				0,
			);
			Swapping::schedule_swap_from_channel(
				eth_address.clone(),
				Asset::Usdc,
				Asset::Eth,
				1,
				eth_address,
				Default::default(),
				0,
				0,
			);

			// Change the swap rate so swap output will be 0
			SwapRate::set(0.01f64);
			System::reset_events();
		})
		.then_execute_with(|_| {
			// Swap outputs are zero
			assert_event_sequence!(
				Test,
				RuntimeEvent::Swapping(Event::<Test>::SwapExecuted {
					swap_id: 1,
					destination_asset: Asset::Eth,
					egress_amount: 0,
					..
				}),
				RuntimeEvent::Swapping(Event::<Test>::SwapExecuted {
					swap_id: 2,
					destination_asset: Asset::Eth,
					egress_amount: 0,
					..
				}),
			);

			// Swaps are not egressed when output is 0.
			assert_eq!(SwapQueue::<Test>::decode_len(), None);
			assert_eq!(MockEgressHandler::<AnyChain>::get_scheduled_egresses().len(), 0);
		});
}<|MERGE_RESOLUTION|>--- conflicted
+++ resolved
@@ -642,11 +642,7 @@
 				deposit_amount,
 				destination_asset: Asset::Usdc,
 				destination_address: ForeignChainAddress::Eth(Default::default()),
-<<<<<<< HEAD
-				message_metadata: ccm.clone(),
-=======
-				deposit_metadata: ccm,
->>>>>>> c93fc133
+				deposit_metadata: ccm.clone(),
 				principal_swap_id: Some(1),
 				gas_swap_id: Some(2),
 			})
@@ -735,11 +731,7 @@
 				deposit_amount,
 				destination_asset: Asset::Usdc,
 				destination_address: ForeignChainAddress::Eth(Default::default()),
-<<<<<<< HEAD
-				message_metadata: ccm.clone(),
-=======
-				deposit_metadata: ccm,
->>>>>>> c93fc133
+				deposit_metadata: ccm.clone(),
 				principal_swap_id: Some(1),
 				gas_swap_id: None,
 			})
@@ -829,11 +821,7 @@
 				deposit_amount,
 				destination_asset: Asset::Usdc,
 				destination_address: ForeignChainAddress::Eth(Default::default()),
-<<<<<<< HEAD
-				message_metadata: ccm.clone(),
-=======
-				deposit_metadata: ccm,
->>>>>>> c93fc133
+				deposit_metadata: ccm.clone(),
 				principal_swap_id: None,
 				gas_swap_id: Some(1),
 			})
@@ -1110,139 +1098,6 @@
 }
 
 #[test]
-<<<<<<< HEAD
-fn cannot_register_ccm_deposit_below_minimum_gas_budget() {
-	new_test_ext().execute_with(|| {
-		let gas_budget = 1_000;
-		let from: Asset = Asset::Eth;
-		let to: Asset = Asset::Flip;
-		let ccm = CcmDepositMetadata {
-			message: vec![0x01],
-			gas_budget,
-			cf_parameters: vec![],
-			source_address: ForeignChainAddress::Eth(Default::default()),
-		};
-
-		// Set minimum gas budget to be above gas amount
-		assert_ok!(Swapping::set_minimum_ccm_gas_budget(
-			RuntimeOrigin::root(),
-			from,
-			gas_budget + 1
-		));
-
-		// Register CCM via Swap deposit
-		assert_noop!(
-			Swapping::request_swap_deposit_address(
-				RuntimeOrigin::signed(ALICE),
-				from,
-				to,
-				EncodedAddress::Eth(Default::default()),
-				0,
-				Some(ccm.clone())
-			),
-			Error::<Test>::CcmGasBudgetBelowMinimum
-		);
-
-		// Lower the minimum gas budget.
-		assert_ok!(Swapping::set_minimum_ccm_gas_budget(RuntimeOrigin::root(), from, gas_budget));
-		CollectedRejectedFunds::<Test>::set(from, 0);
-
-		assert_ok!(Swapping::request_swap_deposit_address(
-			RuntimeOrigin::signed(ALICE),
-			from,
-			to,
-			EncodedAddress::Eth(Default::default()),
-			0,
-			Some(ccm)
-		));
-
-		// Verify the CCM is reigstered
-		assert_eq!(System::current_block_number() + SwapTTL::<Test>::get(), 6);
-		assert_events_match!(
-			Test,
-			RuntimeEvent::Swapping(Event::SwapDepositAddressReady {
-				expiry_block: 6,
-				..
-			}) => ()
-		);
-	});
-}
-
-#[test]
-fn ccm_via_exintrincs_below_minimum_gas_budget_are_rejected() {
-	new_test_ext().execute_with(|| {
-		let gas_budget = 1_000;
-		let deposit_amount = 10_000;
-		let from: Asset = Asset::Eth;
-		let to: Asset = Asset::Flip;
-		let ccm = CcmDepositMetadata {
-			message: vec![0x01],
-			gas_budget,
-			cf_parameters: vec![],
-			source_address: ForeignChainAddress::Eth(Default::default()),
-		};
-
-		// Set minimum gas budget to be above gas amount
-		assert_ok!(Swapping::set_minimum_ccm_gas_budget(
-			RuntimeOrigin::root(),
-			from,
-			gas_budget + 1
-		));
-
-		// Process CCM via extrinsics
-		assert_ok!(Swapping::ccm_deposit(
-			RuntimeOrigin::root(),
-			from,
-			deposit_amount,
-			to,
-			EncodedAddress::Eth(Default::default()),
-			ccm.clone(),
-			Default::default(),
-		));
-
-		// Verify the CCM failed
-		assert_eq!(SwapQueue::<Test>::decode_len(), None);
-		System::assert_last_event(RuntimeEvent::Swapping(Event::CcmFailed {
-			reason: CcmFailReason::GasBudgetBelowMinimum,
-			destination_address: EncodedAddress::Eth(Default::default()),
-			message_metadata: ccm.clone(),
-		}));
-		assert_eq!(CollectedRejectedFunds::<Test>::get(from), deposit_amount);
-
-		// Lower the minimum gas budget.
-		assert_ok!(Swapping::set_minimum_ccm_gas_budget(RuntimeOrigin::root(), from, gas_budget));
-		CollectedRejectedFunds::<Test>::set(from, 0);
-
-		// Process CCM via extrinsics
-		assert_ok!(Swapping::ccm_deposit(
-			RuntimeOrigin::root(),
-			from,
-			deposit_amount,
-			to,
-			EncodedAddress::Eth(Default::default()),
-			ccm.clone(),
-			Default::default(),
-		));
-
-		// Verify the CCM succeeded
-		assert_eq!(SwapQueue::<Test>::decode_len(), Some(1));
-		System::assert_last_event(RuntimeEvent::Swapping(Event::<Test>::CcmDepositReceived {
-			ccm_id: 1,
-			principal_swap_id: Some(1),
-			gas_swap_id: None,
-			deposit_amount,
-			destination_address: EncodedAddress::Eth(Default::default()),
-			message_metadata: ccm,
-		}));
-
-		// The funds are not confiscated.
-		assert_eq!(CollectedRejectedFunds::<Test>::get(from), 0);
-	});
-}
-
-#[test]
-=======
->>>>>>> c93fc133
 fn ccm_via_deposit_with_principal_below_minimum_are_rejected() {
 	new_test_ext().execute_with(|| {
 		let gas_budget = 1_000;
