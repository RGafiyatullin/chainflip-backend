--- conflicted
+++ resolved
@@ -178,13 +178,8 @@
 			for swap in &swaps {
 				debug_assert_eq!((swap.from, swap.to), (from, to));
 				// TODO: use a struct instead of tuple.
-<<<<<<< HEAD
-				bundle_inputs.push((net_amount, swap.to, swap.egress_address, swap.swap_id));
-				bundle_input.saturating_accrue(net_amount);
-=======
-				bundle_inputs.push((swap.amount, swap.to, swap.egress_address));
+				bundle_inputs.push((swap.amount, swap.to, swap.egress_address, swap.swap_id));
 				bundle_input.saturating_accrue(swap.amount);
->>>>>>> e9423509
 			}
 
 			let (bundle_output, _) = T::SwappingApi::swap(from, to, bundle_input, 1);
@@ -239,9 +234,7 @@
 		) -> DispatchResult {
 			// The caller should ensure that the egress details are consistent.
 			debug_assert_eq!(ForeignChain::from(egress_address), ForeignChain::from(to));
-<<<<<<< HEAD
 			let swap_id = SwapIdCounter::<T>::get().saturating_add(1);
-=======
 
 			let fee = Permill::from_parts(relayer_commission_bps as u32 * BASIS_POINTS_PER_MILLION) *
 				amount;
@@ -250,7 +243,6 @@
 				earned_fees.saturating_accrue(fee)
 			});
 
->>>>>>> e9423509
 			SwapQueue::<T>::append(Swap {
 				swap_id,
 				from,
