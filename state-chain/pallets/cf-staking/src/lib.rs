--- conflicted
+++ resolved
@@ -283,11 +283,7 @@
 		///
 		/// ## Dependencies
 		///
-<<<<<<< HEAD
 		/// - [StakeTransfer]
-=======
-		/// - [StakeTransfer]: The amount requested exceeds available funds.
->>>>>>> bfc40775
 		#[pallet::weight(10_000)]
 		pub fn claim(
 			origin: OriginFor<T>,
