#![cfg_attr(not(feature = "std"), no_std)]

//! # Chainflip staking
//!
//! The responsiblities of this [pallet](Pallet) can be broken down into:
//!
//! ## Staking
//!
//! - Stake is added via the Ethereum StakeManager contract. `Staked` events emitted from this contract should trigger
//!   votes via signed calls to `witness_stake`.
//! - Any stake added in this way is considered as an implicit bid for a validator slot.
//! - If stake is added to a non-existent account, it will not be counted and will be refunded instead.
//!
//! ## Claiming
//!
//! - A claim request is made via a signed call to `claim`.
//! - The claimant who is a current validator is subject to the bond - an amount equal to the current bond is locked
//!   and cannot be claimed. For example if an account has 120 FLIP staked, and the current bond is 40 FLIP, their
//!   claimable balance would be 80 FLIP.
//! - If the account has sufficient funds,
//! - TODO: we could have a convenience extrinsic `claim_all_claimable` that delegates to claim and withdraws all funds.
//!
//! ## Retiring
//!
//! - Accounts are considered active (not retired) by default.
//! - Any active account can make a signed call to the [`retire`](Pallet::retire_account) extrinsic to change their status to
//!   retired.
//! - Only active accounts should be included as active bidders for the auction.
//!

#[cfg(test)]
mod mock;

#[cfg(test)]
mod tests;

<<<<<<< HEAD
use cf_traits::{EpochInfo, StakeTransfer};
=======
>>>>>>> ba6c9a68
use core::time::Duration;
use frame_support::{ensure, error::BadOrigin, traits::{EnsureOrigin, Get, UnixTime}, weights};
use frame_system::pallet_prelude::OriginFor;
pub use pallet::*;
use sp_std::prelude::*;
use cf_traits::{EpochInfo, BidderProvider};

use codec::FullCodec;
use sp_runtime::traits::{AtLeast32BitUnsigned, CheckedSub, One};

#[frame_support::pallet]
pub mod pallet {
	use super::*;
	use cf_traits::Witnesser;
	use frame_support::pallet_prelude::*;
	use frame_system::pallet_prelude::*;
	use sp_runtime::app_crypto::RuntimePublic;

	type AccountId<T> = <T as frame_system::Config>::AccountId;

	#[derive(Encode, Decode, Clone, RuntimeDebug, Default, PartialEq, Eq)]
	pub struct ClaimDetails<Amount, Nonce, EthereumAddress, Signature> {
		pub(super) amount: Amount,
		pub(super) nonce: Nonce,
		pub(super) address: EthereumAddress,
		pub(super) signature: Option<Signature>,
	}

	pub type FlipBalance<T> = <T as Config>::Balance;

	pub type ClaimDetailsFor<T> = ClaimDetails<
		FlipBalance<T>,
		<T as Config>::Nonce,
		<T as Config>::EthereumAddress,
		<<T as Config>::EthereumCrypto as RuntimePublic>::Signature,
	>;

	pub type Retired = bool;

	#[pallet::config]
	pub trait Config: frame_system::Config {
		/// Standard Event type.
		type Event: From<Event<Self>> + IsType<<Self as frame_system::Config>::Event>;

		/// Standard Call type. We need this so we can use it as a constraint in `Witnesser`.
		type Call: From<Call<Self>> + IsType<<Self as frame_system::Config>::Call>;

		type Balance: Parameter
			+ Member
			+ AtLeast32BitUnsigned
			+ Default
			+ Copy
			+ MaybeSerializeDeserialize;
		
		/// The Flip token implementation.
		type Flip: StakeTransfer<
			AccountId=<Self as frame_system::Config>::AccountId,
			Balance=Self::Balance>;

		/// Ethereum address type, should correspond to [u8; 20], but defined globally for the runtime.
		type EthereumAddress: Member + FullCodec + Copy;

		/// A Nonce type to be used for claim nonces.
		type Nonce: Member
			+ FullCodec
			+ Copy
			+ Default
			+ AtLeast32BitUnsigned
			+ MaybeSerializeDeserialize
			+ CheckedSub;

		/// A type representing ethereum cryptographic primitives.
		type EthereumCrypto: Member + FullCodec + RuntimePublic;

		/// Provides an origin check for witness transactions.
		type EnsureWitnessed: EnsureOrigin<Self::Origin>;

		/// An implementation of the witnesser to enable
		type Witnesser: Witnesser<
			Call = <Self as Config>::Call,
			AccountId = <Self as frame_system::Config>::AccountId,
		>;

		/// Information about the current epoch.
		type EpochInfo: EpochInfo<
			ValidatorId = <Self as frame_system::Config>::AccountId,
			Amount = FlipBalance<Self>,
		>;

		/// Something that provides the current time.
		type TimeSource: UnixTime;

		/// The minimum period before a claim should expire. The main purpose is to make sure
		/// we have some margin for error between the signature being issued and the extrinsic
		/// actually being processed.
		#[pallet::constant]
		type MinClaimTTL: Get<Duration>;
	}

	#[pallet::pallet]
	pub struct Pallet<T>(PhantomData<T>);

	#[pallet::storage]
	pub(super) type AccountRetired<T: Config> =
		StorageMap<_, Identity, AccountId<T>, Retired, ValueQuery>;

	#[pallet::storage]
	pub(super) type PendingClaims<T: Config> = StorageMap<
		_,
		Identity,
		AccountId<T>,
		ClaimDetailsFor<T>,
		OptionQuery,
	>;

	#[pallet::storage]
	pub(super) type ClaimExpiries<T: Config> =
		StorageValue<_, Vec<(Duration, AccountId<T>)>, ValueQuery>;

	#[pallet::storage]
	pub(super) type Nonces<T: Config> = StorageMap<_, Identity, AccountId<T>, T::Nonce, ValueQuery>;

	#[pallet::hooks]
	impl<T: Config> Hooks<BlockNumberFor<T>> for Pallet<T> {
		fn on_initialize(_n: BlockNumberFor<T>) -> Weight {
			Self::expire_pending_claims()
		}
	}

	#[pallet::event]
	#[pallet::generate_deposit(pub(super) fn deposit_event)]
	pub enum Event<T: Config> {
		/// A validator has staked some FLIP on the Ethereum chain. [validator_id, stake_added, total_stake]
		Staked(AccountId<T>, FlipBalance<T>, FlipBalance<T>),

		/// A validator has claimed their FLIP on the Ethereum chain. [validator_id, claimed_amount]
		ClaimSettled(AccountId<T>, FlipBalance<T>),

		/// The staked amount should be refunded to the provided Ethereum address. [node_id, refund_amount, address]
		StakeRefund(AccountId<T>, FlipBalance<T>, T::EthereumAddress),

		/// A claim request has been made to provided Ethereum address. [who, address, nonce, amount]
		ClaimSigRequested(AccountId<T>, T::EthereumAddress, T::Nonce, FlipBalance<T>),

		/// A claim signature has been issued by the signer module. [issuer, amount, nonce, address, expiry_time, signature]
		ClaimSignatureIssued(
			AccountId<T>,
			FlipBalance<T>,
			T::Nonce,
			T::EthereumAddress,
			Duration,
			<T::EthereumCrypto as RuntimePublic>::Signature,
		),

		/// An account has retired and will no longer take part in auctions. [who]
		AccountRetired(AccountId<T>),

		/// A previously retired account  has been re-activated. [who]
		AccountActivated(AccountId<T>),

		/// A claim has expired without being redeemed. [who, nonce, amount]
		ClaimExpired(AccountId<T>, T::Nonce, FlipBalance<T>),
	}

	#[pallet::error]
	pub enum Error<T> {
		/// The account is not known.
		UnknownAccount,

		/// An invalid claim has been witnessed: the account has no pending claims.
		NoPendingClaim,

		/// An invalid claim has been witnessed: the amount claimed does not match the pending claim amount.
		InvalidClaimAmount,

		/// The claimant tried to claim despite having a claim already pending.
		PendingClaim,

		/// The claimant tried to claim more funds than were available.
		ClaimOverflow,

		/// Stake amount violated the total issuance of the token.
		StakeOverflow,

		/// An account tried to post a signature to an already-signed claim.
		SignatureAlreadyIssued,

		/// Can't retire an account if it's already retired.
		AlreadyRetired,

		/// Can't activate an account unless it's in a retired state.
		AlreadyActive,

		/// Invalid expiry date.
		InvalidExpiry,

		/// Cannot make a claim request while an auction is being resolved.
		NoClaimsDuringAuctionPhase,
	}

	#[pallet::call]
	impl<T: Config> Pallet<T> {
		/// Witness that a `Staked` event was emitted by the `StakeManager` smart contract.
		///
		/// This is a convenience extrinsic that simply delegates to the configured witnesser.
		#[pallet::weight(10_000)]
		pub fn witness_staked(
			origin: OriginFor<T>,
			staker_account_id: AccountId<T>,
			amount: FlipBalance<T>,
			refund_address: T::EthereumAddress,
		) -> DispatchResultWithPostInfo {
			let who = ensure_signed(origin)?;
			let call = Call::staked(staker_account_id, amount, refund_address);

			T::Witnesser::witness(who, call.into())?;

			Ok(().into())
		}

		/// Funds have been staked to an account via the StakeManager smart contract.
		///
		/// If the account doesn't exist, an event is emitted to trigger a refund to the provided eth address.
		///
		/// **This call can only be dispatched from the configured witness origin.**
		#[pallet::weight(10_000)]
		pub fn staked(
			origin: OriginFor<T>,
			account_id: T::AccountId,
			amount: FlipBalance<T>,
			// TODO: remove this. Leaving it here for now for compatibility
			refund_address: T::EthereumAddress,
		) -> DispatchResultWithPostInfo {
			Self::ensure_witnessed(origin)?;

			Self::stake_account(&account_id, amount);

			Ok(().into())
		}

		/// Get FLIP that is held for me by the system, signed by my validator key.
		///
		/// On success, emits a [ClaimSigRequested](Events::ClaimSigRequested) event. The attached claim request needs
		/// to be signed by a threshold of validators in order to be become valid.
		///
		/// An account can only have one pending claim at a time, and until this claim has been redeemed or expired,
		/// the funds wrapped up in the claim are inaccessible and are not counted towards validator auction bidding.
		///
		/// ## Error conditions:
		///
		/// - [PendingClaim](Error::PendingClaim): The account may not have a claim already pending. Any pending
		///   claim must be finalized or expired before a new claim can be requested.
		/// - [NoClaimsDuringAuctionPhase](Error::NoClaimsDuringAuctionPhase): No claims can be processed during 
		///   auction.
		/// - [InsufficientLiquidity](pallet_cf_flip::Error::InsufficientStake): The amount requested exceeds available
		///   funds.
		#[pallet::weight(10_000)]
		pub fn claim(
			origin: OriginFor<T>,
			amount: FlipBalance<T>,
			address: T::EthereumAddress,
		) -> DispatchResultWithPostInfo {
			let who = ensure_signed(origin)?;

			// No new claim requests can be processed if we're currently in an auction phase.
			ensure!(
				!T::EpochInfo::is_auction_phase(),
				Error::<T>::NoClaimsDuringAuctionPhase
			);

			// If a claim already exists, return an error. The validator must either redeem their claim voucher
			// or wait until expiry before creating a new claim.
			ensure!(
				!PendingClaims::<T>::contains_key(&who),
				Error::<T>::PendingClaim
			);

			// Throw an error if the validator tries to claim too much. Otherwise decrement the stake by the
			// amount claimed.
			T::Flip::try_claim(&who, amount)?;

			// Don't check for overflow here - we don't expect more than 2^32 claims.
			let nonce = Nonces::<T>::mutate(&who, |nonce| {
				*nonce += T::Nonce::one();
				*nonce
			});

			// Insert a pending claim without a signature.
			PendingClaims::<T>::insert(
				&who,
				ClaimDetails {
					amount,
					nonce,
					address,
					signature: None,
				},
			);

			// Emit the event requesting that the CFE generate the claim voucher.
			Self::deposit_event(Event::<T>::ClaimSigRequested(
				who.clone(),
				address,
				nonce,
				amount,
			));

			Ok(().into())
		}

		/// Witness that a `Claimed` event was emitted by the `StakeManager` smart contract.
		///
		/// This is a convenience extrinsic that simply delegates to the configured witnesser.
		#[pallet::weight(10_000)]
		pub fn witness_claimed(
			origin: OriginFor<T>,
			account_id: AccountId<T>,
			claimed_amount: FlipBalance<T>,
		) -> DispatchResultWithPostInfo {
			let who = ensure_signed(origin)?;
			let call = Call::claimed(account_id, claimed_amount);

			T::Witnesser::witness(who, call.into())?;

			Ok(().into())
		}

		/// Previously staked funds have been reclaimed.
		///
		/// Note that calling this doesn't initiate any protocol changes - the `claim` has already been authorised
		/// by validator multisig. This merely signals that the claimant has in fact redeemed their funds via the
		/// `StakeManager` contract.
		///
		/// ## Error conditions:
		///
		/// - NoPendingClaim(Error::NoPendingClaim): The provided account does not have any claims pending.
		/// - InvalidClaimAmount(Error::InvalidClaimAmount): The amount provided does not match that of the pending
		///   claim.
		///
		/// **This call can only be dispatched from the configured witness origin.**
		#[pallet::weight(10_000)]
		pub fn claimed(
			origin: OriginFor<T>,
			account_id: AccountId<T>,
			claimed_amount: FlipBalance<T>,
		) -> DispatchResultWithPostInfo {
			Self::ensure_witnessed(origin)?;

			let claim_details =
				PendingClaims::<T>::get(&account_id).ok_or(Error::<T>::NoPendingClaim)?;

			ensure!(
				claimed_amount == claim_details.amount,
				Error::<T>::InvalidClaimAmount
			);

			PendingClaims::<T>::remove(&account_id);
			T::Flip::settle_claim(claimed_amount);

			Self::deposit_event(Event::ClaimSettled(account_id, claimed_amount));

			Ok(().into())
		}

		/// The claim signature generated by the CFE should be posted here so it can be stored on-chain.
		///
		/// Error conditions:
		/// - [SignatureAlreadyIssued](Error::SignatureAlreadyIssued): The signature was already issued.
		/// - [NoPendingClaim](Error::NoPendingClaim): There is no pending claim associated with this account.
		#[pallet::weight(10_000)]
		pub fn post_claim_signature(
			origin: OriginFor<T>,
			account_id: AccountId<T>,
			amount: FlipBalance<T>,
			nonce: T::Nonce,
			address: T::EthereumAddress,
			expiry_time: Duration,
			signature: <T::EthereumCrypto as RuntimePublic>::Signature,
		) -> DispatchResultWithPostInfo {
			// TODO: we should check more than just "is this a valid account" - see clubhouse stories 471 and 473
			let who = ensure_signed(origin)?;

			let time_now = T::TimeSource::now();

			// Make sure the expiry time is sane.
			let min_ttl = T::MinClaimTTL::get();
			let _ = expiry_time
				.checked_sub(time_now)
				.and_then(|ttl| ttl.checked_sub(min_ttl))
				.ok_or(Error::<T>::InvalidExpiry)?;

			let _ =
				PendingClaims::<T>::mutate_exists(&account_id, |maybe_claim| {
					match maybe_claim.as_mut() {
						Some(claim) => match claim.signature {
							Some(_) => Err(Error::<T>::SignatureAlreadyIssued),
							None => {
								claim.signature = Some(signature.clone());
								Ok(())
							}
						},
						None => Err(Error::<T>::NoPendingClaim),
					}
				})?;

			ClaimExpiries::<T>::mutate(|expiries| {
				// We want to ensure this list remains sorted such that the head of the list contains the oldest pending
				// claim (ie. the first to be expired). This means we put the new value on the back of the list since
				// it's quite likely this is the most recent. We then run a stable sort, which is most effient when
				// values are already close to being sorted.
				// So we need to reverse the list, push the *young* value to the front, reverse it again, then sort.
				// We could have used a VecDeque here to have a FIFO queue but VecDeque doesn't support `decode_len`
				// which is used during the expiry check to avoid decoding the whole list.
				expiries.reverse();
				expiries.push((expiry_time, account_id.clone()));
				expiries.reverse();
				expiries.sort_by_key(|tup| tup.0);
			});

			Self::deposit_event(Event::ClaimSignatureIssued(
				who,
				amount,
				nonce,
				address,
				expiry_time,
				signature,
			));

			Ok(().into())
		}

		/// Signals a validator's intent to withdraw their stake after the next auction and desist from future auctions.
		/// Should only be called by accounts that are not already retired.
		///
		/// Error conditions:
		///
		/// - [AlreadyRetired](Error::AlreadyRetired): The account is already retired.
		/// - [UnknownAccount](Error::UnknownAccount): The account has no stake associated or doesn't exist.
		#[pallet::weight(10_000)]
		pub fn retire_account(origin: OriginFor<T>) -> DispatchResultWithPostInfo {
			let who = ensure_signed(origin)?;

			Self::retire(&who)?;

			Ok(().into())
		}

		/// Signals a retired validator's intent to re-activate their stake and participate in the next validator auction.
		/// Should only be called if the account is in a retired state.
		///
		/// Error conditions:
		///
		/// - [AlreadyActive](Error::AlreadyActive): The account is not in a retired state.
		/// - [UnknownAccount](Error::UnknownAccount): The account has no stake associated or doesn't exist.
		#[pallet::weight(10_000)]
		pub fn activate_account(origin: OriginFor<T>) -> DispatchResultWithPostInfo {
			let who = ensure_signed(origin)?;

			Self::activate(&who)?;

			Ok(().into())
		}
	}

	#[pallet::genesis_config]
	pub struct GenesisConfig<T: Config> {
		pub genesis_stakers: Vec<(AccountId<T>, T::Balance)>,
	}

	#[cfg(feature = "std")]
	impl<T: Config> Default for GenesisConfig<T> {
		fn default() -> Self {
			Self {
				genesis_stakers: vec![],
			}
		}
	}

	#[pallet::genesis_build]
	impl<T: Config> GenesisBuild<T> for GenesisConfig<T> {
		fn build(&self) {
			for (staker, amount) in self.genesis_stakers.iter() {
				Pallet::<T>::stake_account(staker, *amount);
			}
		}
	}
}

impl<T: Config> Pallet<T> {
	/// Checks that the call orginates from the witnesser by delegating to the configured implementation of
	/// `[EnsureWitnessed](cf_traits::EnsureWitnessed)`.
	fn ensure_witnessed(
		origin: OriginFor<T>,
	) -> Result<<T::EnsureWitnessed as EnsureOrigin<OriginFor<T>>>::Success, BadOrigin> {
		T::EnsureWitnessed::ensure_origin(origin)
	}

	/// Add stake to an account, activating the account if it is in retired state.
	fn stake_account(account_id: &T::AccountId, amount: T::Balance) {
		let new_total = T::Flip::credit_stake(&account_id, amount);

		// Staking implicitly activates the account. Ignore the error.
		let _ = AccountRetired::<T>::mutate(&account_id, |retired| *retired = false);

		Self::deposit_event(Event::Staked(account_id.clone(), amount, new_total));
	}

	/// Sets the `retired` flag associated with the account to true, signalling that the account no longer wishes to
	/// participate in validator auctions.
	///
	/// Returns an error if the account has already been retired, or if the account has no stake associated.
	fn retire(account_id: &T::AccountId) -> Result<(), Error<T>> {
		AccountRetired::<T>::try_mutate_exists(account_id, |maybe_status| match maybe_status.as_mut() {
			Some(retired) => {
				if *retired {
					Err(Error::AlreadyRetired)?;
				}
				*retired = true;
				Self::deposit_event(Event::AccountRetired(account_id.clone()));
				Ok(())
			}
			None => Err(Error::UnknownAccount)?,
		})
	}

	/// Sets the `retired` flag associated with the account to false, signalling that the account wishes to come
	/// out of retirement.
	///
	/// Returns an error if the account is not retired, or if the account has no stake associated.
	fn activate(account_id: &T::AccountId) -> Result<(), Error<T>> {
		AccountRetired::<T>::try_mutate_exists(account_id, |maybe_status| match maybe_status.as_mut() {
			Some(retired) => {
				if !*retired {
					Err(Error::AlreadyActive)?;
				}
				*retired = false;
				Self::deposit_event(Event::AccountActivated(account_id.clone()));
				Ok(())
			}
			None => Err(Error::UnknownAccount)?,
		})
	}

	/// Checks if an account has signalled their intention to retire as a validator. If the account has never staked
	/// any tokens, returns [Error::UnknownAccount].
	pub fn is_retired(account: &T::AccountId) -> Result<bool, Error<T>> {
		AccountRetired::<T>::try_get(account)
			.map_err(|_| Error::UnknownAccount)
	}

	/// Expires any pending claims that have passed their TTL.
	pub fn expire_pending_claims() -> weights::Weight {
		let mut weight = weights::constants::ExtrinsicBaseWeight::get();

		if ClaimExpiries::<T>::decode_len().unwrap_or_default() == 0 {
			// Nothing to expire, should be pretty cheap.
			return weight;
		}

		let expiries = ClaimExpiries::<T>::get();
		let time_now = T::TimeSource::now();

		weight = weight.saturating_add(T::DbWeight::get().reads(2));

		// Expiries are sorted on insertion so we can just partition the slice.
		let expiry_cutoff = expiries.partition_point(|(expiry, _)| *expiry < time_now);

		if expiry_cutoff == 0 {
			return weight;
		}

		let (to_expire, remaining) = expiries.split_at(expiry_cutoff);

		ClaimExpiries::<T>::set(remaining.into());

		weight = weight.saturating_add(T::DbWeight::get().writes(1));

		for (_, account_id) in to_expire {
			if let Some(pending_claim) = PendingClaims::<T>::take(account_id) {
				// Notify that the claim has expired.
				Self::deposit_event(Event::<T>::ClaimExpired(
					account_id.clone(),
					pending_claim.nonce,
					pending_claim.amount,
				));

				// Re-credit the account
				T::Flip::revert_claim(&account_id, pending_claim.amount);

				// Add weight: One read/write each for deleting the claim and updating the stake.
				weight = weight
					.saturating_add(T::DbWeight::get().reads(2))
					.saturating_add(T::DbWeight::get().writes(2));
			}
		}

		weight
	}
}

/// This implementation of [pallet_cf_validator::CandidateProvider] simply returns a list of `(account_id, stake)` for
/// all non-retired accounts.
<<<<<<< HEAD
impl<T: Config> cf_traits::CandidateProvider for Pallet<T> {
	type ValidatorId = T::AccountId;
	type Amount = T::Balance;

	fn get_candidates() -> Vec<(Self::ValidatorId, Self::Amount)> {
		AccountRetired::<T>::iter()
=======
impl<T: Config> BidderProvider for Pallet<T> {
	type ValidatorId = T::AccountId;
	type Amount = T::TokenAmount;
	
	fn get_bidders() -> Vec<(Self::ValidatorId, Self::Amount)> {
		Stakes::<T>::iter()
>>>>>>> ba6c9a68
			.filter_map(
				|(acct, retired)| {
					if retired {
						None
					} else {
						let stake = T::Flip::stakeable_balance(&acct);
						Some((acct, stake))
					}
				},
			)
			.collect()
	}
}<|MERGE_RESOLUTION|>--- conflicted
+++ resolved
@@ -34,16 +34,12 @@
 #[cfg(test)]
 mod tests;
 
-<<<<<<< HEAD
-use cf_traits::{EpochInfo, StakeTransfer};
-=======
->>>>>>> ba6c9a68
 use core::time::Duration;
 use frame_support::{ensure, error::BadOrigin, traits::{EnsureOrigin, Get, UnixTime}, weights};
 use frame_system::pallet_prelude::OriginFor;
 pub use pallet::*;
 use sp_std::prelude::*;
-use cf_traits::{EpochInfo, BidderProvider};
+use cf_traits::{EpochInfo, BidderProvider, StakeTransfer};
 
 use codec::FullCodec;
 use sp_runtime::traits::{AtLeast32BitUnsigned, CheckedSub, One};
@@ -639,21 +635,12 @@
 
 /// This implementation of [pallet_cf_validator::CandidateProvider] simply returns a list of `(account_id, stake)` for
 /// all non-retired accounts.
-<<<<<<< HEAD
-impl<T: Config> cf_traits::CandidateProvider for Pallet<T> {
+impl<T: Config> BidderProvider for Pallet<T> {
 	type ValidatorId = T::AccountId;
 	type Amount = T::Balance;
-
-	fn get_candidates() -> Vec<(Self::ValidatorId, Self::Amount)> {
-		AccountRetired::<T>::iter()
-=======
-impl<T: Config> BidderProvider for Pallet<T> {
-	type ValidatorId = T::AccountId;
-	type Amount = T::TokenAmount;
 	
 	fn get_bidders() -> Vec<(Self::ValidatorId, Self::Amount)> {
-		Stakes::<T>::iter()
->>>>>>> ba6c9a68
+		AccountRetired::<T>::iter()
 			.filter_map(
 				|(acct, retired)| {
 					if retired {
