--- conflicted
+++ resolved
@@ -114,13 +114,8 @@
 
 		/// Information about the current epoch.
 		type EpochInfo: EpochInfo<
-<<<<<<< HEAD
-			ValidatorId = <Self as frame_system::Config>::AccountId,
-			Amount = Self::Balance,
-=======
 			AccountId = <Self as frame_system::Config>::AccountId,
 			Amount = FlipBalance<Self>,
->>>>>>> 3aa7307d
 		>;
 
 		/// Something that can provide a nonce for the threshold signature.
@@ -696,11 +691,7 @@
 /// This implementation of [pallet_cf_validator::CandidateProvider] simply returns a list of `(account_id, stake)` for
 /// all non-retired accounts.
 impl<T: Config> BidderProvider for Pallet<T> {
-<<<<<<< HEAD
-	type ValidatorId = AccountId<T>;
-=======
 	type AccountId = T::AccountId;
->>>>>>> 3aa7307d
 	type Amount = T::Balance;
 
 	fn get_bidders() -> Vec<(Self::AccountId, Self::Amount)> {
