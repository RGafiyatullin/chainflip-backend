#![cfg_attr(not(feature = "std"), no_std)]

//! # Chainflip staking
//!
//! The responsiblities of this [pallet](Pallet) can be broken down into:
//!
//! ## Staking
//!
//! - Stake is added via the Ethereum StakeManager contract. `Staked` events emitted from this contract should trigger
//!   a witnessed call to [Pallet::staked].
//! - Any stake added in this way is considered as an implicit bid for a validator slot.
//! - If stake is added to a non-existent account, it will not be counted and will be refunded instead.
//!
//! ## Claiming
//!
//! - A claim request is made via a signed call to `claim`.
//! - The claimant who is a current validator is subject to the bond - an amount equal to the current bond is locked
//!   and cannot be claimed. For example if an account has 120 FLIP staked, and the current bond is 40 FLIP, their
//!   claimable balance would be 80 FLIP.
//! - An event is emitted with the claim parameters that need to be signed by the CFE signing module.
//! - Once a valid signature is generated, this is posted to the state chain along with the expiry timestamp.
//!
//! ## Claim expiry
//!
//! - When a claim expires, it will no longer be claimable on ethereum, so is re-credited to the originating account.
//!
//! ## Retiring
//!
//! - Accounts are considered active (not retired) by default.
//! - Any active account can make a signed call to the [`retire`](Pallet::retire_account) extrinsic to change their status to
//!   retired.
//! - Only active accounts should be included as active bidders for the auction.
//!
//! ## Account creation and deletion
//!
//! - When a staker adds stake for the first time, this creates an account.
//! - When a user claims all remaining funds, their account is deleted.
//!

#[cfg(test)]
mod mock;

#[cfg(test)]
mod tests;

use cf_traits::{BidderProvider, EpochInfo, NonceIdentifier, NonceProvider, StakeTransfer, ThresholdSigner};
use core::time::Duration;
use frame_support::{
	debug,
	dispatch::DispatchResultWithPostInfo,
	ensure,
	error::BadOrigin,
	traits::{EnsureOrigin, Get, HandleLifetime, IsType, UnixTime},
	weights,
};
use frame_system::pallet_prelude::OriginFor;
pub use pallet::*;
use cf_chains::{
	eth::{register_claim::RegisterClaim, SchnorrSignature, ChainflipContractCall},
	Ethereum,
};
use sp_std::prelude::*;
use sp_std::vec;

use codec::{Encode, FullCodec};
use ethabi::{Bytes, Function, Param, ParamType, StateMutability};
use sp_core::U256;
use sp_runtime::{
	traits::{AtLeast32BitUnsigned, CheckedSub, Hash, Keccak256, UniqueSaturatedInto, Zero},
	DispatchError,
};

#[frame_support::pallet]
pub mod pallet {
	use super::*;
	use frame_support::pallet_prelude::*;
	use frame_system::pallet_prelude::*;

	pub type AccountId<T> = <T as frame_system::Config>::AccountId;

	pub type EthereumAddress = [u8; 20];
	pub type AggKeySignature = U256;

	pub type StakeAttempt<Amount> = (EthereumAddress, Amount);

	pub type FlipBalance<T> = <T as Config>::Balance;

	pub type Retired = bool;

	pub type EthTransactionHash = [u8; 32];

	#[pallet::config]
	#[pallet::disable_frame_system_supertrait_check]
	pub trait Config: cf_traits::Chainflip {
		/// Standard Event type.
		type Event: From<Event<Self>> + IsType<<Self as frame_system::Config>::Event>;

		type AccountId: AsRef<[u8; 32]> + IsType<<Self as frame_system::Config>::AccountId>;

		type Balance: Parameter
			+ Member
			+ AtLeast32BitUnsigned
			+ Default
			+ Copy
			+ MaybeSerializeDeserialize
			+ From<u128>
			+ Into<U256>;

		/// The Flip token implementation.
		type Flip: StakeTransfer<
			AccountId = <Self as frame_system::Config>::AccountId,
			Balance = Self::Balance,
		>;

		/// Information about the current epoch.
		type EpochInfo: EpochInfo<
			ValidatorId = <Self as frame_system::Config>::AccountId,
			Amount = FlipBalance<Self>,
		>;

		/// Something that can provide a nonce for the threshold signature.
		type NonceProvider: NonceProvider;

		/// Top-level Ethereum signing context needs to support `RegisterClaim`.
		type SigningContext: From<RegisterClaim>;

		/// Threshold signer.
		type ThresholdSigner: ThresholdSigner<Self, Context = Self::SigningContext>;

		/// Something that provides the current time.
		type TimeSource: UnixTime;

		/// The minimum period before a claim should expire. The main purpose is to make sure
		/// we have some margin for error between the signature being issued and the extrinsic
		/// actually being processed.
		#[pallet::constant]
		type MinClaimTTL: Get<Duration>;

		/// TTL for a claim from the moment of issue.
		#[pallet::constant]
		type ClaimTTL: Get<Duration>;
	}

	#[pallet::pallet]
	pub struct Pallet<T>(PhantomData<T>);

	#[pallet::storage]
	pub(super) type AccountRetired<T: Config> =
		StorageMap<_, Blake2_128Concat, AccountId<T>, Retired, ValueQuery>;

	#[pallet::storage]
	pub(super) type PendingClaims<T: Config> =
		StorageMap<_, Blake2_128Concat, AccountId<T>, RegisterClaim, OptionQuery>;

	#[pallet::storage]
	pub(super) type WithdrawalAddresses<T: Config> =
		StorageMap<_, Blake2_128Concat, AccountId<T>, EthereumAddress, OptionQuery>;

	#[pallet::storage]
	pub(super) type FailedStakeAttempts<T: Config> =
		StorageMap<_, Blake2_128Concat, AccountId<T>, Vec<StakeAttempt<T::Balance>>, ValueQuery>;

	#[pallet::storage]
	pub(super) type ClaimExpiries<T: Config> =
		StorageValue<_, Vec<(Duration, AccountId<T>)>, ValueQuery>;

	#[pallet::hooks]
	impl<T: Config> Hooks<BlockNumberFor<T>> for Pallet<T> {
		fn on_initialize(_n: BlockNumberFor<T>) -> Weight {
			Self::expire_pending_claims()
		}
	}

	#[pallet::event]
	#[pallet::generate_deposit(pub(super) fn deposit_event)]
	pub enum Event<T: Config> {
		/// A validator has staked some FLIP on the Ethereum chain. [validator_id, stake_added, total_stake]
		Staked(AccountId<T>, FlipBalance<T>, FlipBalance<T>),

		/// A validator has claimed their FLIP on the Ethereum chain. [validator_id, claimed_amount]
		ClaimSettled(AccountId<T>, FlipBalance<T>),

		/// The staked amount should be refunded to the provided Ethereum address. [node_id, refund_amount, address]
		StakeRefund(AccountId<T>, FlipBalance<T>, EthereumAddress),

		/// A claim signature has been issued by the signer module. [node_id, signed_payload]
		ClaimSignatureIssued(AccountId<T>, Vec<u8>),

		/// An account has retired and will no longer take part in auctions. [who]
		AccountRetired(AccountId<T>),

		/// A previously retired account  has been re-activated. [who]
		AccountActivated(AccountId<T>),

		/// A claim has expired without being redeemed. [who, nonce, amount]
		ClaimExpired(AccountId<T>, FlipBalance<T>),

		/// A stake attempt has failed. [who, address, amount]
		FailedStakeAttempt(AccountId<T>, EthereumAddress, FlipBalance<T>),
	}

	#[pallet::error]
	pub enum Error<T> {
		/// The account is not known.
		UnknownAccount,

		/// An invalid claim has been witnessed: the account has no pending claims.
		NoPendingClaim,

		/// An invalid claim has been witnessed: the amount claimed, does not match the pending claim.
		InvalidClaimDetails,

		/// The claimant tried to claim despite having a claim already pending.
		PendingClaim,

		/// An account tried to post a signature to an already-signed claim.
		SignatureAlreadyIssued,

		/// Can't retire an account if it's already retired.
		AlreadyRetired,

		/// Can't activate an account unless it's in a retired state.
		AlreadyActive,

		/// Signature posted too close to expiry time or for an already-expired claim.
		SignatureTooLate,

		/// Cannot make a claim request while an auction is being resolved.
		NoClaimsDuringAuctionPhase,

		/// Failed to encode the signed claim payload.
		ClaimEncodingFailed,

		/// A withdrawal address is provided, but the account has a different withdrawal address already associated.
		WithdrawalAddressRestricted,
	}

	#[pallet::call]
	impl<T: Config> Pallet<T> {
		/// Funds have been staked to an account via the StakeManager smart contract.
		///
		/// If the account doesn't exist, we create it.
		///
		/// **This call can only be dispatched from the configured witness origin.**
		#[pallet::weight(10_000)]
		pub fn staked(
			origin: OriginFor<T>,
			account_id: AccountId<T>,
			amount: FlipBalance<T>,
			withdrawal_address: Option<EthereumAddress>,
			// Required to ensure this call is unique per staking event.
			_tx_hash: EthTransactionHash,
		) -> DispatchResultWithPostInfo {
			Self::ensure_witnessed(origin)?;
			if Self::check_withdrawal_address(&account_id, withdrawal_address, amount).is_err() {
				Ok(().into())
			} else {
				Self::stake_account(&account_id, amount);
				Ok(().into())
			}
		}

		/// Get FLIP that is held for me by the system, signed by my validator key.
		///
		/// On success, emits a [ClaimSigRequested](Events::ClaimSigRequested) event. The attached claim request needs
		/// to be signed by a threshold of validators in order to be become valid.
		///
		/// An account can only have one pending claim at a time, and until this claim has been redeemed or expired,
		/// the funds wrapped up in the claim are inaccessible and are not counted towards validator auction bidding.
		///
		/// ## Error conditions:
		///
		/// - [PendingClaim](Error::PendingClaim): The account may not have a claim already pending. Any pending
		///   claim must be finalized or expired before a new claim can be requested.
		/// - [NoClaimsDuringAuctionPhase](Error::NoClaimsDuringAuctionPhase): No claims can be processed during
		///   auction.
		/// - [InsufficientLiquidity](pallet_cf_flip::Error::InsufficientStake): The amount requested exceeds available
		///   funds.
		#[pallet::weight(10_000)]
		pub fn claim(
			origin: OriginFor<T>,
			amount: FlipBalance<T>,
			address: EthereumAddress,
		) -> DispatchResultWithPostInfo {
			let who = ensure_signed(origin)?;
			Self::do_claim(&who, amount, address)?;
			Ok(().into())
		}

		/// Get *all* FLIP that is held for me by the system, signed by my validator key.
		///
		/// Same as [claim] except calculate the maximum claimable amount and submits a claim for that.
		#[pallet::weight(10_000)]
		pub fn claim_all(
			origin: OriginFor<T>,
			address: EthereumAddress,
		) -> DispatchResultWithPostInfo {
			let who = ensure_signed(origin)?;
			let claimable = T::Flip::claimable_balance(&who);
			Self::do_claim(&who, claimable, address)?;
			Ok(().into())
		}

		/// Previously staked funds have been reclaimed.
		///
		/// Note that calling this doesn't initiate any protocol changes - the `claim` has already been authorised
		/// by validator multisig. This merely signals that the claimant has in fact redeemed their funds via the
		/// `StakeManager` contract and allows us finalise any on-chain cleanup.
		///
		/// ## Error conditions:
		///
		/// - [NoPendingClaim](Error::NoPendingClaim)
		/// - [InvalidClaimDetails](Error::InvalidClaimDetails)
		///
		/// **This call can only be dispatched from the configured witness origin.**
		#[pallet::weight(10_000)]
		pub fn claimed(
			origin: OriginFor<T>,
			account_id: AccountId<T>,
			claimed_amount: FlipBalance<T>,
			// Required to ensure this call is unique per claim event.
			_tx_hash: EthTransactionHash,
		) -> DispatchResultWithPostInfo {
			Self::ensure_witnessed(origin)?;

			let claim_details =
				PendingClaims::<T>::get(&account_id).ok_or(Error::<T>::NoPendingClaim)?;

			ensure!(
				claimed_amount == claim_details.amount.low_u128().unique_saturated_into(),
				Error::<T>::InvalidClaimDetails
			);

			PendingClaims::<T>::remove(&account_id);
			T::Flip::settle_claim(claimed_amount);

			if T::Flip::stakeable_balance(&account_id).is_zero() {
				frame_system::Provider::<T>::killed(&account_id).unwrap_or_else(|e| {
					// This shouldn't happen, and not much we can do if it does except fix it on a subsequent release.
					// Consequences are minor.
					debug::error!(
						"Unexpected reference count error while reaping the account {:?}: {:?}.",
						account_id,
						e
					);
				})
			}

			Self::deposit_event(Event::ClaimSettled(account_id, claimed_amount));

			Ok(().into())
		}

		/// The claim signature generated by the CFE should be posted here so it can be stored on-chain.
		///
		/// Error conditions:
		/// - [SignatureAlreadyIssued](Error::SignatureAlreadyIssued): The signature was already issued.
		/// - [NoPendingClaim](Error::NoPendingClaim): There is no pending claim associated with this account.
		#[pallet::weight(10_000)]
		pub fn post_claim_signature(
			origin: OriginFor<T>,
			account_id: AccountId<T>,
			signature: SchnorrSignature,
		) -> DispatchResultWithPostInfo {
			Self::ensure_witnessed(origin)?;

			let time_now = T::TimeSource::now();

			let mut claim_details =
				PendingClaims::<T>::get(&account_id).ok_or(Error::<T>::NoPendingClaim)?;

			// TODO: Verify the signature.

			// Make sure the expiry time is still sane.
			let min_ttl = T::MinClaimTTL::get();
			let _ = claim_details.expiry
				.low_u64()
				.checked_sub(time_now.as_secs())
				.and_then(|ttl| ttl.checked_sub(min_ttl.as_secs()))
				.ok_or(Error::<T>::SignatureTooLate)?;

			// Insert the signature and notify the CFE.
			claim_details.sign(&signature);
			PendingClaims::<T>::insert(&account_id, &claim_details);

			Self::deposit_event(Event::ClaimSignatureIssued(
				account_id,
				claim_details.abi_encoded()
			));

			Ok(().into())
		}

		/// Signals a validator's intent to withdraw their stake after the next auction and desist from future auctions.
		/// Should only be called by accounts that are not already retired.
		///
		/// Error conditions:
		///
		/// - [AlreadyRetired](Error::AlreadyRetired): The account is already retired.
		/// - [UnknownAccount](Error::UnknownAccount): The account has no stake associated or doesn't exist.
		#[pallet::weight(10_000)]
		pub fn retire_account(origin: OriginFor<T>) -> DispatchResultWithPostInfo {
			let who = ensure_signed(origin)?;

			Self::retire(&who)?;

			Ok(().into())
		}

		/// Signals a retired validator's intent to re-activate their stake and participate in the next validator auction.
		/// Should only be called if the account is in a retired state.
		///
		/// Error conditions:
		///
		/// - [AlreadyActive](Error::AlreadyActive): The account is not in a retired state.
		/// - [UnknownAccount](Error::UnknownAccount): The account has no stake associated or doesn't exist.
		#[pallet::weight(10_000)]
		pub fn activate_account(origin: OriginFor<T>) -> DispatchResultWithPostInfo {
			let who = ensure_signed(origin)?;

			Self::activate(&who)?;

			Ok(().into())
		}
	}

	#[pallet::genesis_config]
	pub struct GenesisConfig<T: Config> {
		pub genesis_stakers: Vec<(AccountId<T>, T::Balance)>,
	}

	#[cfg(feature = "std")]
	impl<T: Config> Default for GenesisConfig<T> {
		fn default() -> Self {
			Self {
				genesis_stakers: vec![],
			}
		}
	}

	#[pallet::genesis_build]
	impl<T: Config> GenesisBuild<T> for GenesisConfig<T> {
		fn build(&self) {
			for (staker, amount) in self.genesis_stakers.iter() {
				Pallet::<T>::stake_account(staker, *amount);
			}
		}
	}
}

impl<T: Config> Pallet<T> {
	/// Checks that the call orginates from the witnesser by delegating to the configured implementation of
	/// `[EnsureWitnessed](cf_traits::EnsureWitnessed)`.
	fn ensure_witnessed(
		origin: OriginFor<T>,
	) -> Result<<T::EnsureWitnessed as EnsureOrigin<OriginFor<T>>>::Success, BadOrigin>
	{
		T::EnsureWitnessed::ensure_origin(origin)
	}

	/// Logs an failed stake attempt
	fn log_failed_stake_attempt(
		account_id: &AccountId<T>,
		withdrawal_address: EthereumAddress,
		amount: T::Balance,
	) -> Result<(), Error<T>> {
		FailedStakeAttempts::<T>::mutate(&account_id, |staking_attempts| {
			staking_attempts.push((withdrawal_address, amount));
		});
		Self::deposit_event(Event::FailedStakeAttempt(
			account_id.clone(),
			withdrawal_address,
			amount,
		));
		Err(Error::<T>::WithdrawalAddressRestricted)?
	}

	/// Checks the withdrawal address requirements and saves the address if provided
	fn check_withdrawal_address(
		account_id: &AccountId<T>,
		withdrawal_address: Option<EthereumAddress>,
		amount: T::Balance,
	) -> Result<(), Error<T>> {
		if frame_system::Pallet::<T>::account_exists(account_id) {
			let existing_withdrawal_address = WithdrawalAddresses::<T>::get(&account_id);
			match (withdrawal_address, existing_withdrawal_address) {
				// User account exists and both addresses hold a value - the value of both addresses is different
				(Some(provided), Some(existing)) if provided != existing => {
					Self::log_failed_stake_attempt(account_id, provided, amount)?
				}
				// Only the provided address exists:
				// We only want to add a new withdrawal address if this is the first staking attempt, ie. the account doesn't exist.
				(Some(provided), None) => {
					Self::log_failed_stake_attempt(account_id, provided, amount)?
				}
				_ => (),
			}
		}
		//Save the withdrawal address if provided
		if let Some(provided) = withdrawal_address {
			WithdrawalAddresses::<T>::insert(account_id, provided);
		}
		Ok(())
	}

	/// Add stake to an account, creating the account if it doesn't exist, and activating the account if it is in retired state.
	fn stake_account(account_id: &AccountId<T>, amount: T::Balance) {
		if !frame_system::Pallet::<T>::account_exists(account_id) {
			frame_system::Provider::<T>::created(account_id).unwrap_or_else(|e| {
				// The standard impl of this in the system pallet never fails.
				debug::error!(
					"Unexpected error when creating an account upon staking: {:?}",
					e
				);
			});
		}

		let new_total = T::Flip::credit_stake(&account_id, amount);

		// Staking implicitly activates the account. Ignore the error.
		let _ = AccountRetired::<T>::mutate(&account_id, |retired| *retired = false);

		Self::deposit_event(Event::Staked(account_id.clone(), amount, new_total));
	}

	fn do_claim(
		account_id: &AccountId<T>,
		amount: T::Balance,
		address: EthereumAddress,
	) -> Result<(), DispatchError> {
		// No new claim requests can be processed if we're currently in an auction phase.
		ensure!(
			!T::EpochInfo::is_auction_phase(),
			Error::<T>::NoClaimsDuringAuctionPhase
		);

		// If a claim already exists, return an error. The validator must either redeem their claim voucher
		// or wait until expiry before creating a new claim.
		ensure!(
			!PendingClaims::<T>::contains_key(account_id),
			Error::<T>::PendingClaim
		);

		// Check if a return address exists - if not just go with the provided claim address
		if let Some(withdrawal_address) = WithdrawalAddresses::<T>::get(account_id) {
			// Check if the address is different from the stored address - if yes error out
			if withdrawal_address != address {
				Err(Error::<T>::WithdrawalAddressRestricted)?
			}
		}

		// Throw an error if the validator tries to claim too much. Otherwise decrement the stake by the
		// amount claimed.
		T::Flip::try_claim(account_id, amount)?;

		// Set expiry and build the claim parameters.
		let expiry = T::TimeSource::now() + T::ClaimTTL::get();
		Self::register_claim_expiry(account_id.clone(), expiry);

		let transaction = RegisterClaim::new_unsigned(
			T::NonceProvider::next_nonce(NonceIdentifier::Ethereum),
			<T as Config>::AccountId::from_ref(account_id).as_ref(),
			amount,
			&address,
			expiry.as_secs(),
		);

		// Emit a signature request.
		T::ThresholdSigner::request_transaction_signature(transaction.clone());

		// Store the claim params for later.
		PendingClaims::<T>::insert(account_id, transaction);

		Ok(())
	}

	/// Sets the `retired` flag associated with the account to true, signalling that the account no longer wishes to
	/// participate in validator auctions.
	///
	/// Returns an error if the account has already been retired, or if the account has no stake associated.
	fn retire(account_id: &AccountId<T>) -> Result<(), Error<T>> {
		AccountRetired::<T>::try_mutate_exists(account_id, |maybe_status| {
			match maybe_status.as_mut() {
				Some(retired) => {
					if *retired {
						Err(Error::AlreadyRetired)?;
					}
					*retired = true;
					Self::deposit_event(Event::AccountRetired(account_id.clone()));
					Ok(())
				}
				None => Err(Error::UnknownAccount)?,
			}
		})
	}

	/// Sets the `retired` flag associated with the account to false, signalling that the account wishes to come
	/// out of retirement.
	///
	/// Returns an error if the account is not retired, or if the account has no stake associated.
	fn activate(account_id: &AccountId<T>) -> Result<(), Error<T>> {
		AccountRetired::<T>::try_mutate_exists(account_id, |maybe_status| {
			match maybe_status.as_mut() {
				Some(retired) => {
					if !*retired {
						Err(Error::AlreadyActive)?;
					}
					*retired = false;
					Self::deposit_event(Event::AccountActivated(account_id.clone()));
					Ok(())
				}
				None => Err(Error::UnknownAccount)?,
			}
		})
	}

	/// Checks if an account has signalled their intention to retire as a validator. If the account has never staked
	/// any tokens, returns [Error::UnknownAccount].
	pub fn is_retired(account: &AccountId<T>) -> Result<bool, Error<T>> {
		AccountRetired::<T>::try_get(account).map_err(|_| Error::UnknownAccount)
	}

	/// Registers the expiry time for an account's pending claim. At the provided time, any pending claims
	/// for the account are expired.
	fn register_claim_expiry(account_id: AccountId<T>, expiry: Duration) {
		ClaimExpiries::<T>::mutate(|expiries| {
			// We want to ensure this list remains sorted such that the head of the list contains the oldest pending
			// claim (ie. the first to be expired). This means we put the new value on the back of the list since
			// it's quite likely this is the most recent. We then run a stable sort, which is most effient when
			// values are already close to being sorted.
			// So we need to reverse the list, push the *young* value to the front, reverse it again, then sort.
			// We could have used a VecDeque here to have a FIFO queue but VecDeque doesn't support `decode_len`
			// which is used during the expiry check to avoid decoding the whole list.
			expiries.reverse();
			expiries.push((expiry, account_id));
			expiries.reverse();
			expiries.sort_by_key(|tup| tup.0);
		});
	}

	/// Expires any pending claims that have passed their TTL.
	pub fn expire_pending_claims() -> weights::Weight {
		let mut weight = weights::constants::ExtrinsicBaseWeight::get();

		if ClaimExpiries::<T>::decode_len().unwrap_or_default() == 0 {
			// Nothing to expire, should be pretty cheap.
			return weight;
		}

		let expiries = ClaimExpiries::<T>::get();
		let time_now = T::TimeSource::now();

		weight = weight.saturating_add(T::DbWeight::get().reads(2));

		// Expiries are sorted on insertion so we can just partition the slice.
		let expiry_cutoff = expiries.partition_point(|(expiry, _)| *expiry < time_now);

		if expiry_cutoff == 0 {
			return weight;
		}

		let (to_expire, remaining) = expiries.split_at(expiry_cutoff);

		ClaimExpiries::<T>::set(remaining.into());

		weight = weight.saturating_add(T::DbWeight::get().writes(1));

		for (_, account_id) in to_expire {
			if let Some(pending_claim) = PendingClaims::<T>::take(account_id) {
				let claim_amount = pending_claim.amount.low_u128().into();
				// Notify that the claim has expired.
				Self::deposit_event(Event::<T>::ClaimExpired(
					account_id.clone(),
					claim_amount,
				));

				// Re-credit the account
				T::Flip::revert_claim(&account_id, claim_amount);

				// Add weight: One read/write each for deleting the claim and updating the stake.
				weight = weight
					.saturating_add(T::DbWeight::get().reads(2))
					.saturating_add(T::DbWeight::get().writes(2));
			}
		}

		weight
	}
}

/// This implementation of [pallet_cf_validator::CandidateProvider] simply returns a list of `(account_id, stake)` for
/// all non-retired accounts.
impl<T: Config> BidderProvider for Pallet<T> {
<<<<<<< HEAD
	type AccountId = <T as frame_system::Config>::AccountId;
=======
	type ValidatorId = T::AccountId;
>>>>>>> 2e64f800
	type Amount = T::Balance;

	fn get_bidders() -> Vec<(Self::ValidatorId, Self::Amount)> {
		AccountRetired::<T>::iter()
			.filter_map(|(acct, retired)| {
				if retired {
					None
				} else {
					let stake = T::Flip::stakeable_balance(&acct);
					Some((acct, stake))
				}
			})
			.collect()
	}
}<|MERGE_RESOLUTION|>--- conflicted
+++ resolved
@@ -691,11 +691,7 @@
 /// This implementation of [pallet_cf_validator::CandidateProvider] simply returns a list of `(account_id, stake)` for
 /// all non-retired accounts.
 impl<T: Config> BidderProvider for Pallet<T> {
-<<<<<<< HEAD
-	type AccountId = <T as frame_system::Config>::AccountId;
-=======
-	type ValidatorId = T::AccountId;
->>>>>>> 2e64f800
+	type ValidatorId = <T as frame_system::Config>::AccountId;
 	type Amount = T::Balance;
 
 	fn get_bidders() -> Vec<(Self::ValidatorId, Self::Amount)> {
