#![cfg_attr(not(feature = "std"), no_std)]
#![feature(extended_key_value_attributes)]
#![doc = include_str!("../README.md")]

#[cfg(test)]
mod mock;

#[cfg(test)]
mod tests;

use cf_chains::eth::{
	register_claim::RegisterClaim, ChainflipContractCall, SchnorrVerificationComponents,
};
use cf_traits::{
	BidderProvider, EpochInfo, NonceIdentifier, NonceProvider, StakeTransfer, ThresholdSigner,
};
use core::time::Duration;
use frame_support::{
	debug,
	dispatch::DispatchResultWithPostInfo,
	ensure,
	error::BadOrigin,
	traits::{EnsureOrigin, Get, HandleLifetime, IsType, UnixTime},
	weights,
};
use frame_system::pallet_prelude::OriginFor;
pub use pallet::*;
use sp_std::prelude::*;

use sp_core::U256;
use sp_runtime::{
	traits::{AtLeast32BitUnsigned, UniqueSaturatedInto, Zero},
	DispatchError,
};

const ETH_ZERO_ADDRESS: EthereumAddress = [0xff; 20];

#[frame_support::pallet]
pub mod pallet {
	use super::*;
	use frame_support::pallet_prelude::*;
	use frame_system::pallet_prelude::*;

	pub type AccountId<T> = <T as frame_system::Config>::AccountId;

	pub type EthereumAddress = [u8; 20];
	pub type AggKeySignature = U256;

	pub type StakeAttempt<Amount> = (EthereumAddress, Amount);

	pub type FlipBalance<T> = <T as Config>::Balance;

	pub type Retired = bool;

	pub type EthTransactionHash = [u8; 32];

	#[pallet::config]
	#[pallet::disable_frame_system_supertrait_check]
	pub trait Config: cf_traits::Chainflip {
		/// Standard Event type.
		type Event: From<Event<Self>> + IsType<<Self as frame_system::Config>::Event>;

		type AccountId: AsRef<[u8; 32]> + IsType<<Self as frame_system::Config>::AccountId>;

		type Balance: Parameter
			+ Member
			+ AtLeast32BitUnsigned
			+ Default
			+ Copy
			+ MaybeSerializeDeserialize
			+ From<u128>
			+ Into<U256>;

		/// The Flip token implementation.
		type Flip: StakeTransfer<
			AccountId = <Self as frame_system::Config>::AccountId,
			Balance = Self::Balance,
		>;

		/// Information about the current epoch.
		type EpochInfo: EpochInfo<
			ValidatorId = <Self as frame_system::Config>::AccountId,
			Amount = FlipBalance<Self>,
		>;

		/// Something that can provide a nonce for the threshold signature.
		type NonceProvider: NonceProvider;

		/// Top-level Ethereum signing context needs to support `RegisterClaim`.
		type SigningContext: From<RegisterClaim>;

		/// Threshold signer.
		type ThresholdSigner: ThresholdSigner<Self, Context = Self::SigningContext>;

		/// Something that provides the current time.
		type TimeSource: UnixTime;

		/// The minimum period before a claim should expire. The main purpose is to make sure
		/// we have some margin for error between the signature being issued and the extrinsic
		/// actually being processed.
		#[pallet::constant]
		type MinClaimTTL: Get<Duration>;

		/// TTL for a claim from the moment of issue.
		#[pallet::constant]
		type ClaimTTL: Get<Duration>;
	}

	#[pallet::pallet]
	pub struct Pallet<T>(PhantomData<T>);

	/// Store the list of staked accounts and whether or not they are retired
	#[pallet::storage]
	pub(super) type AccountRetired<T: Config> =
		StorageMap<_, Blake2_128Concat, AccountId<T>, Retired, ValueQuery>;

	#[pallet::storage]
	pub(super) type PendingClaims<T: Config> =
		StorageMap<_, Blake2_128Concat, AccountId<T>, RegisterClaim, OptionQuery>;

	#[pallet::storage]
	pub(super) type WithdrawalAddresses<T: Config> =
		StorageMap<_, Blake2_128Concat, AccountId<T>, EthereumAddress, OptionQuery>;

	#[pallet::storage]
	pub(super) type FailedStakeAttempts<T: Config> =
		StorageMap<_, Blake2_128Concat, AccountId<T>, Vec<StakeAttempt<T::Balance>>, ValueQuery>;

	#[pallet::storage]
	pub(super) type ClaimExpiries<T: Config> =
		StorageValue<_, Vec<(Duration, AccountId<T>)>, ValueQuery>;

	#[pallet::hooks]
	impl<T: Config> Hooks<BlockNumberFor<T>> for Pallet<T> {
		fn on_initialize(_n: BlockNumberFor<T>) -> Weight {
			Self::expire_pending_claims()
		}
	}

	#[pallet::event]
	#[pallet::generate_deposit(pub(super) fn deposit_event)]
	pub enum Event<T: Config> {
		/// A validator has staked some FLIP on the Ethereum chain. \[account_id, stake_added, total_stake\]
		Staked(AccountId<T>, FlipBalance<T>, FlipBalance<T>),

		/// A validator has claimed their FLIP on the Ethereum chain. \[account_id, claimed_amount\]
		ClaimSettled(AccountId<T>, FlipBalance<T>),

<<<<<<< HEAD
		/// A claim signature has been issued by the signer module. [node_id, signed_payload]
		ClaimSignatureIssued(AccountId<T>, Vec<u8>),
=======
		/// The staked amount should be refunded to the provided Ethereum address. \[account_id, refund_amount, eth_address\]
		StakeRefund(AccountId<T>, FlipBalance<T>, EthereumAddress),

		/// A claim request has been validated and needs to be signed. \[account_id, msg_hash\]
		ClaimSigRequested(AccountId<T>, U256),

		/// A claim signature has been issued by the signer module. \[msg_hash, nonce, sig, account_id, amount, eth_address, expiry_timestamp\]
		ClaimSignatureIssued(
			U256,
			T::Nonce,
			AggKeySignature,
			AccountId<T>,
			FlipBalance<T>,
			EthereumAddress,
			Duration,
		),
>>>>>>> ce7c7cb0

		/// An account has retired and will no longer take part in auctions. \[account_id\]
		AccountRetired(AccountId<T>),

		/// A previously retired account  has been re-activated. \[account_id\]
		AccountActivated(AccountId<T>),

<<<<<<< HEAD
		/// A claim has expired without being redeemed. [who, nonce, amount]
		ClaimExpired(AccountId<T>, FlipBalance<T>),
=======
		/// A claim has expired without being redeemed. \[account_id, nonce, amount\]
		ClaimExpired(AccountId<T>, T::Nonce, FlipBalance<T>),
>>>>>>> ce7c7cb0

		/// A stake attempt has failed. \[account_id, eth_address, amount\]
		FailedStakeAttempt(AccountId<T>, EthereumAddress, FlipBalance<T>),
	}

	#[pallet::error]
	pub enum Error<T> {
		/// The account is not known.
		UnknownAccount,

		/// An invalid claim has been witnessed: the account has no pending claims.
		NoPendingClaim,

		/// An invalid claim has been witnessed: the amount claimed, does not match the pending claim.
		InvalidClaimDetails,

		/// The claimant tried to claim despite having a claim already pending.
		PendingClaim,

		/// An account tried to post a signature to an already-signed claim.
		SignatureAlreadyIssued,

		/// Can't retire an account if it's already retired.
		AlreadyRetired,

		/// Can't activate an account unless it's in a retired state.
		AlreadyActive,

		/// Signature posted too close to expiry time or for an already-expired claim.
		SignatureTooLate,

		/// Cannot make a claim request while an auction is being resolved.
		NoClaimsDuringAuctionPhase,

		/// Failed to encode the signed claim payload.
		ClaimEncodingFailed,

		/// A withdrawal address is provided, but the account has a different withdrawal address already associated.
		WithdrawalAddressRestricted,
	}

	#[pallet::call]
	impl<T: Config> Pallet<T> {
		/// **This call can only be dispatched from the configured witness origin.**
		///
		/// Funds have been staked to an account via the StakeManager Smart Contract.
		///
		/// If the account doesn't exist, we create it.
		///
		/// ## Events
		///
		/// - [FailedStakeAttempt](Event::FailedStakeAttempt): The stake was rejected. This happens if the
		///   withdrawal address provided does not match the withdrawal address we already have in storage for
		///   the account_id
		/// - [Staked](Event::Staked): The stake has been successfully registered.
		///
		/// ## Errors
		///
		/// - [BadOrigin](Error::BadOrigin): The extrinsic was not dispatched by the witness origin.
		#[pallet::weight(10_000)]
		pub fn staked(
			origin: OriginFor<T>,
			account_id: AccountId<T>,
			amount: FlipBalance<T>,
			withdrawal_address: EthereumAddress,
			// Required to ensure this call is unique per staking event.
			_tx_hash: EthTransactionHash,
		) -> DispatchResultWithPostInfo {
			Self::ensure_witnessed(origin)?;
			if Self::check_withdrawal_address(&account_id, withdrawal_address, amount).is_ok() {
				Self::stake_account(&account_id, amount);
			}
			Ok(().into())
		}

		/// Get FLIP that is held for me by the system, signed by my validator key.
		///
		/// On success, emits a [ClaimSigRequested](Events::ClaimSigRequested) event. The attached claim request needs
		/// to be signed by a threshold of validators in order to produce valid data that can be submitted to the
		/// StakeManager Smart Contract.
		///
		/// An account can only have one pending claim at a time, and until this claim has been redeemed or expired,
		/// the funds wrapped up in the claim are inaccessible and are not counted towards a Validator's Auction Bid.
		///
		/// ## Events
		///
		/// - [ClaimSigRequested](Event::ClaimSigRequested): We successfully requested a signature over the claim details.
		///
		/// ## Errors
		///
		/// - [PendingClaim](Error::PendingClaim): The account may not have a claim already pending. Any pending
		///   claim must be finalized or expired before a new claim can be requested.
		/// - [NoClaimsDuringAuctionPhase](Error::NoClaimsDuringAuctionPhase): No claims can be processed during
		///   auction.
		/// - [InsufficientLiquidity](pallet_cf_flip::Error::InsufficientStake): The amount requested exceeds available
		///   funds.
		/// - [WithdrawalAddressRestricted](Error::WithdrawalAddressRestricted): The withdrawal address specified
		///   does not match the one on file, and the one on file is not the ETH_ZERO_ADDRESS
		/// - [EthEncodingFailed](Error::EthEncodingFailed): The claim request could not be encoded as a valid
		///   Ethereum transaction.
		#[pallet::weight(10_000)]
		pub fn claim(
			origin: OriginFor<T>,
			amount: FlipBalance<T>,
			address: EthereumAddress,
		) -> DispatchResultWithPostInfo {
			let who = ensure_signed(origin)?;
			Self::do_claim(&who, amount, address)?;
			Ok(().into())
		}

		/// Get *all* FLIP that is held for me by the system, signed by my validator key.
		///
		/// Same as [claim] except first calculates the maximum claimable amount.
		///
		/// ## Events
		///
		/// - See [claim]
		///
		/// ## Errors
		///
		/// - See [claim]
		#[pallet::weight(10_000)]
		pub fn claim_all(
			origin: OriginFor<T>,
			address: EthereumAddress,
		) -> DispatchResultWithPostInfo {
			let who = ensure_signed(origin)?;
			let claimable = T::Flip::claimable_balance(&who);
			Self::do_claim(&who, claimable, address)?;
			Ok(().into())
		}

		/// **This call can only be dispatched from the configured witness origin.**
		///
		/// Previously staked funds have been reclaimed.
		///
		/// Note that calling this doesn't initiate any protocol changes - the `claim` has already been authorised
		/// by validator multisig. This merely signals that the claimant has in fact redeemed their funds via the
		/// StakeManager Smart Contract and allows us to finalise any on-chain cleanup.
		///
		/// ## Events
		///
		/// - [ClaimSettled](Event::ClaimSettled): The claim was successfully settled and balances are resolved.
		///
		/// ## Errors
		///
		/// - [NoPendingClaim](Error::NoPendingClaim): There is no pending claim associated with this account.
		/// - [InvalidClaimDetails](Error::InvalidClaimDetails): Claimed amount is not the same as witnessed amount.
		/// - [BadOrigin](Error::BadOrigin): The extrinsic was not dispatched by the witness origin.
		#[pallet::weight(10_000)]
		pub fn claimed(
			origin: OriginFor<T>,
			account_id: AccountId<T>,
			claimed_amount: FlipBalance<T>,
			// Required to ensure this call is unique per claim event.
			_tx_hash: EthTransactionHash,
		) -> DispatchResultWithPostInfo {
			Self::ensure_witnessed(origin)?;

			let claim_details =
				PendingClaims::<T>::get(&account_id).ok_or(Error::<T>::NoPendingClaim)?;

			ensure!(
				claimed_amount == claim_details.amount.low_u128().unique_saturated_into(),
				Error::<T>::InvalidClaimDetails
			);

			PendingClaims::<T>::remove(&account_id);
			T::Flip::settle_claim(claimed_amount);

			if T::Flip::stakeable_balance(&account_id).is_zero() {
				frame_system::Provider::<T>::killed(&account_id).unwrap_or_else(|e| {
					// This shouldn't happen, and not much we can do if it does except fix it on a subsequent release.
					// Consequences are minor.
					debug::error!(
						"Unexpected reference count error while reaping the account {:?}: {:?}.",
						account_id,
						e
					);
				})
			}

			Self::deposit_event(Event::ClaimSettled(account_id, claimed_amount));

			Ok(().into())
		}

		/// **This call can only be dispatched from the configured witness origin.**
		///
		/// The claim signature generated by the CFE should be posted here so it can be stored on-chain. The
		/// Validators are no longer responsible for the execution of this claim, since the claiming user is
		/// expected to read the signature from claim storage, and use it to compose a transaction to the
		/// StakeManager Smart Contract, which they will then broadcast themselves.
		///
		/// ## Events
		///
		/// - [ClaimSignatureIssued](Event::ClaimSignatureIssued): Successfully issued a claim signature
		///   signed by the Validator quorum.
		///
		/// ## Errors
		///
		/// - [NoPendingClaim](Error::NoPendingClaim): There is no pending claim associated with this account.
		/// - [SignatureAlreadyIssued](Error::SignatureAlreadyIssued): The signature was already issued.
		/// - [InvalidClaimDetails](Error::InvalidClaimDetails): The claim is not valid.
		/// - [SignatureTooLate](Error::SignatureTooLate): We're calling this function after the expiration of
		///   the claim.
		#[pallet::weight(10_000)]
		pub fn post_claim_signature(
			origin: OriginFor<T>,
			account_id: AccountId<T>,
			signature: SchnorrVerificationComponents,
		) -> DispatchResultWithPostInfo {
			Self::ensure_witnessed(origin)?;

			let mut claim_details =
				PendingClaims::<T>::get(&account_id).ok_or(Error::<T>::NoPendingClaim)?;

			// TODO: Verify the signature.

			// Make sure the expiry time is still sane.
			let min_ttl = T::MinClaimTTL::get();
			let _ = claim_details
				.expiry
				.low_u64()
				.checked_sub(T::TimeSource::now().as_secs())
				.and_then(|ttl| ttl.checked_sub(min_ttl.as_secs()))
				.ok_or(Error::<T>::SignatureTooLate)?;

			// Insert the signature and notify the CFE.
			claim_details.insert_signature(&signature);
			PendingClaims::<T>::insert(&account_id, &claim_details);

			Self::deposit_event(Event::ClaimSignatureIssued(
				account_id,
				claim_details.abi_encoded(),
			));

			Ok(().into())
		}

		/// Signals a validator's intent to withdraw their stake after the next auction and desist from future auctions.
		/// Should only be called by accounts that are not already retired.
		///
		/// ## Events
		///
		/// - [AccountRetired](Event::AccountRetired): The account has successfully retired from the auction.
		///
		/// ## Errors
		///
		/// - [AlreadyRetired](Error::AlreadyRetired): The account is already retired.
		/// - [UnknownAccount](Error::UnknownAccount): The account has no stake associated or doesn't exist.
		#[pallet::weight(10_000)]
		pub fn retire_account(origin: OriginFor<T>) -> DispatchResultWithPostInfo {
			let who = ensure_signed(origin)?;
			Self::retire(&who)?;
			Ok(().into())
		}

		/// Signals a retired validator's intent to re-activate their stake and participate in the next validator auction.
		/// Should only be called if the account is in a retired state.
		///
		/// ## Events
		///
		/// - [AccountActivated](Event::AccountActivated): The account has successfully re-activated and will
		///   be re-considrered for future auctions.
		///
		/// ## Errors
		///
		/// - [AlreadyActive](Error::AlreadyActive): The account is not in a retired state.
		/// - [UnknownAccount](Error::UnknownAccount): The account has no stake associated or doesn't exist.
		#[pallet::weight(10_000)]
		pub fn activate_account(origin: OriginFor<T>) -> DispatchResultWithPostInfo {
			let who = ensure_signed(origin)?;
			Self::activate(&who)?;
			Ok(().into())
		}
	}

	#[pallet::genesis_config]
	pub struct GenesisConfig<T: Config> {
		pub genesis_stakers: Vec<(AccountId<T>, T::Balance)>,
	}

	#[cfg(feature = "std")]
	impl<T: Config> Default for GenesisConfig<T> {
		fn default() -> Self {
			Self {
				genesis_stakers: vec![],
			}
		}
	}

	#[pallet::genesis_build]
	impl<T: Config> GenesisBuild<T> for GenesisConfig<T> {
		fn build(&self) {
			for (staker, amount) in self.genesis_stakers.iter() {
				Pallet::<T>::stake_account(staker, *amount);
			}
		}
	}
}

impl<T: Config> Pallet<T> {
	/// Checks that the call orginates from the witnesser by delegating to the configured implementation of
	/// `[EnsureWitnessed](cf_traits::EnsureWitnessed)`.
	fn ensure_witnessed(
		origin: OriginFor<T>,
	) -> Result<<T::EnsureWitnessed as EnsureOrigin<OriginFor<T>>>::Success, BadOrigin> {
		T::EnsureWitnessed::ensure_origin(origin)
	}

	/// Logs an failed stake attempt
	fn log_failed_stake_attempt(
		account_id: &AccountId<T>,
		withdrawal_address: EthereumAddress,
		amount: T::Balance,
	) -> Result<(), Error<T>> {
		FailedStakeAttempts::<T>::mutate(&account_id, |staking_attempts| {
			staking_attempts.push((withdrawal_address, amount));
		});
		Self::deposit_event(Event::FailedStakeAttempt(
			account_id.clone(),
			withdrawal_address,
			amount,
		));
		Err(Error::<T>::WithdrawalAddressRestricted)?
	}

	/// Checks the withdrawal address requirements and saves the address if provided
	fn check_withdrawal_address(
		account_id: &AccountId<T>,
		withdrawal_address: EthereumAddress,
		amount: T::Balance,
	) -> Result<(), Error<T>> {
		if frame_system::Pallet::<T>::account_exists(account_id) {
			let existing_withdrawal_address = WithdrawalAddresses::<T>::get(&account_id);
			match existing_withdrawal_address {
				// User account exists and both addresses hold a value - the value of both addresses is different
				// and not null
				Some(existing)
					if withdrawal_address != existing && withdrawal_address != ETH_ZERO_ADDRESS =>
				{
					Self::log_failed_stake_attempt(account_id, withdrawal_address, amount)?
				}
				// Only the provided address exists:
				// We only want to add a new withdrawal address if this is the first staking attempt, ie. the account doesn't exist.
				None if withdrawal_address != ETH_ZERO_ADDRESS => {
					Self::log_failed_stake_attempt(account_id, withdrawal_address, amount)?
				}
				_ => (),
			}
		}
		// Save the withdrawal address if provided
		if withdrawal_address != ETH_ZERO_ADDRESS {
			WithdrawalAddresses::<T>::insert(account_id, withdrawal_address);
		}
		Ok(())
	}

	/// Add stake to an account, creating the account if it doesn't exist, and activating the account if it is in retired state.
	fn stake_account(account_id: &AccountId<T>, amount: T::Balance) {
		if !frame_system::Pallet::<T>::account_exists(account_id) {
			frame_system::Provider::<T>::created(account_id).unwrap_or_else(|e| {
				// The standard impl of this in the system pallet never fails.
				debug::error!(
					"Unexpected error when creating an account upon staking: {:?}",
					e
				);
			});
		}

		let new_total = T::Flip::credit_stake(&account_id, amount);

		// Staking implicitly activates the account. Ignore the error.
		let _ = AccountRetired::<T>::mutate(&account_id, |retired| *retired = false);

		Self::deposit_event(Event::Staked(account_id.clone(), amount, new_total));
	}

	fn do_claim(
		account_id: &AccountId<T>,
		amount: T::Balance,
		address: EthereumAddress,
	) -> Result<(), DispatchError> {
		// No new claim requests can be processed if we're currently in an auction phase.
		ensure!(
			!T::EpochInfo::is_auction_phase(),
			Error::<T>::NoClaimsDuringAuctionPhase
		);

		// If a claim already exists, return an error. The validator must either redeem their claim voucher
		// or wait until expiry before creating a new claim.
		ensure!(
			!PendingClaims::<T>::contains_key(account_id),
			Error::<T>::PendingClaim
		);

		// Check if a return address exists - if not just go with the provided claim address
		if let Some(withdrawal_address) = WithdrawalAddresses::<T>::get(account_id) {
			// Check if the address is different from the stored address - if yes error out
			if withdrawal_address != address {
				Err(Error::<T>::WithdrawalAddressRestricted)?
			}
		}

		// Throw an error if the validator tries to claim too much. Otherwise decrement the stake by the
		// amount claimed.
		T::Flip::try_claim(account_id, amount)?;

		// Set expiry and build the claim parameters.
		let expiry = T::TimeSource::now() + T::ClaimTTL::get();
		Self::register_claim_expiry(account_id.clone(), expiry);

		let transaction = RegisterClaim::new_unsigned(
			T::NonceProvider::next_nonce(NonceIdentifier::Ethereum),
			<T as Config>::AccountId::from_ref(account_id).as_ref(),
			amount,
			&address,
			expiry.as_secs(),
		);

		// Emit a threshold signature request.
		T::ThresholdSigner::request_transaction_signature(transaction.clone());

		// Store the claim params for later.
		PendingClaims::<T>::insert(account_id, transaction);

		Ok(())
	}

	/// Sets the `retired` flag associated with the account to true, signalling that the account no longer wishes to
	/// participate in validator auctions.
	///
	/// Returns an error if the account has already been retired, or if the account has no stake associated.
	fn retire(account_id: &AccountId<T>) -> Result<(), Error<T>> {
		AccountRetired::<T>::try_mutate_exists(account_id, |maybe_status| {
			match maybe_status.as_mut() {
				Some(retired) => {
					if *retired {
						Err(Error::AlreadyRetired)?;
					}
					*retired = true;
					Self::deposit_event(Event::AccountRetired(account_id.clone()));
					Ok(())
				}
				None => Err(Error::UnknownAccount)?,
			}
		})
	}

	/// Sets the `retired` flag associated with the account to false, signalling that the account wishes to come
	/// out of retirement.
	///
	/// Returns an error if the account is not retired, or if the account has no stake associated.
	fn activate(account_id: &AccountId<T>) -> Result<(), Error<T>> {
		AccountRetired::<T>::try_mutate_exists(account_id, |maybe_status| {
			match maybe_status.as_mut() {
				Some(retired) => {
					if !*retired {
						Err(Error::AlreadyActive)?;
					}
					*retired = false;
					Self::deposit_event(Event::AccountActivated(account_id.clone()));
					Ok(())
				}
				None => Err(Error::UnknownAccount)?,
			}
		})
	}

	/// Checks if an account has signalled their intention to retire as a validator. If the account has never staked
	/// any tokens, returns [Error::UnknownAccount].
	pub fn is_retired(account: &AccountId<T>) -> Result<bool, Error<T>> {
		AccountRetired::<T>::try_get(account).map_err(|_| Error::UnknownAccount)
	}

	/// Registers the expiry time for an account's pending claim. At the provided time, any pending claims
	/// for the account are expired.
	fn register_claim_expiry(account_id: AccountId<T>, expiry: Duration) {
		ClaimExpiries::<T>::mutate(|expiries| {
			// We want to ensure this list remains sorted such that the head of the list contains the oldest pending
			// claim (ie. the first to be expired). This means we put the new value on the back of the list since
			// it's quite likely this is the most recent. We then run a stable sort, which is most effient when
			// values are already close to being sorted.
			// So we need to reverse the list, push the *young* value to the front, reverse it again, then sort.
			// We could have used a VecDeque here to have a FIFO queue but VecDeque doesn't support `decode_len`
			// which is used during the expiry check to avoid decoding the whole list.
			expiries.reverse();
			expiries.push((expiry, account_id));
			expiries.reverse();
			expiries.sort_by_key(|tup| tup.0);
		});
	}

	/// Expires any pending claims that have passed their TTL.
	pub fn expire_pending_claims() -> weights::Weight {
		let mut weight = weights::constants::ExtrinsicBaseWeight::get();

		if ClaimExpiries::<T>::decode_len().unwrap_or_default() == 0 {
			// Nothing to expire, should be pretty cheap.
			return weight;
		}

		weight = weight.saturating_add(T::DbWeight::get().reads(2));

		let expiries = ClaimExpiries::<T>::get();
		// Expiries are sorted on insertion so we can just partition the slice.
		let expiry_cutoff = expiries.partition_point(|(expiry, _)| *expiry < T::TimeSource::now());

		if expiry_cutoff == 0 {
			return weight;
		}

		let (to_expire, remaining) = expiries.split_at(expiry_cutoff);

		ClaimExpiries::<T>::set(remaining.into());

		weight = weight.saturating_add(T::DbWeight::get().writes(1));

		for (_, account_id) in to_expire {
			if let Some(pending_claim) = PendingClaims::<T>::take(account_id) {
				let claim_amount = pending_claim.amount.low_u128().into();
				// Notify that the claim has expired.
				Self::deposit_event(Event::<T>::ClaimExpired(account_id.clone(), claim_amount));

				// Re-credit the account
				T::Flip::revert_claim(&account_id, claim_amount);

				// Add weight: One read/write each for deleting the claim and updating the stake.
				weight = weight
					.saturating_add(T::DbWeight::get().reads(2))
					.saturating_add(T::DbWeight::get().writes(2));
			}
		}

		weight
	}
}

impl<T: Config> BidderProvider for Pallet<T> {
	type ValidatorId = <T as frame_system::Config>::AccountId;
	type Amount = T::Balance;

	fn get_bidders() -> Vec<(Self::ValidatorId, Self::Amount)> {
		AccountRetired::<T>::iter()
			.filter_map(|(acct, retired)| {
				if retired {
					None
				} else {
					let stake = T::Flip::stakeable_balance(&acct);
					Some((acct, stake))
				}
			})
			.collect()
	}
}<|MERGE_RESOLUTION|>--- conflicted
+++ resolved
@@ -146,27 +146,8 @@
 		/// A validator has claimed their FLIP on the Ethereum chain. \[account_id, claimed_amount\]
 		ClaimSettled(AccountId<T>, FlipBalance<T>),
 
-<<<<<<< HEAD
-		/// A claim signature has been issued by the signer module. [node_id, signed_payload]
+		/// A claim signature has been issued by the signer module. \[account_id, signed_payload\]
 		ClaimSignatureIssued(AccountId<T>, Vec<u8>),
-=======
-		/// The staked amount should be refunded to the provided Ethereum address. \[account_id, refund_amount, eth_address\]
-		StakeRefund(AccountId<T>, FlipBalance<T>, EthereumAddress),
-
-		/// A claim request has been validated and needs to be signed. \[account_id, msg_hash\]
-		ClaimSigRequested(AccountId<T>, U256),
-
-		/// A claim signature has been issued by the signer module. \[msg_hash, nonce, sig, account_id, amount, eth_address, expiry_timestamp\]
-		ClaimSignatureIssued(
-			U256,
-			T::Nonce,
-			AggKeySignature,
-			AccountId<T>,
-			FlipBalance<T>,
-			EthereumAddress,
-			Duration,
-		),
->>>>>>> ce7c7cb0
 
 		/// An account has retired and will no longer take part in auctions. \[account_id\]
 		AccountRetired(AccountId<T>),
@@ -174,13 +155,8 @@
 		/// A previously retired account  has been re-activated. \[account_id\]
 		AccountActivated(AccountId<T>),
 
-<<<<<<< HEAD
-		/// A claim has expired without being redeemed. [who, nonce, amount]
+		/// A claim has expired without being redeemed. \[account_id, nonce, amount\]
 		ClaimExpired(AccountId<T>, FlipBalance<T>),
-=======
-		/// A claim has expired without being redeemed. \[account_id, nonce, amount\]
-		ClaimExpired(AccountId<T>, T::Nonce, FlipBalance<T>),
->>>>>>> ce7c7cb0
 
 		/// A stake attempt has failed. \[account_id, eth_address, amount\]
 		FailedStakeAttempt(AccountId<T>, EthereumAddress, FlipBalance<T>),
