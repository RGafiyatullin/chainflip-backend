use crate::{mock::*, Error, Stakes, PendingClaims, Config};
use frame_support::{assert_err, assert_ok, error::BadOrigin};
use sp_core::ecdsa::Signature;

const ETH_DUMMY_ADDR: <Test as Config>::EthereumAddress = 0u64;

#[test]
fn staked_amount_is_added_and_subtracted() {
	new_test_ext().execute_with(|| {
		let (stake_a1, stake_a2) = (45u128, 21u128);
		let claim_a = 44u128;
		let stake_b = 78u128;
		let claim_b = 78u128;

		// Dispatch a signed extrinsic to stake some FLIP.
		assert_ok!(StakeManager::staked(Origin::root(), ALICE, stake_a1, ETH_DUMMY_ADDR));
		// Read pallet storage and assert the balance was added.
		assert_eq!(Stakes::<Test>::get(ALICE), stake_a1);

		// Add some more
		assert_ok!(StakeManager::staked(Origin::root(), ALICE, stake_a2, ETH_DUMMY_ADDR));
		assert_ok!(StakeManager::staked(Origin::root(), BOB, stake_b, ETH_DUMMY_ADDR));

		// Check storage again.
		assert_eq!(Stakes::<Test>::get(ALICE), stake_a1 + stake_a2);
		assert_eq!(Stakes::<Test>::get(BOB), stake_b);

		// Now claim some FLIP.
		assert_ok!(StakeManager::claim(Origin::signed(ALICE), claim_a, ETH_DUMMY_ADDR));
		assert_ok!(StakeManager::claim(Origin::signed(BOB), claim_b, ETH_DUMMY_ADDR));

		// Make sure it was subtracted.
		assert_eq!(Stakes::<Test>::get(ALICE), stake_a1 + stake_a2 - claim_a);
		assert_eq!(Stakes::<Test>::get(BOB), stake_b - claim_b);

		// Check the pending claims
<<<<<<< HEAD
		assert_eq!(PendingClaims::<Test>::get(ALICE), Some(claim_a));
		assert_eq!(PendingClaims::<Test>::get(BOB), Some(claim_b));
=======
		assert_eq!(PendingClaims::<Test>::get(ALICE).unwrap().amount, claim_a);
		assert_eq!(PendingClaims::<Test>::get(BOB).unwrap().amount, claim_b);
>>>>>>> 411b2a01
	});
}

#[test]
fn claiming_unclaimable_is_err() {
	new_test_ext().execute_with(|| {
		let stake = 100_000u128;

		// Claim FLIP before it is staked.
		assert_err!(
			StakeManager::claim(Origin::signed(ALICE), stake, ETH_DUMMY_ADDR), 
			<Error<Test>>::InsufficientStake
		);

		// Make sure storage hasn't been touched.
		assert_eq!(Stakes::<Test>::contains_key(ALICE), false);

		// Stake some FLIP.
		assert_ok!(StakeManager::staked(Origin::root(), ALICE, stake, ETH_DUMMY_ADDR));

		// Claim FLIP from another account.
		assert_err!(
			StakeManager::claim(Origin::signed(BOB), stake, ETH_DUMMY_ADDR), 
			<Error<Test>>::InsufficientStake
		);
		
		// Make sure storage hasn't been touched.
		assert_eq!(Stakes::<Test>::get(ALICE), stake);
	});
}

#[test]
fn cannot_double_claim() {
	new_test_ext().execute_with(|| {
		let (stake_a1, stake_a2) = (45u128, 21u128);

		// Stake some FLIP.
		assert_ok!(StakeManager::staked(Origin::root(), ALICE, stake_a1 + stake_a2, ETH_DUMMY_ADDR));

		// Claim a portion.
		assert_ok!(StakeManager::claim(Origin::signed(ALICE), stake_a1, ETH_DUMMY_ADDR));

		// Claiming the rest should not be possible yet.
		assert_err!(
			StakeManager::claim(Origin::signed(ALICE), stake_a2, ETH_DUMMY_ADDR),
			<Error<Test>>::PendingClaim
		);

		// Redeem the first claim.
		assert_ok!(StakeManager::claimed(Origin::root(), ALICE, stake_a1));

		// Should now be able to claim the rest.
		assert_ok!(StakeManager::claim(Origin::signed(ALICE), stake_a2, ETH_DUMMY_ADDR));

		// Redeem the rest.
		assert_ok!(StakeManager::claimed(Origin::root(), ALICE, stake_a2));

		// Remaining stake should be zero
		assert_eq!(Stakes::<Test>::get(ALICE), 0u128);
	});
}

#[test]
fn staked_and_claimed_events_must_match() {
	new_test_ext().execute_with(|| {
		let stake = 45u128;

		// Stake some FLIP.
		assert_ok!(StakeManager::staked(Origin::root(), ALICE, stake, ETH_DUMMY_ADDR));

		// Claim it.
		assert_ok!(StakeManager::claim(Origin::signed(ALICE), stake, ETH_DUMMY_ADDR));

		// Invalid Claimed Event from Ethereum: wrong account.
		assert_err!(StakeManager::claimed(Origin::root(), BOB, stake), <Error<Test>>::NoPendingClaim);

		// Invalid Claimed Event from Ethereum: wrong amount.
		assert_err!(StakeManager::claimed(Origin::root(), ALICE, stake - 1), <Error<Test>>::InvalidClaimAmount);

		// Valid Claimed Event from Ethereum.
		assert_ok!(StakeManager::claimed(Origin::root(), ALICE, stake));
	});
}

#[test]
fn multisig_endpoints_cant_be_called_from_invalid_origins() {
	new_test_ext().execute_with(|| {
		let stake = 1u128;

		assert_err!(StakeManager::staked(Origin::none(), ALICE, stake, ETH_DUMMY_ADDR), BadOrigin);
		assert_err!(StakeManager::staked(Origin::signed(Default::default()), ALICE, stake, ETH_DUMMY_ADDR), BadOrigin);

		assert_err!(StakeManager::claimed(Origin::none(), ALICE, stake), BadOrigin);
		assert_err!(StakeManager::claimed(Origin::signed(Default::default()), ALICE, stake), BadOrigin);
	});
<<<<<<< HEAD
=======
}

#[test]
fn sigature_is_inserted() {
	new_test_ext().execute_with(|| {
		let stake = 45u128;
		let sig = Signature::from_slice(&[1u8; 65]);

		// Stake some FLIP.
		assert_ok!(StakeManager::staked(Origin::root(), ALICE, stake, ETH_DUMMY_ADDR));

		// Claim it.
		assert_ok!(StakeManager::claim(Origin::signed(ALICE), stake, ETH_DUMMY_ADDR));

		// Check storage for the signature, should not be there.
		assert_eq!(PendingClaims::<Test>::get(ALICE).unwrap().signature, None);
		
		// Insert a signature.
		assert_ok!(StakeManager::post_claim_signature(Origin::none(), ALICE, stake, 0, ETH_DUMMY_ADDR, sig.clone()));

		// Check storage for the signature.
		assert_eq!(PendingClaims::<Test>::get(ALICE).unwrap().signature, Some(sig));
	});
>>>>>>> 411b2a01
}<|MERGE_RESOLUTION|>--- conflicted
+++ resolved
@@ -34,13 +34,8 @@
 		assert_eq!(Stakes::<Test>::get(BOB), stake_b - claim_b);
 
 		// Check the pending claims
-<<<<<<< HEAD
-		assert_eq!(PendingClaims::<Test>::get(ALICE), Some(claim_a));
-		assert_eq!(PendingClaims::<Test>::get(BOB), Some(claim_b));
-=======
 		assert_eq!(PendingClaims::<Test>::get(ALICE).unwrap().amount, claim_a);
 		assert_eq!(PendingClaims::<Test>::get(BOB).unwrap().amount, claim_b);
->>>>>>> 411b2a01
 	});
 }
 
@@ -136,8 +131,6 @@
 		assert_err!(StakeManager::claimed(Origin::none(), ALICE, stake), BadOrigin);
 		assert_err!(StakeManager::claimed(Origin::signed(Default::default()), ALICE, stake), BadOrigin);
 	});
-<<<<<<< HEAD
-=======
 }
 
 #[test]
@@ -161,5 +154,28 @@
 		// Check storage for the signature.
 		assert_eq!(PendingClaims::<Test>::get(ALICE).unwrap().signature, Some(sig));
 	});
->>>>>>> 411b2a01
+}
+
+#[test]
+fn witnessing_witnesses() {
+	new_test_ext().execute_with(|| {
+		WITNESS_THRESHOLD.with(|cell| {
+			let mut threshold = cell.borrow_mut();
+			*threshold = 2;
+		});
+
+		// Bob votes
+		assert_ok!(StakeManager::witness_staked(Origin::signed(BOB), ALICE, 123, ETH_DUMMY_ADDR));
+
+		// Should be one vote but not staked yet.
+		let count = WITNESS_VOTES.with(|cell| cell.borrow().len());
+		assert_eq!(count, 1);
+		assert_eq!(Stakes::<Test>::get(ALICE), 0);
+
+		// Bob votes again (the mock allows this)
+		assert_ok!(StakeManager::witness_staked(Origin::signed(BOB), ALICE, 123, ETH_DUMMY_ADDR));
+
+		// Alice should be staked since we set the threshold to 2.
+		assert_eq!(Stakes::<Test>::get(ALICE), 123);
+	});
 }