--- conflicted
+++ resolved
@@ -1208,7 +1208,6 @@
 		boost_fee: BasisPoints,
 	) -> Result<(ChannelId, TargetChainAccount<T, I>, TargetChainBlockNumber<T, I>), DispatchError>
 	{
-<<<<<<< HEAD
 		log::warn!(
 			"ingress-egress[{}] source: {:?}; action: {:?}; boost: {:?}",
 			T::TargetChain::NAME,
@@ -1216,12 +1215,11 @@
 			action,
 			boost_fee
 		);
-=======
+
 		let channel_opening_fee = ChannelOpeningFee::<T, I>::get();
 		T::FeePayment::try_burn_fee(requester, channel_opening_fee)?;
 		Self::deposit_event(Event::<T, I>::ChannelOpeningFeePaid { fee: channel_opening_fee });
 
->>>>>>> acd6ac47
 		let (deposit_channel, channel_id) = if let Some((channel_id, mut deposit_channel)) =
 			DepositChannelPool::<T, I>::drain().next()
 		{
