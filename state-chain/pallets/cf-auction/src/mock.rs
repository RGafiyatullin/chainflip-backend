--- conflicted
+++ resolved
@@ -1,12 +1,8 @@
 use super::*;
 use crate as pallet_cf_auction;
-<<<<<<< HEAD
-use cf_traits::mocks::vault_rotation::Mock as MockAuctionHandler;
+use cf_traits::mocks::vault_rotation::Mock as MockVaultRotation;
+use frame_support::traits::ValidatorRegistration;
 use cf_traits::ChainflipAccountData;
-=======
-use cf_traits::mocks::vault_rotation::Mock as MockVaultRotation;
->>>>>>> 7dd73efc
-use frame_support::traits::ValidatorRegistration;
 use frame_support::{construct_runtime, parameter_types};
 use sp_core::H256;
 use sp_runtime::traits::ConvertInto;
@@ -93,11 +89,11 @@
 	type BidderProvider = TestBidderProvider;
 	type Registrar = Test;
 	type AuctionIndex = u32;
-<<<<<<< HEAD
 	type MinValidators = MinValidators;
-	type Handler = MockAuctionHandler;
+	type Handler = MockVaultRotation;
 	type ChainflipAccount = MockChainflipAccount;
 	type AccountIdOf = ConvertInto;
+	type Online = MockOnline;
 }
 
 pub struct MockChainflipAccount;
@@ -125,10 +121,6 @@
 	MockChainflipAccount::update_state(&1, ChainflipAccountState::Validator);
 	let data = MockChainflipAccount::get(&1);
 	assert_eq!(data.state, ChainflipAccountState::Validator);
-=======
-	type MinAuctionSize = MinAuctionSize;
-	type Handler = MockVaultRotation;
-	type Online = MockOnline;
 }
 
 pub struct MockOnline;
@@ -138,7 +130,6 @@
 	fn is_online(_validator_id: &Self::ValidatorId) -> bool {
 		true
 	}
->>>>>>> 7dd73efc
 }
 
 impl ValidatorRegistration<ValidatorId> for Test {
