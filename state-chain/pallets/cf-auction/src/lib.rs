--- conflicted
+++ resolved
@@ -54,10 +54,6 @@
 #[frame_support::pallet]
 pub mod pallet {
 	use super::*;
-<<<<<<< HEAD
-=======
-	use cf_traits::AuctionConfirmation;
->>>>>>> 54a68a8a
 	use frame_support::traits::ValidatorRegistration;
 	use sp_std::ops::Add;
 	use cf_traits::{AuctionHandler, AuctionConfirmation};
@@ -87,11 +83,6 @@
 		type Events: AuctionHandler<Self::ValidatorId, Self::Amount>;
 		/// Confirmation of an auction
 		type Confirmation: AuctionConfirmation;
-<<<<<<< HEAD
-=======
-		/// Provides an origin check for witness transactions.
-		type EnsureWitnessed: EnsureOrigin<Self::Origin>;
->>>>>>> 54a68a8a
 	}
 
 	/// Pallet implements [`Hooks`] trait
@@ -114,7 +105,7 @@
 	#[pallet::getter(fn current_auction_index)]
 	pub(super) type CurrentAuctionIndex<T: Config> = StorageValue<_, T::AuctionIndex, ValueQuery>;
 
-	/// The current auction we are in
+	/// The set of bad validators
 	#[pallet::storage]
 	#[pallet::getter(fn bad_validators)]
 	pub(super) type BadValidators<T: Config> = StorageValue<_, Vec<T::ValidatorId>, ValueQuery>;
@@ -145,31 +136,6 @@
 
 	#[pallet::call]
 	impl<T: Config> Pallet<T> {
-<<<<<<< HEAD
-=======
-		/// Confirms a running auction that is valid.
-		///
-		/// **This call can only be dispatched from the configured witness origin.**
-		#[pallet::weight(10_000)]
-		pub(super) fn confirm_auction(
-			origin: OriginFor<T>,
-			index: T::AuctionIndex,
-		) -> DispatchResultWithPostInfo {
-			T::EnsureWitnessed::ensure_origin(origin)?;
-			ensure!(
-				T::Confirmation::awaiting_confirmation(),
-				Error::<T>::InvalidAuction
-			);
-			ensure!(
-				index == CurrentAuctionIndex::<T>::get(),
-				Error::<T>::InvalidAuction
-			);
-			Self::set_awaiting_confirmation(true);
-			Self::deposit_event(Event::AuctionConfirmed(index));
-			Ok(().into())
-		}
-
->>>>>>> 54a68a8a
 		/// Sets the size of our auction range
 		///
 		/// The dispatch origin of this function must be root.
