#![cfg_attr(not(feature = "std"), no_std)]
#![feature(extended_key_value_attributes)]

#[doc = include_str!("../README.md")]
#[cfg(feature = "runtime-benchmarks")]
mod benchmarking;
#[cfg(test)]
mod mock;
#[cfg(test)]
mod tests;

#[cfg(test)]
#[macro_use]
extern crate assert_matches;

use cf_traits::{
<<<<<<< HEAD
	ActiveValidatorRange, Auction, AuctionError, AuctionPhase, BidderProvider, ChainflipAccount,
	ChainflipAccountState, EmergencyRotation, Online, RemainingBid, StakerHandler,
=======
	ActiveValidatorRange, Auction, AuctionError, AuctionPhase, AuctionResult, BidderProvider,
	ChainflipAccount, ChainflipAccountState, Online, RemainingBid, StakeHandler,
>>>>>>> a2f05f3f
	VaultRotationHandler, VaultRotator,
};
use frame_support::pallet_prelude::*;
use frame_support::sp_std::mem;
use frame_support::traits::ValidatorRegistration;
use frame_system::pallet_prelude::*;
pub use pallet::*;
use sp_runtime::traits::{AtLeast32BitUnsigned, One, Zero};
use sp_std::cmp::min;
use sp_std::prelude::*;

pub trait WeightInfo {
	fn set_auction_size_range() -> Weight;
}

#[frame_support::pallet]
pub mod pallet {
	use super::*;
	use cf_traits::{ChainflipAccount, VaultRotator};
	use cf_traits::{EmergencyRotation, RemainingBid};
	use frame_support::traits::ValidatorRegistration;
	use sp_std::ops::Add;

	#[pallet::pallet]
	#[pallet::generate_store(pub (super) trait Store)]
	pub struct Pallet<T>(_);

	#[pallet::config]
	pub trait Config: frame_system::Config {
		/// The event type
		type Event: From<Event<Self>> + IsType<<Self as frame_system::Config>::Event>;
		/// An amount for a bid
		type Amount: Member
			+ Parameter
			+ Default
			+ Eq
			+ Ord
			+ Copy
			+ AtLeast32BitUnsigned
			+ MaybeSerializeDeserialize;
		/// An identity for a validator
		type ValidatorId: Member
			+ Parameter
			+ Ord
			+ MaybeSerializeDeserialize
			+ Into<<Self as frame_system::Config>::AccountId>;
		/// Providing bidders
		type BidderProvider: BidderProvider<ValidatorId = Self::ValidatorId, Amount = Self::Amount>;
		/// To confirm we have a session key registered for a validator
		type Registrar: ValidatorRegistration<Self::ValidatorId>;
		/// An index for the current auction
		type AuctionIndex: Member + Parameter + Default + Add + One + Copy;

		/// Benchmark stuff
		type WeightInfo: WeightInfo;
		/// The lifecycle of a vault rotation
		type Handler: VaultRotator<ValidatorId = Self::ValidatorId>;
		/// For looking up Chainflip Account data.
		type ChainflipAccount: ChainflipAccount<AccountId = Self::AccountId>;
		/// An online validator
		type Online: Online<ValidatorId = Self::ValidatorId>;
		/// Emergency Rotations
		type EmergencyRotation: EmergencyRotation;
		/// Minimum amount of validators
		#[pallet::constant]
		type MinValidators: Get<u32>;
		/// Ratio of backup validators
		#[pallet::constant]
<<<<<<< HEAD
		type BackupValidatorRatio: Get<u32>;
		/// Percentage of backup validators in validating set in a emergency rotation
		#[pallet::constant]
		type PercentageOfBackupValidatorsInEmergency: Get<u32>;
=======
		type ActiveToBackupValidatorRatio: Get<u32>;
>>>>>>> a2f05f3f
	}

	/// Pallet implements [`Hooks`] trait
	#[pallet::hooks]
	impl<T: Config> Hooks<BlockNumberFor<T>> for Pallet<T> {}

	/// Current phase of the auction
	#[pallet::storage]
	#[pallet::getter(fn current_phase)]
	pub(super) type CurrentPhase<T: Config> =
		StorageValue<_, AuctionPhase<T::ValidatorId, T::Amount>, ValueQuery>;

	/// Current phase of the auction
	#[pallet::storage]
	#[pallet::getter(fn last_auction_result)]
	pub(super) type LastAuctionResult<T: Config> =
		StorageValue<_, AuctionResult<T::ValidatorId, T::Amount>, OptionQuery>;

	/// Size range for number of validators we want in our validating set
	#[pallet::storage]
	#[pallet::getter(fn active_validator_size_range)]
	pub(super) type ActiveValidatorSizeRange<T: Config> =
		StorageValue<_, ActiveValidatorRange, ValueQuery>;

	/// The index of the auction we are in
	#[pallet::storage]
	#[pallet::getter(fn current_auction_index)]
	pub(super) type CurrentAuctionIndex<T: Config> = StorageValue<_, T::AuctionIndex, ValueQuery>;

	/// Validators that have been reported as being bad
	#[pallet::storage]
	#[pallet::getter(fn bad_validators)]
	pub(super) type BadValidators<T: Config> = StorageValue<_, Vec<T::ValidatorId>, ValueQuery>;

	/// The remaining set of bidders after an auction
	#[pallet::storage]
	#[pallet::getter(fn remaining_bidders)]
	pub(super) type RemainingBidders<T: Config> =
		StorageValue<_, Vec<RemainingBid<T::ValidatorId, T::Amount>>, ValueQuery>;

	/// A size calculated for our backup validator group
	#[pallet::storage]
	#[pallet::getter(fn backup_group_size)]
	pub(super) type BackupGroupSize<T: Config> = StorageValue<_, u32, ValueQuery>;

	/// The lowest backup validator bid
	#[pallet::storage]
	#[pallet::getter(fn lowest_backup_validator_bid)]
	pub(super) type LowestBackupValidatorBid<T: Config> = StorageValue<_, T::Amount, ValueQuery>;

	/// The highest passive validator bid
	#[pallet::storage]
	#[pallet::getter(fn highest_passive_node_bid)]
	pub(super) type HighestPassiveNodeBid<T: Config> = StorageValue<_, T::Amount, ValueQuery>;

	/// The last minimum active bid
	#[pallet::storage]
	#[pallet::getter(fn last_minimum_active_bid)]
	pub(super) type LastMinimumActiveBid<T: Config> = StorageValue<_, T::Amount, ValueQuery>;

	#[pallet::event]
	#[pallet::generate_deposit(pub (super) fn deposit_event)]
	pub enum Event<T: Config> {
		/// An auction phase has started \[auction_index\]
		AuctionStarted(T::AuctionIndex),
		/// An auction has a set of winners \[auction_index, winners\]
		AuctionCompleted(T::AuctionIndex, Vec<T::ValidatorId>),
		/// The auction has been confirmed off-chain \[auction_index\]
		AuctionConfirmed(T::AuctionIndex),
		/// Awaiting bidders for the auction
		AwaitingBidders,
		/// The active validator range upper limit has changed \[before, after\]
		ActiveValidatorRangeChanged(ActiveValidatorRange, ActiveValidatorRange),
		/// The auction was aborted \[auction_index\]
		AuctionAborted(T::AuctionIndex),
	}

	#[pallet::error]
	pub enum Error<T> {
		/// Invalid auction index used in confirmation
		InvalidAuction,
		/// Invalid range used for the active validator range
		InvalidRange,
	}

	#[pallet::call]
	impl<T: Config> Pallet<T> {
		/// Sets the size of our auction range
		///
		/// The dispatch origin of this function must be root.
		#[pallet::weight(T::WeightInfo::set_auction_size_range())]
		pub(super) fn set_active_validator_range(
			origin: OriginFor<T>,
			range: ActiveValidatorRange,
		) -> DispatchResultWithPostInfo {
			ensure_root(origin)?;

			match Self::set_active_range(range) {
				Ok(old) => {
					Self::deposit_event(Event::ActiveValidatorRangeChanged(old, range));
					Ok(().into())
				}
				Err(_) => Err(Error::<T>::InvalidRange.into()),
			}
		}
	}

	#[pallet::genesis_config]
	pub struct GenesisConfig<T: Config> {
		pub validator_size_range: ActiveValidatorRange,
		pub winners: Vec<T::ValidatorId>,
		pub minimum_active_bid: T::Amount,
	}

	#[cfg(feature = "std")]
	impl<T: Config> Default for GenesisConfig<T> {
		fn default() -> Self {
			Self {
				validator_size_range: (Zero::zero(), Zero::zero()),
				winners: vec![],
				minimum_active_bid: Zero::zero(),
			}
		}
	}

	// The build of genesis for the pallet.
	#[pallet::genesis_build]
	impl<T: Config> GenesisBuild<T> for GenesisConfig<T> {
		fn build(&self) {
			Pallet::<T>::set_active_range(self.validator_size_range).expect("valid range");
			LastAuctionResult::<T>::put(AuctionResult {
				winners: self.winners.clone(),
				minimum_active_bid: self.minimum_active_bid,
			});
		}
	}
}

impl<T: Config> Auction for Pallet<T> {
	type ValidatorId = T::ValidatorId;
	type Amount = T::Amount;
	type BidderProvider = T::BidderProvider;

	fn active_range() -> ActiveValidatorRange {
		ActiveValidatorSizeRange::<T>::get()
	}

	fn set_active_range(range: ActiveValidatorRange) -> Result<ActiveValidatorRange, AuctionError> {
		let (low, high) = range;

		if low >= high || low < T::MinValidators::get() {
			return Err(AuctionError::InvalidRange);
		}

		let old = ActiveValidatorSizeRange::<T>::get();
		if old == range {
			return Err(AuctionError::InvalidRange);
		}

		ActiveValidatorSizeRange::<T>::put(range);
		Ok(old)
	}

	fn auction_result() -> Option<AuctionResult<Self::ValidatorId, Self::Amount>> {
		LastAuctionResult::<T>::get()
	}

	fn phase() -> AuctionPhase<Self::ValidatorId, Self::Amount> {
		CurrentPhase::<T>::get()
	}

	fn waiting_on_bids() -> bool {
		mem::discriminant(&Self::phase()) == mem::discriminant(&AuctionPhase::default())
	}

	fn process() -> Result<AuctionPhase<Self::ValidatorId, Self::Amount>, AuctionError> {
		match <CurrentPhase<T>>::get() {
			// Run some basic rules on what we consider as valid bidders
			// At the moment this includes checking that their bid is more than 0, which
			// shouldn't be possible and whether they have registered their session keys
			// to be able to actual join the validating set.  If we manage to pass these tests
			// we kill the last set of winners stored, set the bond to 0, store this set of
			// bidders and change our state ready for an 'Auction' to be ran
			AuctionPhase::WaitingForBids => {
				let mut bidders = T::BidderProvider::get_bidders();
				// Rule #1 - They are not bad
				bidders.retain(|(id, _)| !BadValidators::<T>::get().contains(id));
				// They aren't bad now
				BadValidators::<T>::kill();
				// Rule #2 - If we have a bid at 0 then please leave
				bidders.retain(|(_, amount)| !amount.is_zero());
				// Rule #3 - They are registered
				bidders.retain(|(id, _)| T::Registrar::is_registered(id));
				// Rule #4 - Confirm that the validators are 'online'
				bidders.retain(|(id, _)| T::Online::is_online(id));
				// Rule #5 - Confirm we have our set size
				if (bidders.len() as u32) < ActiveValidatorSizeRange::<T>::get().0 {
					// Return an error and reset state
					return Err(AuctionError::MinValidatorSize);
				};

				let phase = AuctionPhase::BidsTaken(bidders);
				CurrentPhase::<T>::put(phase.clone());

				CurrentAuctionIndex::<T>::mutate(|idx| *idx + One::one());

				Self::deposit_event(Event::AuctionStarted(<CurrentAuctionIndex<T>>::get()));
				Ok(phase)
			}
			// We sort by bid and cut the size of the set based on auction size range
			// If we have a valid set, within the size range, we store this set as the
			// 'winners' of this auction, change the state to 'Completed' and store the
			// minimum bid needed to be included in the set.
			AuctionPhase::BidsTaken(mut bids) => {
				if !bids.is_empty() {
					bids.sort_unstable_by_key(|k| k.1);
					bids.reverse();

					let validator_set_target_size = ActiveValidatorSizeRange::<T>::get().1;
					let number_of_bidders = bids.len() as u32;
<<<<<<< HEAD
					let validator_group_size = min(validator_set_size, number_of_bidders);
					let mut validating_set: Vec<_> =
=======
					let validator_group_size = min(validator_set_target_size, number_of_bidders);
					let validating_set: Vec<_> =
>>>>>>> a2f05f3f
						bids.iter().take(validator_group_size as usize).collect();

					if T::EmergencyRotation::emergency_rotation_in_progress() {
						// We are interested in only have `PercentageOfBackupValidatorsInEmergency`
						// of existing BVs in the validating set.  We ensure this by using the last
						// MAB to understand who were BVs and ensure we only maintain the required
						// amount under this level to avoid a superminority of low collateralised nodes.
						let last_minimum_active_bid = LastMinimumActiveBid::<T>::get();
						match validating_set
							.iter()
							.position(|(_, amount)| amount < &last_minimum_active_bid)
						{
							Some(position) => {
								let number_of_backup_validators =
									validator_group_size as usize - position;

								let desired_number_of_backup_validators = validator_group_size
									.saturating_mul(
										T::PercentageOfBackupValidatorsInEmergency::get(),
									)
									.checked_div(100)
									.unwrap_or_default()
									as usize;

								let trim_at_end_by = number_of_backup_validators
									- desired_number_of_backup_validators;

								validating_set
									.truncate(validator_group_size as usize - trim_at_end_by);
							}
							None => {}
						}
					}

					let minimum_active_bid = validating_set
						.last()
						.map(|(_, bid)| *bid)
						.unwrap_or_default();

					let validating_set: Vec<_> = validating_set
						.iter()
						.map(|(validator_id, _)| (*validator_id).clone())
						.collect();

					let backup_group_size = min(
						number_of_bidders - validator_group_size,
						validator_set_target_size / T::ActiveToBackupValidatorRatio::get(),
					);

					let remaining_bidders: Vec<_> =
						bids.iter().skip(validator_group_size as usize).collect();

					let phase = AuctionPhase::ValidatorsSelected(
						validating_set.clone(),
						minimum_active_bid,
					);

					RemainingBidders::<T>::put(remaining_bidders);
					BackupGroupSize::<T>::put(backup_group_size);
					CurrentPhase::<T>::put(phase.clone());

					Self::deposit_event(Event::AuctionCompleted(
						<CurrentAuctionIndex<T>>::get(),
						validating_set.clone(),
					));

					T::Handler::start_vault_rotation(validating_set)
						.map_err(|_| AuctionError::Abort)?;

					return Ok(phase);
				}

				return Err(AuctionError::Empty);
			}
			// Things have gone well and we have a set of 'Winners', congratulations.
			// We are ready to call this an auction a day resetting the bidders in storage and
			// setting the state ready for a new set of 'Bidders'
			AuctionPhase::ValidatorsSelected(winners, minimum_active_bid) => {
				match T::Handler::finalize_rotation() {
					Ok(_) => {
						let update_status = |validators: Vec<T::ValidatorId>, state| {
							for validator_id in validators {
								T::ChainflipAccount::update_state(&validator_id.into(), state);
							}
						};

						let remaining_bidders = RemainingBidders::<T>::get();
						let backup_validators = Self::current_backup_validators(&remaining_bidders);
						let passive_nodes = Self::current_passive_nodes(&remaining_bidders);
						let lowest_backup_validator_bid = Self::lowest_bid(&backup_validators);
						let highest_passive_node_bid = Self::highest_bid(&passive_nodes);

						LowestBackupValidatorBid::<T>::put(lowest_backup_validator_bid);
						HighestPassiveNodeBid::<T>::put(highest_passive_node_bid);
						LastMinimumActiveBid::<T>::put(minimum_active_bid);

						update_status(winners.clone(), ChainflipAccountState::Validator);

						update_status(
							backup_validators
								.iter()
								.map(|(validator_id, _)| validator_id.clone())
								.collect(),
							ChainflipAccountState::Backup,
						);

						update_status(
							passive_nodes
								.iter()
								.map(|(validator_id, _)| validator_id.clone())
								.collect(),
							ChainflipAccountState::Passive,
						);

						let phase =
							AuctionPhase::ConfirmedValidators(winners.clone(), minimum_active_bid);
						// Set phase
						CurrentPhase::<T>::put(phase.clone());
						// Store the result
						LastAuctionResult::<T>::put(AuctionResult {
							winners: winners,
							minimum_active_bid,
						});

						Self::deposit_event(Event::AuctionConfirmed(
							CurrentAuctionIndex::<T>::get(),
						));

						Ok(phase)
					}
					Err(_) => Err(AuctionError::NotConfirmed),
				}
			}
			AuctionPhase::ConfirmedValidators(..) => {
				Self::deposit_event(Event::AwaitingBidders);
				CurrentPhase::<T>::put(AuctionPhase::default());
				Ok(AuctionPhase::default())
			}
		}
		.map_err(|e| {
			// Abort the process on error if not waiting for confirmation
			if e != AuctionError::NotConfirmed {
				Self::abort();
			}
			e
		})
	}

	fn abort() {
		CurrentPhase::<T>::put(AuctionPhase::default());
		Self::deposit_event(Event::AuctionAborted(CurrentAuctionIndex::<T>::get()));
	}
}

pub struct VaultRotationEventHandler<T>(PhantomData<T>);

impl<T: Config> VaultRotationHandler for VaultRotationEventHandler<T> {
	type ValidatorId = T::ValidatorId;

	fn vault_rotation_aborted() {
		Pallet::<T>::abort();
	}

	fn penalise(bad_validators: &[Self::ValidatorId]) {
		BadValidators::<T>::set(bad_validators.to_vec());
	}
}

impl<T: Config> Pallet<T> {
	fn current_backup_validators(
		remaining_bidders: &[RemainingBid<T::ValidatorId, T::Amount>],
	) -> Vec<RemainingBid<T::ValidatorId, T::Amount>> {
		remaining_bidders
			.iter()
			.take(BackupGroupSize::<T>::get() as usize)
			.cloned()
			.collect()
	}

	fn current_passive_nodes(
		remaining_bidders: &[RemainingBid<T::ValidatorId, T::Amount>],
	) -> Vec<RemainingBid<T::ValidatorId, T::Amount>> {
		remaining_bidders
			.iter()
			.skip(BackupGroupSize::<T>::get() as usize)
			.cloned()
			.collect()
	}

	fn lowest_bid(remaining_bidders: &[RemainingBid<T::ValidatorId, T::Amount>]) -> T::Amount {
		remaining_bidders
			.last()
			.map(|(_, amount)| *amount)
			.unwrap_or_default()
	}

	fn highest_bid(remaining_bidders: &[RemainingBid<T::ValidatorId, T::Amount>]) -> T::Amount {
		remaining_bidders
			.first()
			.map(|(_, amount)| *amount)
			.unwrap_or_default()
	}

	fn update_stake_for_bidder(
		remaining_bidders: &mut Vec<RemainingBid<T::ValidatorId, T::Amount>>,
		new_bid: RemainingBid<T::ValidatorId, T::Amount>,
	) {
		if let Ok(index) = remaining_bidders.binary_search_by(|bid| new_bid.0.cmp(&bid.0)) {
			remaining_bidders[index] = new_bid;
		}
	}

	fn sort_remaining_bidders(remaining_bids: &mut Vec<RemainingBid<T::ValidatorId, T::Amount>>) {
		// Sort and set state
		remaining_bids.sort_unstable_by_key(|k| k.1);
		remaining_bids.reverse();

		let lowest_backup_validator_bid =
			Self::lowest_bid(&Self::current_backup_validators(&remaining_bids));

		let highest_passive_node_bid =
			Self::highest_bid(&Self::current_passive_nodes(&remaining_bids));

		LowestBackupValidatorBid::<T>::put(lowest_backup_validator_bid);
		HighestPassiveNodeBid::<T>::set(highest_passive_node_bid);
		RemainingBidders::<T>::put(remaining_bids);
	}

	fn promote_or_demote(promote: bool, validator_id: &T::ValidatorId) {
		T::ChainflipAccount::update_state(
			&(validator_id.clone().into()),
			if promote {
				ChainflipAccountState::Backup
			} else {
				ChainflipAccountState::Passive
			},
		);
	}

	fn adjust_group(
		validator_id: &T::ValidatorId,
		promote: bool,
		remaining_bidders: &mut Vec<RemainingBid<T::ValidatorId, T::Amount>>,
	) {
		Self::promote_or_demote(promote, validator_id);

		let index_of_shifted = if !promote {
			BackupGroupSize::<T>::get().saturating_sub(One::one())
		} else {
			BackupGroupSize::<T>::get()
		};

		if let Some((adjusted_validator_id, _)) = remaining_bidders.get(index_of_shifted as usize) {
			Self::promote_or_demote(!promote, adjusted_validator_id);
		}
	}
}

pub struct HandleStakes<T>(PhantomData<T>);
impl<T: Config> StakeHandler for HandleStakes<T> {
	type ValidatorId = T::ValidatorId;
	type Amount = T::Amount;

	fn stake_updated(validator_id: &Self::ValidatorId, amount: Self::Amount) {
		if BackupGroupSize::<T>::get() == 0 {
			return;
		}

		if Pallet::<T>::waiting_on_bids() {
			match T::ChainflipAccount::get(&(validator_id.clone().into())).state {
				ChainflipAccountState::Passive => {
					if amount > LowestBackupValidatorBid::<T>::get() {
						let remaining_bidders = &mut RemainingBidders::<T>::get();
						// Update bid for bidder and state
						Pallet::<T>::update_stake_for_bidder(
							remaining_bidders,
							(validator_id.clone(), amount),
						);
						Pallet::<T>::sort_remaining_bidders(remaining_bidders);
						Pallet::<T>::adjust_group(validator_id, true, remaining_bidders);
					} else if amount > HighestPassiveNodeBid::<T>::get() {
						let remaining_bidders = &mut RemainingBidders::<T>::get();
						Pallet::<T>::update_stake_for_bidder(
							remaining_bidders,
							(validator_id.clone(), amount),
						);
						Pallet::<T>::sort_remaining_bidders(remaining_bidders);
					}
				}
				ChainflipAccountState::Backup => {
					if amount != LowestBackupValidatorBid::<T>::get() {
						let remaining_bidders = &mut RemainingBidders::<T>::get();
						Pallet::<T>::update_stake_for_bidder(
							remaining_bidders,
							(validator_id.clone(), amount),
						);
						Pallet::<T>::sort_remaining_bidders(remaining_bidders);
						if amount < LowestBackupValidatorBid::<T>::get() {
							Pallet::<T>::adjust_group(
								validator_id,
								false,
								&mut RemainingBidders::<T>::get(),
							);
						}
					}
				}
				_ => {}
			}
		}
	}
}<|MERGE_RESOLUTION|>--- conflicted
+++ resolved
@@ -14,13 +14,8 @@
 extern crate assert_matches;
 
 use cf_traits::{
-<<<<<<< HEAD
-	ActiveValidatorRange, Auction, AuctionError, AuctionPhase, BidderProvider, ChainflipAccount,
-	ChainflipAccountState, EmergencyRotation, Online, RemainingBid, StakerHandler,
-=======
 	ActiveValidatorRange, Auction, AuctionError, AuctionPhase, AuctionResult, BidderProvider,
-	ChainflipAccount, ChainflipAccountState, Online, RemainingBid, StakeHandler,
->>>>>>> a2f05f3f
+	ChainflipAccount, ChainflipAccountState, EmergencyRotation, Online, RemainingBid, StakeHandler,
 	VaultRotationHandler, VaultRotator,
 };
 use frame_support::pallet_prelude::*;
@@ -39,8 +34,7 @@
 #[frame_support::pallet]
 pub mod pallet {
 	use super::*;
-	use cf_traits::{ChainflipAccount, VaultRotator};
-	use cf_traits::{EmergencyRotation, RemainingBid};
+	use cf_traits::{ChainflipAccount, VaultRotator, EmergencyRotation, RemainingBid};
 	use frame_support::traits::ValidatorRegistration;
 	use sp_std::ops::Add;
 
@@ -73,7 +67,6 @@
 		type Registrar: ValidatorRegistration<Self::ValidatorId>;
 		/// An index for the current auction
 		type AuctionIndex: Member + Parameter + Default + Add + One + Copy;
-
 		/// Benchmark stuff
 		type WeightInfo: WeightInfo;
 		/// The lifecycle of a vault rotation
@@ -89,14 +82,10 @@
 		type MinValidators: Get<u32>;
 		/// Ratio of backup validators
 		#[pallet::constant]
-<<<<<<< HEAD
-		type BackupValidatorRatio: Get<u32>;
+		type ActiveToBackupValidatorRatio: Get<u32>;
 		/// Percentage of backup validators in validating set in a emergency rotation
 		#[pallet::constant]
 		type PercentageOfBackupValidatorsInEmergency: Get<u32>;
-=======
-		type ActiveToBackupValidatorRatio: Get<u32>;
->>>>>>> a2f05f3f
 	}
 
 	/// Pallet implements [`Hooks`] trait
@@ -294,7 +283,6 @@
 				bidders.retain(|(id, _)| T::Online::is_online(id));
 				// Rule #5 - Confirm we have our set size
 				if (bidders.len() as u32) < ActiveValidatorSizeRange::<T>::get().0 {
-					// Return an error and reset state
 					return Err(AuctionError::MinValidatorSize);
 				};
 
@@ -317,13 +305,8 @@
 
 					let validator_set_target_size = ActiveValidatorSizeRange::<T>::get().1;
 					let number_of_bidders = bids.len() as u32;
-<<<<<<< HEAD
-					let validator_group_size = min(validator_set_size, number_of_bidders);
-					let mut validating_set: Vec<_> =
-=======
 					let validator_group_size = min(validator_set_target_size, number_of_bidders);
 					let validating_set: Vec<_> =
->>>>>>> a2f05f3f
 						bids.iter().take(validator_group_size as usize).collect();
 
 					if T::EmergencyRotation::emergency_rotation_in_progress() {
@@ -476,7 +459,6 @@
 		CurrentPhase::<T>::put(AuctionPhase::default());
 		Self::deposit_event(Event::AuctionAborted(CurrentAuctionIndex::<T>::get()));
 	}
-}
 
 pub struct VaultRotationEventHandler<T>(PhantomData<T>);
 
