#![cfg_attr(not(feature = "std"), no_std)]

//! # Chainflip Auction Module
//!
//! A module to manage auctions for the Chainflip State Chain
//!
//! - [`Config`]
//! - [`Call`]
//! - [`Module`]
//!
//! ## Overview
//! The module contains functionality to run a contest or auction in which a set of bidders are
//! provided via the `BidderProvider` trait.  Calling `Auction::process()` we push forward the state
//! of our auction.
//!
//! First we are looking for bidders in the `AuctionPhase::WaitingForBids` phase in which we
//! validate their suitability for the next phase `AuctionPhase::BidsTaken`.
//! During the `AuctionPhase::BidsTaken` phase we run an auction which selects a list of winners and
//! sets the state to `WinnersSelected` and giving us our winners and the minimum bid.
//! The caller would then finally call `Auction::process()` to finalise the auction, this can only
//! happen on confirmation via the `AuctionConfirmation` trait. From which it would move to
//! `WaitingForBids` for the next auction to be started.
//!
//! At any point in time the auction can be aborted using `Auction::abort()` returning state to
//! `WaitingForBids`.
//!
//! ## Terminology
//! - **Bidder:** An entity that has placed a bid and would hope to be included in the winning set
//! - **Winners:** Those bidders that have been evaluated and have been included in the the winning set
//! - **Minimum Bid:** The minimum bid required to be included in the Winners set
//! - **Auction Range:** A range specifying the minimum number of bidders we require and an upper range
//!	  specifying the maximum size for the winning set

#[cfg(test)]
mod mock;
#[cfg(test)]
mod tests;

#[cfg(test)]
#[macro_use]
extern crate assert_matches;

use cf_traits::{
	Auction, AuctionError, AuctionPhase, AuctionRange, BidderProvider, Online,
	VaultRotationHandler, VaultRotator,
};
use frame_support::pallet_prelude::*;
use frame_support::sp_runtime::offchain::storage_lock::BlockNumberProvider;
use frame_support::sp_std::mem;
use frame_support::traits::ValidatorRegistration;
use frame_system::pallet_prelude::*;
pub use pallet::*;
use sp_runtime::traits::{AtLeast32BitUnsigned, One, Zero};
use sp_std::cmp::min;
use sp_std::prelude::*;

#[frame_support::pallet]
pub mod pallet {
	use super::*;
	use frame_support::traits::ValidatorRegistration;
	use sp_std::ops::Add;

	#[pallet::pallet]
	#[pallet::generate_store(pub (super) trait Store)]
	pub struct Pallet<T>(_);

	#[pallet::config]
	pub trait Config: frame_system::Config {
		/// The event type
		type Event: From<Event<Self>> + IsType<<Self as frame_system::Config>::Event>;
		/// An amount for a bid
		type Amount: Member + Parameter + Default + Eq + Ord + Copy + AtLeast32BitUnsigned;
		/// An identity for a validator
		type AccountId: Member + Parameter;
		/// Providing bidders
		type BidderProvider: BidderProvider<
			AccountId = <Self as pallet::Config>::AccountId,
			Amount = Self::Amount,
		>;
		/// To confirm we have a session key registered for a validator
		type Registrar: ValidatorRegistration<<Self as pallet::Config>::AccountId>;
		/// An index for the current auction
		type AuctionIndex: Member + Parameter + Default + Add + One + Copy;
		/// Minimum amount of bidders
		#[pallet::constant]
		type MinAuctionSize: Get<u32>;
		/// The lifecycle of our auction
<<<<<<< HEAD
		type Handler: VaultRotator<ValidatorId = Self::ValidatorId>;
		/// An online validator
		type Online: Online<ValidatorId = Self::ValidatorId>;
=======
		type Handler: VaultRotation<AccountId = <Self as pallet::Config>::AccountId>;
>>>>>>> 14b61c2b
	}

	/// Pallet implements [`Hooks`] trait
	#[pallet::hooks]
	impl<T: Config> Hooks<BlockNumberFor<T>> for Pallet<T> {}

	/// Current phase of the auction
	#[pallet::storage]
	#[pallet::getter(fn current_phase)]
	pub(super) type CurrentPhase<T: Config> =
		StorageValue<_, AuctionPhase<<T as pallet::Config>::AccountId, T::Amount>, ValueQuery>;

	/// Size range for number of bidders in auction (min, max)
	#[pallet::storage]
	#[pallet::getter(fn auction_size_range)]
	pub(super) type AuctionSizeRange<T: Config> = StorageValue<_, AuctionRange, ValueQuery>;

	/// The current auction we are in
	#[pallet::storage]
	#[pallet::getter(fn current_auction_index)]
	pub(super) type CurrentAuctionIndex<T: Config> = StorageValue<_, T::AuctionIndex, ValueQuery>;

	/// The set of bad validators
	#[pallet::storage]
	#[pallet::getter(fn bad_validators)]
	pub(super) type BadValidators<T: Config> =
		StorageValue<_, Vec<<T as pallet::Config>::AccountId>, ValueQuery>;

	#[pallet::event]
	#[pallet::generate_deposit(pub (super) fn deposit_event)]
	pub enum Event<T: Config> {
		/// An auction phase has started \[auction_index\]
		AuctionStarted(T::AuctionIndex),
		/// An auction has a set of winners \[auction_index, winners\]
		AuctionCompleted(T::AuctionIndex, Vec<<T as pallet::Config>::AccountId>),
		/// The auction has been confirmed off-chain \[auction_index\]
		AuctionConfirmed(T::AuctionIndex),
		/// Awaiting bidders for the auction
		AwaitingBidders,
		/// The auction range upper limit has changed \[before, after\]
		AuctionRangeChanged(AuctionRange, AuctionRange),
		/// The auction was aborted \[auction_index\]
		AuctionAborted(T::AuctionIndex),
	}

	#[pallet::error]
	pub enum Error<T> {
		/// Invalid auction index used in confirmation
		InvalidAuction,
		InvalidRange,
	}

	#[pallet::call]
	impl<T: Config> Pallet<T> {
		/// Sets the size of our auction range
		///
		/// The dispatch origin of this function must be root.
		#[pallet::weight(10_000)]
		pub(super) fn set_auction_size_range(
			origin: OriginFor<T>,
			range: AuctionRange,
		) -> DispatchResultWithPostInfo {
			ensure_root(origin)?;

			match Self::set_auction_range(range) {
				Ok(old) => {
					Self::deposit_event(Event::AuctionRangeChanged(old, range));
					Ok(().into())
				}
				Err(_) => Err(Error::<T>::InvalidRange.into()),
			}
		}
	}

	#[pallet::genesis_config]
	pub struct GenesisConfig {
		pub auction_size_range: AuctionRange,
	}

	#[cfg(feature = "std")]
	impl Default for GenesisConfig {
		fn default() -> Self {
			Self {
				auction_size_range: (Zero::zero(), Zero::zero()),
			}
		}
	}

	// The build of genesis for the pallet.
	#[pallet::genesis_build]
	impl<T: Config> GenesisBuild<T> for GenesisConfig {
		fn build(&self) {
			AuctionSizeRange::<T>::set(self.auction_size_range);
			// Run through an auction
			if Pallet::<T>::process().and(Pallet::<T>::process()).is_ok() {
				if let Err(err) = Pallet::<T>::process() {
					panic!("Failed to confirm auction: {:?}", err);
				}
			} else {
				panic!("Failed selecting winners in auction");
			}
		}
	}
}

impl<T: Config> Auction for Pallet<T> {
	type AccountId = <T as pallet::Config>::AccountId;
	type Amount = T::Amount;
	type BidderProvider = T::BidderProvider;

	fn auction_range() -> AuctionRange {
		<AuctionSizeRange<T>>::get()
	}

	/// Set new auction range, returning on success the old value
	fn set_auction_range(range: AuctionRange) -> Result<AuctionRange, AuctionError> {
		let (low, high) = range;

		if low == high
			|| low < T::MinAuctionSize::get()
			|| high < T::MinAuctionSize::get()
			|| high < low
		{
			return Err(AuctionError::InvalidRange);
		}

		let old = <AuctionSizeRange<T>>::get();
		if old == range {
			return Err(AuctionError::InvalidRange);
		}

		<AuctionSizeRange<T>>::put(range);
		Ok(old)
	}

	fn phase() -> AuctionPhase<Self::AccountId, Self::Amount> {
		<CurrentPhase<T>>::get()
	}

	fn waiting_on_bids() -> bool {
		mem::discriminant(&Self::phase()) == mem::discriminant(&AuctionPhase::default())
	}

	/// Move our auction process to the next phase returning success with phase completed
	///
	/// At each phase we assess the bidders based on a fixed set of criteria which results
	/// in us arriving at a winning list and a bond set for this auction
	fn process() -> Result<AuctionPhase<Self::AccountId, Self::Amount>, AuctionError> {
		return match <CurrentPhase<T>>::get() {
			// Run some basic rules on what we consider as valid bidders
			// At the moment this includes checking that their bid is more than 0, which
			// shouldn't be possible and whether they have registered their session keys
			// to be able to actual join the validating set.  If we manage to pass these tests
			// we kill the last set of winners stored, set the bond to 0, store this set of
			// bidders and change our state ready for an 'Auction' to be ran
			AuctionPhase::WaitingForBids(_, _) => {
				let mut bidders = T::BidderProvider::get_bidders();
				// Rule #1 - They are not bad
				bidders.retain(|(id, _)| !BadValidators::<T>::get().contains(id));
				// They aren't bad now
				BadValidators::<T>::kill();
				// Rule #2 - If we have a bid at 0 then please leave
				bidders.retain(|(_, amount)| !amount.is_zero());
				// Rule #3 - They are registered
				bidders.retain(|(id, _)| T::Registrar::is_registered(id));
				// Rule #4 - Confirm that the validators are 'online'
				bidders.retain(|(id, _)| T::Online::is_online(id));
				// Rule #5 - Confirm we have our set size
				if (bidders.len() as u32) < <AuctionSizeRange<T>>::get().0 {
					return Err(AuctionError::MinValidatorSize);
				};

				let phase = AuctionPhase::BidsTaken(bidders);
				<CurrentPhase<T>>::put(phase.clone());

				<CurrentAuctionIndex<T>>::mutate(|idx| *idx + One::one());

				Self::deposit_event(Event::AuctionStarted(<CurrentAuctionIndex<T>>::get()));
				Ok(phase)
			}
			// We sort by bid and cut the size of the set based on auction size range
			// If we have a valid set, within the size range, we store this set as the
			// 'winners' of this auction, change the state to 'Completed' and store the
			// minimum bid needed to be included in the set.
			AuctionPhase::BidsTaken(mut bidders) => {
				if !bidders.is_empty() {
					bidders.sort_unstable_by_key(|k| k.1);
					bidders.reverse();
					let max_size = min(<AuctionSizeRange<T>>::get().1, bidders.len() as u32);
					let bidders = bidders.get(0..max_size as usize);
					if let Some(bidders) = bidders {
						if let Some((_, min_bid)) = bidders.last() {
							let winners: Vec<Self::AccountId> =
								bidders.iter().map(|i| i.0.clone()).collect();
							let phase = AuctionPhase::WinnersSelected(winners.clone(), *min_bid);
							<CurrentPhase<T>>::put(phase.clone());

							Self::deposit_event(Event::AuctionCompleted(
								<CurrentAuctionIndex<T>>::get(),
								winners.clone(),
							));

							T::Handler::start_vault_rotation(winners)
								.map_err(|_| AuctionError::Abort)?;
							return Ok(phase);
						}
					}
				}

				return Err(AuctionError::Empty);
			}
			// Things have gone well and we have a set of 'Winners', congratulations.
			// We are ready to call this an auction a day resetting the bidders in storage and
			// setting the state ready for a new set of 'Bidders'
			AuctionPhase::WinnersSelected(winners, min_bid) => {
				// If this is genesis we auto confirm
				let result = if frame_system::Pallet::<T>::current_block_number() == Zero::zero() {
					Ok(())
				} else {
					T::Handler::finalize_rotation()
				};

				match result {
					Ok(_) => {
						let phase = AuctionPhase::WaitingForBids(winners, min_bid);
						<CurrentPhase<T>>::put(phase.clone());
						Self::deposit_event(Event::AuctionConfirmed(
							CurrentAuctionIndex::<T>::get(),
						));
						Self::deposit_event(Event::AwaitingBidders);
						Ok(phase)
					}
					Err(_) => Err(AuctionError::NotConfirmed),
				}
			}
		};
	}
}

impl<T: Config> VaultRotationHandler for Pallet<T> {
	type AccountId = <T as pallet::Config>::AccountId;

	fn abort() {
		<CurrentPhase<T>>::put(AuctionPhase::default());
		Self::deposit_event(Event::AuctionAborted(<CurrentAuctionIndex<T>>::get()));
	}

	fn penalise(bad_validators: Vec<Self::AccountId>) {
		BadValidators::<T>::set(bad_validators);
	}
}<|MERGE_RESOLUTION|>--- conflicted
+++ resolved
@@ -85,13 +85,9 @@
 		#[pallet::constant]
 		type MinAuctionSize: Get<u32>;
 		/// The lifecycle of our auction
-<<<<<<< HEAD
-		type Handler: VaultRotator<ValidatorId = Self::ValidatorId>;
+		type Handler: VaultRotator<AccountId = <Self as pallet::Config>::AccountId>;
 		/// An online validator
-		type Online: Online<ValidatorId = Self::ValidatorId>;
-=======
-		type Handler: VaultRotation<AccountId = <Self as pallet::Config>::AccountId>;
->>>>>>> 14b61c2b
+		type Online: Online<AccountId = <Self as pallet::Config>::AccountId>;
 	}
 
 	/// Pallet implements [`Hooks`] trait
