#![cfg_attr(not(feature = "std"), no_std)]
#![feature(extended_key_value_attributes)]

#[doc = include_str!("../README.md")]
#[cfg(feature = "runtime-benchmarks")]
mod benchmarking;
#[cfg(test)]
mod mock;
#[cfg(test)]
mod tests;

#[cfg(test)]
#[macro_use]
extern crate assert_matches;

use cf_traits::{
<<<<<<< HEAD
	ActiveValidatorRange, Auction, AuctionError, AuctionPhase, BidderProvider, ChainflipAccount,
	ChainflipAccountState, IsOnline, RemainingBid, StakerHandler, VaultRotationHandler, VaultRotator,
=======
	ActiveValidatorRange, Auction, AuctionError, AuctionPhase, AuctionResult, BidderProvider,
	ChainflipAccount, ChainflipAccountState, EmergencyRotation, Online, RemainingBid, StakeHandler,
	VaultRotationHandler, VaultRotator,
>>>>>>> 9c1341a0
};
use frame_support::pallet_prelude::*;
use frame_support::sp_std::mem;
use frame_support::traits::ValidatorRegistration;
use frame_system::pallet_prelude::*;
pub use pallet::*;
use sp_runtime::traits::{AtLeast32BitUnsigned, One, Zero};
use sp_std::cmp::min;
use sp_std::prelude::*;

pub trait WeightInfo {
	fn set_auction_size_range() -> Weight;
}

#[frame_support::pallet]
pub mod pallet {
	use super::*;
	use cf_traits::{ChainflipAccount, EmergencyRotation, RemainingBid, VaultRotator};
	use frame_support::traits::ValidatorRegistration;
	use sp_std::ops::Add;

	#[pallet::pallet]
	#[pallet::generate_store(pub (super) trait Store)]
	pub struct Pallet<T>(_);

	#[pallet::config]
	pub trait Config: frame_system::Config {
		/// The event type
		type Event: From<Event<Self>> + IsType<<Self as frame_system::Config>::Event>;
		/// An amount for a bid
		type Amount: Member
			+ Parameter
			+ Default
			+ Eq
			+ Ord
			+ Copy
			+ AtLeast32BitUnsigned
			+ MaybeSerializeDeserialize;
		/// An identity for a validator
		type ValidatorId: Member
			+ Parameter
			+ Ord
			+ MaybeSerializeDeserialize
			+ Into<<Self as frame_system::Config>::AccountId>;
		/// Providing bidders
		type BidderProvider: BidderProvider<ValidatorId = Self::ValidatorId, Amount = Self::Amount>;
		/// To confirm we have a session key registered for a validator
		type Registrar: ValidatorRegistration<Self::ValidatorId>;
		/// An index for the current auction
		type AuctionIndex: Member + Parameter + Default + Add + One + Copy;
		/// Benchmark stuff
		type WeightInfo: WeightInfo;
		/// The lifecycle of a vault rotation
		type Handler: VaultRotator<ValidatorId = Self::ValidatorId>;
		/// For looking up Chainflip Account data.
		type ChainflipAccount: ChainflipAccount<AccountId = Self::AccountId>;
		/// An online validator
<<<<<<< HEAD
		type Online: IsOnline<ValidatorId = Self::ValidatorId>;
=======
		type Online: Online<ValidatorId = Self::ValidatorId>;
		/// Emergency Rotations
		type EmergencyRotation: EmergencyRotation;
		/// Minimum amount of validators
		#[pallet::constant]
		type MinValidators: Get<u32>;
>>>>>>> 9c1341a0
		/// Ratio of backup validators
		#[pallet::constant]
		type ActiveToBackupValidatorRatio: Get<u32>;
		/// Percentage of backup validators in validating set in a emergency rotation
		#[pallet::constant]
		type PercentageOfBackupValidatorsInEmergency: Get<u32>;
	}

	/// Pallet implements [`Hooks`] trait
	#[pallet::hooks]
	impl<T: Config> Hooks<BlockNumberFor<T>> for Pallet<T> {}

	/// Current phase of the auction
	#[pallet::storage]
	#[pallet::getter(fn current_phase)]
	pub(super) type CurrentPhase<T: Config> =
		StorageValue<_, AuctionPhase<T::ValidatorId, T::Amount>, ValueQuery>;

	/// Current phase of the auction
	#[pallet::storage]
	#[pallet::getter(fn last_auction_result)]
	pub(super) type LastAuctionResult<T: Config> =
		StorageValue<_, AuctionResult<T::ValidatorId, T::Amount>, OptionQuery>;

	/// Size range for number of validators we want in our validating set
	#[pallet::storage]
	#[pallet::getter(fn active_validator_size_range)]
	pub(super) type ActiveValidatorSizeRange<T: Config> =
		StorageValue<_, ActiveValidatorRange, ValueQuery>;

	/// The index of the auction we are in
	#[pallet::storage]
	#[pallet::getter(fn current_auction_index)]
	pub(super) type CurrentAuctionIndex<T: Config> = StorageValue<_, T::AuctionIndex, ValueQuery>;

	/// Validators that have been reported as being bad
	#[pallet::storage]
	#[pallet::getter(fn bad_validators)]
	pub(super) type BadValidators<T: Config> = StorageValue<_, Vec<T::ValidatorId>, ValueQuery>;

	/// The remaining set of bidders after an auction
	#[pallet::storage]
	#[pallet::getter(fn remaining_bidders)]
	pub(super) type RemainingBidders<T: Config> =
		StorageValue<_, Vec<RemainingBid<T::ValidatorId, T::Amount>>, ValueQuery>;

	/// A size calculated for our backup validator group
	#[pallet::storage]
	#[pallet::getter(fn backup_group_size)]
	pub(super) type BackupGroupSize<T: Config> = StorageValue<_, u32, ValueQuery>;

	/// The lowest backup validator bid
	#[pallet::storage]
	#[pallet::getter(fn lowest_backup_validator_bid)]
	pub(super) type LowestBackupValidatorBid<T: Config> = StorageValue<_, T::Amount, ValueQuery>;

	/// The highest passive validator bid
	#[pallet::storage]
	#[pallet::getter(fn highest_passive_node_bid)]
	pub(super) type HighestPassiveNodeBid<T: Config> = StorageValue<_, T::Amount, ValueQuery>;

	#[pallet::event]
	#[pallet::generate_deposit(pub (super) fn deposit_event)]
	pub enum Event<T: Config> {
		/// An auction phase has started \[auction_index\]
		AuctionStarted(T::AuctionIndex),
		/// An auction has a set of winners \[auction_index, winners\]
		AuctionCompleted(T::AuctionIndex, Vec<T::ValidatorId>),
		/// The auction has been confirmed off-chain \[auction_index\]
		AuctionConfirmed(T::AuctionIndex),
		/// Awaiting bidders for the auction
		AwaitingBidders,
		/// The active validator range upper limit has changed \[before, after\]
		ActiveValidatorRangeChanged(ActiveValidatorRange, ActiveValidatorRange),
		/// The auction was aborted \[auction_index\]
		AuctionAborted(T::AuctionIndex),
	}

	#[pallet::error]
	pub enum Error<T> {
		/// Invalid auction index used in confirmation
		InvalidAuction,
		/// Invalid range used for the active validator range
		InvalidRange,
	}

	#[pallet::call]
	impl<T: Config> Pallet<T> {
		/// Sets the size of our auction range
		///
		/// The dispatch origin of this function must be root.
		#[pallet::weight(T::WeightInfo::set_auction_size_range())]
		pub(super) fn set_active_validator_range(
			origin: OriginFor<T>,
			range: ActiveValidatorRange,
		) -> DispatchResultWithPostInfo {
			ensure_root(origin)?;

			match Self::set_active_range(range) {
				Ok(old) => {
					Self::deposit_event(Event::ActiveValidatorRangeChanged(old, range));
					Ok(().into())
				}
				Err(_) => Err(Error::<T>::InvalidRange.into()),
			}
		}
	}

	#[pallet::genesis_config]
	pub struct GenesisConfig<T: Config> {
		pub validator_size_range: ActiveValidatorRange,
		pub winners: Vec<T::ValidatorId>,
		pub minimum_active_bid: T::Amount,
	}

	#[cfg(feature = "std")]
	impl<T: Config> Default for GenesisConfig<T> {
		fn default() -> Self {
			Self {
				validator_size_range: (Zero::zero(), Zero::zero()),
				winners: vec![],
				minimum_active_bid: Zero::zero(),
			}
		}
	}

	// The build of genesis for the pallet.
	#[pallet::genesis_build]
	impl<T: Config> GenesisBuild<T> for GenesisConfig<T> {
		fn build(&self) {
			Pallet::<T>::set_active_range(self.validator_size_range).expect("valid range");
			LastAuctionResult::<T>::put(AuctionResult {
				winners: self.winners.clone(),
				minimum_active_bid: self.minimum_active_bid,
			});
		}
	}
}

impl<T: Config> Auction for Pallet<T> {
	type ValidatorId = T::ValidatorId;
	type Amount = T::Amount;
	type BidderProvider = T::BidderProvider;

	fn active_range() -> ActiveValidatorRange {
		ActiveValidatorSizeRange::<T>::get()
	}

	fn set_active_range(range: ActiveValidatorRange) -> Result<ActiveValidatorRange, AuctionError> {
		let (low, high) = range;

		if low >= high || low < T::MinValidators::get() {
			return Err(AuctionError::InvalidRange);
		}

		let old = ActiveValidatorSizeRange::<T>::get();
		if old == range {
			return Err(AuctionError::InvalidRange);
		}

		ActiveValidatorSizeRange::<T>::put(range);
		Ok(old)
	}

	fn auction_result() -> Option<AuctionResult<Self::ValidatorId, Self::Amount>> {
		LastAuctionResult::<T>::get()
	}

	fn phase() -> AuctionPhase<Self::ValidatorId, Self::Amount> {
		CurrentPhase::<T>::get()
	}

	fn waiting_on_bids() -> bool {
		mem::discriminant(&Self::phase()) == mem::discriminant(&AuctionPhase::default())
	}

	fn process() -> Result<AuctionPhase<Self::ValidatorId, Self::Amount>, AuctionError> {
		match <CurrentPhase<T>>::get() {
			// Run some basic rules on what we consider as valid bidders
			// At the moment this includes checking that their bid is more than 0, which
			// shouldn't be possible and whether they have registered their session keys
			// to be able to actual join the validating set.  If we manage to pass these tests
			// we kill the last set of winners stored, set the bond to 0, store this set of
			// bidders and change our state ready for an 'Auction' to be ran
			AuctionPhase::WaitingForBids => {
				let mut bidders = T::BidderProvider::get_bidders();
				// Rule #1 - They are not bad
				bidders.retain(|(id, _)| !BadValidators::<T>::get().contains(id));
				// They aren't bad now
				BadValidators::<T>::kill();
				// Rule #2 - If we have a bid at 0 then please leave
				bidders.retain(|(_, amount)| !amount.is_zero());
				// Rule #3 - They are registered
				bidders.retain(|(id, _)| T::Registrar::is_registered(id));
				// Rule #4 - Confirm that the validators are 'online'
				bidders.retain(|(id, _)| T::Online::is_online(id));
				// Rule #5 - Confirm we have our set size
				if (bidders.len() as u32) < ActiveValidatorSizeRange::<T>::get().0 {
					return Err(AuctionError::MinValidatorSize);
				};

				let phase = AuctionPhase::BidsTaken(bidders);
				CurrentPhase::<T>::put(phase.clone());

				CurrentAuctionIndex::<T>::mutate(|idx| *idx + One::one());

				Self::deposit_event(Event::AuctionStarted(<CurrentAuctionIndex<T>>::get()));
				Ok(phase)
			}
			// We sort by bid and cut the size of the set based on auction size range
			// If we have a valid set, within the size range, we store this set as the
			// 'winners' of this auction, change the state to 'Completed' and store the
			// minimum bid needed to be included in the set.
			AuctionPhase::BidsTaken(mut bids) => {
				if !bids.is_empty() {
					bids.sort_unstable_by_key(|k| k.1);
					bids.reverse();

					let validator_set_target_size = ActiveValidatorSizeRange::<T>::get().1;
					let number_of_bidders = bids.len() as u32;
					let mut validator_group_size =
						min(validator_set_target_size, number_of_bidders) as usize;
					let mut validating_set: Vec<_> =
						bids.iter().take(validator_group_size as usize).collect();

					if T::EmergencyRotation::emergency_rotation_in_progress() {
						// We are interested in only have `PercentageOfBackupValidatorsInEmergency`
						// of existing BVs in the validating set.  We ensure this by using the last
						// MAB to understand who were BVs and ensure we only maintain the required
						// amount under this level to avoid a superminority of low collateralised nodes.
						if let Some(AuctionResult {
							minimum_active_bid, ..
						}) = LastAuctionResult::<T>::get()
						{
							if let Some(position) = validating_set
								.iter()
								.position(|(_, amount)| amount < &minimum_active_bid)
							{
								// Number of validators
								let number_of_validators = position;
								// Number of backup validators in existing set
								let number_of_backup_validators =
									(validator_group_size - number_of_validators) * 2 / 3;

								let backup_and_validator_group_size =
									number_of_validators + number_of_backup_validators;

								let desired_number_of_backup_validators =
									(backup_and_validator_group_size as u32)
										.saturating_mul(
											T::PercentageOfBackupValidatorsInEmergency::get(),
										)
										.checked_div(100)
										.unwrap_or_default() as usize;

								validator_group_size =
									number_of_validators + desired_number_of_backup_validators;
								validating_set.truncate(validator_group_size);
							}
						}
					}

					let minimum_active_bid = validating_set
						.last()
						.map(|(_, bid)| *bid)
						.unwrap_or_default();

					let validating_set: Vec<_> = validating_set
						.iter()
						.map(|(validator_id, _)| (*validator_id).clone())
						.collect();

					let backup_group_size = min(
						number_of_bidders - validator_group_size as u32,
						validator_set_target_size / T::ActiveToBackupValidatorRatio::get(),
					);

					let remaining_bidders: Vec<_> =
						bids.iter().skip(validator_group_size as usize).collect();

					let phase = AuctionPhase::ValidatorsSelected(
						validating_set.clone(),
						minimum_active_bid,
					);

					RemainingBidders::<T>::put(remaining_bidders);
					BackupGroupSize::<T>::put(backup_group_size);
					CurrentPhase::<T>::put(phase.clone());

					Self::deposit_event(Event::AuctionCompleted(
						<CurrentAuctionIndex<T>>::get(),
						validating_set.clone(),
					));

					T::Handler::start_vault_rotation(validating_set)
						.map_err(|_| AuctionError::Abort)?;

					return Ok(phase);
				}

				return Err(AuctionError::Empty);
			}
			// Things have gone well and we have a set of 'Winners', congratulations.
			// We are ready to call this an auction a day resetting the bidders in storage and
			// setting the state ready for a new set of 'Bidders'
			AuctionPhase::ValidatorsSelected(winners, minimum_active_bid) => {
				match T::Handler::finalize_rotation() {
					Ok(_) => {
						let update_status = |validators: Vec<T::ValidatorId>, state| {
							for validator_id in validators {
								T::ChainflipAccount::update_state(&validator_id.into(), state);
							}
						};

						let remaining_bidders = RemainingBidders::<T>::get();
						let backup_validators = Self::current_backup_validators(&remaining_bidders);
						let passive_nodes = Self::current_passive_nodes(&remaining_bidders);
						let lowest_backup_validator_bid = Self::lowest_bid(&backup_validators);
						let highest_passive_node_bid = Self::highest_bid(&passive_nodes);

						LowestBackupValidatorBid::<T>::put(lowest_backup_validator_bid);
						HighestPassiveNodeBid::<T>::put(highest_passive_node_bid);

						update_status(winners.clone(), ChainflipAccountState::Validator);

						update_status(
							backup_validators
								.iter()
								.map(|(validator_id, _)| validator_id.clone())
								.collect(),
							ChainflipAccountState::Backup,
						);

						update_status(
							passive_nodes
								.iter()
								.map(|(validator_id, _)| validator_id.clone())
								.collect(),
							ChainflipAccountState::Passive,
						);

						let phase =
							AuctionPhase::ConfirmedValidators(winners.clone(), minimum_active_bid);
						// Set phase
						CurrentPhase::<T>::put(phase.clone());
						// Store the result
						LastAuctionResult::<T>::put(AuctionResult {
							winners,
							minimum_active_bid,
						});

						Self::deposit_event(Event::AuctionConfirmed(
							CurrentAuctionIndex::<T>::get(),
						));

						Ok(phase)
					}
					Err(_) => Err(AuctionError::NotConfirmed),
				}
			}
			AuctionPhase::ConfirmedValidators(..) => {
				Self::deposit_event(Event::AwaitingBidders);
				CurrentPhase::<T>::put(AuctionPhase::default());
				Ok(AuctionPhase::default())
			}
		}
		.map_err(|e| {
			// Abort the process on error if not waiting for confirmation
			if e != AuctionError::NotConfirmed {
				Self::abort();
			}
			e
		})
	}

	fn abort() {
		CurrentPhase::<T>::put(AuctionPhase::default());
		Self::deposit_event(Event::AuctionAborted(CurrentAuctionIndex::<T>::get()));
	}
}

pub struct VaultRotationEventHandler<T>(PhantomData<T>);

impl<T: Config> VaultRotationHandler for VaultRotationEventHandler<T> {
	type ValidatorId = T::ValidatorId;

	fn vault_rotation_aborted() {
		Pallet::<T>::abort();
	}

	fn penalise(bad_validators: &[Self::ValidatorId]) {
		BadValidators::<T>::set(bad_validators.to_vec());
	}
}

impl<T: Config> Pallet<T> {
	fn current_backup_validators(
		remaining_bidders: &[RemainingBid<T::ValidatorId, T::Amount>],
	) -> Vec<RemainingBid<T::ValidatorId, T::Amount>> {
		remaining_bidders
			.iter()
			.take(BackupGroupSize::<T>::get() as usize)
			.cloned()
			.collect()
	}

	fn current_passive_nodes(
		remaining_bidders: &[RemainingBid<T::ValidatorId, T::Amount>],
	) -> Vec<RemainingBid<T::ValidatorId, T::Amount>> {
		remaining_bidders
			.iter()
			.skip(BackupGroupSize::<T>::get() as usize)
			.cloned()
			.collect()
	}

	fn lowest_bid(remaining_bidders: &[RemainingBid<T::ValidatorId, T::Amount>]) -> T::Amount {
		remaining_bidders
			.last()
			.map(|(_, amount)| *amount)
			.unwrap_or_default()
	}

	fn highest_bid(remaining_bidders: &[RemainingBid<T::ValidatorId, T::Amount>]) -> T::Amount {
		remaining_bidders
			.first()
			.map(|(_, amount)| *amount)
			.unwrap_or_default()
	}

	fn update_stake_for_bidder(
		remaining_bidders: &mut Vec<RemainingBid<T::ValidatorId, T::Amount>>,
		new_bid: RemainingBid<T::ValidatorId, T::Amount>,
	) {
		if let Ok(index) = remaining_bidders.binary_search_by(|bid| new_bid.0.cmp(&bid.0)) {
			remaining_bidders[index] = new_bid;
		}
	}

	fn sort_remaining_bidders(remaining_bids: &mut Vec<RemainingBid<T::ValidatorId, T::Amount>>) {
		// Sort and set state
		remaining_bids.sort_unstable_by_key(|k| k.1);
		remaining_bids.reverse();

		let lowest_backup_validator_bid =
			Self::lowest_bid(&Self::current_backup_validators(&remaining_bids));

		let highest_passive_node_bid =
			Self::highest_bid(&Self::current_passive_nodes(&remaining_bids));

		LowestBackupValidatorBid::<T>::put(lowest_backup_validator_bid);
		HighestPassiveNodeBid::<T>::set(highest_passive_node_bid);
		RemainingBidders::<T>::put(remaining_bids);
	}

	fn promote_or_demote(promote: bool, validator_id: &T::ValidatorId) {
		T::ChainflipAccount::update_state(
			&(validator_id.clone().into()),
			if promote {
				ChainflipAccountState::Backup
			} else {
				ChainflipAccountState::Passive
			},
		);
	}

	fn adjust_group(
		validator_id: &T::ValidatorId,
		promote: bool,
		remaining_bidders: &mut Vec<RemainingBid<T::ValidatorId, T::Amount>>,
	) {
		Self::promote_or_demote(promote, validator_id);

		let index_of_shifted = if !promote {
			BackupGroupSize::<T>::get().saturating_sub(One::one())
		} else {
			BackupGroupSize::<T>::get()
		};

		if let Some((adjusted_validator_id, _)) = remaining_bidders.get(index_of_shifted as usize) {
			Self::promote_or_demote(!promote, adjusted_validator_id);
		}
	}
}

pub struct HandleStakes<T>(PhantomData<T>);
impl<T: Config> StakeHandler for HandleStakes<T> {
	type ValidatorId = T::ValidatorId;
	type Amount = T::Amount;

	fn stake_updated(validator_id: &Self::ValidatorId, amount: Self::Amount) {
		if BackupGroupSize::<T>::get() == 0 {
			return;
		}

		if Pallet::<T>::waiting_on_bids() {
			match T::ChainflipAccount::get(&(validator_id.clone().into())).state {
				ChainflipAccountState::Passive => {
					if amount > LowestBackupValidatorBid::<T>::get() {
						let remaining_bidders = &mut RemainingBidders::<T>::get();
						// Update bid for bidder and state
						Pallet::<T>::update_stake_for_bidder(
							remaining_bidders,
							(validator_id.clone(), amount),
						);
						Pallet::<T>::sort_remaining_bidders(remaining_bidders);
						Pallet::<T>::adjust_group(validator_id, true, remaining_bidders);
					} else if amount > HighestPassiveNodeBid::<T>::get() {
						let remaining_bidders = &mut RemainingBidders::<T>::get();
						Pallet::<T>::update_stake_for_bidder(
							remaining_bidders,
							(validator_id.clone(), amount),
						);
						Pallet::<T>::sort_remaining_bidders(remaining_bidders);
					}
				}
				ChainflipAccountState::Backup => {
					if amount != LowestBackupValidatorBid::<T>::get() {
						let remaining_bidders = &mut RemainingBidders::<T>::get();
						Pallet::<T>::update_stake_for_bidder(
							remaining_bidders,
							(validator_id.clone(), amount),
						);
						Pallet::<T>::sort_remaining_bidders(remaining_bidders);
						if amount < LowestBackupValidatorBid::<T>::get() {
							Pallet::<T>::adjust_group(
								validator_id,
								false,
								&mut RemainingBidders::<T>::get(),
							);
						}
					}
				}
				_ => {}
			}
		}
	}
}<|MERGE_RESOLUTION|>--- conflicted
+++ resolved
@@ -14,14 +14,8 @@
 extern crate assert_matches;
 
 use cf_traits::{
-<<<<<<< HEAD
 	ActiveValidatorRange, Auction, AuctionError, AuctionPhase, BidderProvider, ChainflipAccount,
 	ChainflipAccountState, IsOnline, RemainingBid, StakerHandler, VaultRotationHandler, VaultRotator,
-=======
-	ActiveValidatorRange, Auction, AuctionError, AuctionPhase, AuctionResult, BidderProvider,
-	ChainflipAccount, ChainflipAccountState, EmergencyRotation, Online, RemainingBid, StakeHandler,
-	VaultRotationHandler, VaultRotator,
->>>>>>> 9c1341a0
 };
 use frame_support::pallet_prelude::*;
 use frame_support::sp_std::mem;
@@ -79,16 +73,12 @@
 		/// For looking up Chainflip Account data.
 		type ChainflipAccount: ChainflipAccount<AccountId = Self::AccountId>;
 		/// An online validator
-<<<<<<< HEAD
 		type Online: IsOnline<ValidatorId = Self::ValidatorId>;
-=======
-		type Online: Online<ValidatorId = Self::ValidatorId>;
 		/// Emergency Rotations
 		type EmergencyRotation: EmergencyRotation;
 		/// Minimum amount of validators
 		#[pallet::constant]
 		type MinValidators: Get<u32>;
->>>>>>> 9c1341a0
 		/// Ratio of backup validators
 		#[pallet::constant]
 		type ActiveToBackupValidatorRatio: Get<u32>;
