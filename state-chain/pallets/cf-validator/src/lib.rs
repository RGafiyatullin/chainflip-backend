--- conflicted
+++ resolved
@@ -62,15 +62,11 @@
 		type Amount: Parameter + Default + Eq + Ord + Copy + AtLeast32BitUnsigned;
 
 		/// An auction type
-<<<<<<< HEAD
-		type Auction: Auction<ValidatorId = Self::ValidatorId, Amount = Self::Amount>;
+		type Auction: Auctioneer<ValidatorId = Self::ValidatorId, Amount = Self::Amount>;
 
 		/// Trigger an emergency rotation on falling below the percentage of online validators
 		#[pallet::constant]
 		type EmergencyRotationPercentageTrigger: Get<u8>;
-=======
-		type Auctioneer: Auctioneer<ValidatorId = Self::ValidatorId, Amount = Self::Amount>;
->>>>>>> 0fe39176
 	}
 
 	#[pallet::event]
@@ -132,13 +128,10 @@
 		#[pallet::weight(10_000)]
 		pub(super) fn force_rotation(origin: OriginFor<T>) -> DispatchResultWithPostInfo {
 			ensure_root(origin)?;
-<<<<<<< HEAD
-=======
 			ensure!(
 				T::Auctioneer::waiting_on_bids(),
 				Error::<T>::AuctionInProgress
 			);
->>>>>>> 0fe39176
 			Self::force_validator_rotation();
 			Ok(().into())
 		}
@@ -287,19 +280,10 @@
 			}
 			_ => {
 				// If we were in one, mark as completed
-				EmergencyRotationOf::<T>::emergency_rotation_completed();
-				// Do nothing more
-				false
-			}
-<<<<<<< HEAD
-			_ => {
-				// If we were in one, mark as completed
 				Self::emergency_rotation_completed();
 				// Do nothing more
 				false
 			}
-=======
->>>>>>> 0fe39176
 		}
 	}
 }
@@ -406,6 +390,7 @@
 impl<T: Config> EmergencyRotation for Pallet<T> {
 	fn request_emergency_rotation() -> Weight {
 		if !EmergencyRotationRequested::<T>::get() {
+			EmergencyRotationRequested::<T>::set(true);
 			Pallet::<T>::deposit_event(Event::EmergencyRotationRequested());
 			return T::DbWeight::get().reads_writes(1, 0) + Pallet::<T>::force_validator_rotation();
 		}
@@ -413,17 +398,6 @@
 		T::DbWeight::get().reads_writes(1, 0)
 	}
 
-<<<<<<< HEAD
-=======
-impl<T: Config> EmergencyRotation for EmergencyRotationOf<T> {
-	fn request_emergency_rotation() {
-		if !Self::emergency_rotation_in_progress() {
-			EmergencyRotationRequested::<T>::set(true);
-			Pallet::<T>::force_validator_rotation();
-		}
-	}
-
->>>>>>> 0fe39176
 	fn emergency_rotation_in_progress() -> bool {
 		EmergencyRotationRequested::<T>::get()
 	}
