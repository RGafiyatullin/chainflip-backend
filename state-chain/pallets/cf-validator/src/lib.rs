#![cfg_attr(not(feature = "std"), no_std)]
#![doc = include_str!("../README.md")]
#![doc = include_str!("../../cf-doc-head.md")]

#[cfg(test)]
mod mock;
#[cfg(test)]
mod tests;

pub mod weights;

pub use weights::WeightInfo;

#[cfg(feature = "runtime-benchmarks")]
mod benchmarking;
mod migrations;

use cf_traits::{
	offence_reporting::OffenceReporter, AsyncResult, AuctionResult, Auctioneer, AuthorityCount,
	ChainflipAccount, ChainflipAccountData, ChainflipAccountStore, EmergencyRotation, EpochIndex,
	EpochInfo, EpochTransitionHandler, ExecutionCondition, HistoricalEpoch, MissedAuthorshipSlots,
	QualifyNode, ReputationResetter, SuccessOrFailure, VaultRotator,
};
use frame_support::{
	pallet_prelude::*,
	traits::{EstimateNextSessionRotation, OnKilledAccount, OnRuntimeUpgrade, StorageVersion},
};
pub use pallet::*;
use sp_core::ed25519;
use sp_runtime::traits::{BlockNumberProvider, CheckedDiv, Convert, One, Saturating, Zero};
use sp_std::{collections::btree_map::BTreeMap, prelude::*};

use cf_traits::Bonding;

pub const PALLET_VERSION: StorageVersion = StorageVersion::new(3);

type SessionIndex = u32;

#[derive(Clone, Debug, Default, PartialEq, Eq, PartialOrd, Encode, Decode)]
pub struct SemVer {
	pub major: u8,
	pub minor: u8,
	pub patch: u8,
}

type Version = SemVer;
type Ed25519PublicKey = ed25519::Public;
type Ed25519Signature = ed25519::Signature;
pub type Ipv6Addr = u128;

/// A percentage range
#[derive(Clone, Debug, PartialEq, Eq, Encode, Decode)]
pub struct PercentageRange {
	pub top: u8,
	pub bottom: u8,
}

pub type RotationStatusOf<T> = RotationStatus<
	AuctionResult<<T as frame_system::Config>::AccountId, <T as cf_traits::Chainflip>::Amount>,
>;

#[derive(Clone, Debug, PartialEq, Eq, Encode, Decode)]
pub enum RotationStatus<T> {
	Idle,
	RunAuction,
	AwaitingVaults(T),
	VaultsRotated(T),
	SessionRotating(T),
}

impl<T> Default for RotationStatus<T> {
	fn default() -> Self {
		RotationStatus::Idle
	}
}

/// Id type used for the Keygen and Signing ceremonies.
pub type CeremonyId = u64;

pub struct CeremonyIdProvider<T>(PhantomData<T>);

impl<T: Config> cf_traits::CeremonyIdProvider for CeremonyIdProvider<T> {
	type CeremonyId = CeremonyId;

	fn next_ceremony_id() -> Self::CeremonyId {
		CeremonyIdCounter::<T>::mutate(|id| {
			*id += 1;
			*id
		})
	}
}

type ValidatorIdOf<T> = <T as frame_system::Config>::AccountId;
type VanityName = Vec<u8>;

#[derive(Copy, Clone, Debug, PartialEq, Eq, Encode, Decode)]
pub enum PalletOffence {
	MissedAuthorshipSlot,
}

pub const MAX_LENGTH_FOR_VANITY_NAME: usize = 64;

pub type Percentage = u8;
#[frame_support::pallet]
pub mod pallet {

	use super::*;
	use cf_traits::SystemStateInfo;
	use frame_system::pallet_prelude::*;
	use pallet_session::WeightInfo as SessionWeightInfo;
	use sp_runtime::app_crypto::RuntimePublic;

	#[pallet::pallet]
	#[pallet::generate_store(pub (super) trait Store)]
	#[pallet::storage_version(PALLET_VERSION)]
	pub struct Pallet<T>(_);

	#[pallet::config]
	pub trait Config:
		frame_system::Config<AccountData = ChainflipAccountData>
		+ cf_traits::Chainflip
		+ pallet_session::Config<ValidatorId = ValidatorIdOf<Self>>
	{
		/// The overarching event type.
		type Event: From<Event<Self>> + IsType<<Self as frame_system::Config>::Event>;

		/// The top-level offence type must support this pallet's offence type.
		type Offence: From<PalletOffence>;

		/// A handler for epoch lifecycle events
		type EpochTransitionHandler: EpochTransitionHandler<ValidatorId = ValidatorIdOf<Self>>;

		/// Minimum amount of blocks an epoch can run for
		#[pallet::constant]
		type MinEpoch: Get<<Self as frame_system::Config>::BlockNumber>;

		/// Benchmark stuff
		type ValidatorWeightInfo: WeightInfo;

		/// An auction type
		type Auctioneer: Auctioneer<ValidatorId = ValidatorIdOf<Self>, Amount = Self::Amount>;

		/// The lifecycle of a vault rotation
		type VaultRotator: VaultRotator<ValidatorId = ValidatorIdOf<Self>>;

		/// For looking up Chainflip Account data.
		type ChainflipAccount: ChainflipAccount<AccountId = Self::AccountId>;

		/// Implementation of EnsureOrigin trait for governance
		type EnsureGovernance: EnsureOrigin<Self::Origin>;

		/// For retrieving missed authorship slots.
		type MissedAuthorshipSlots: MissedAuthorshipSlots;

		/// For reporting missed authorship slots.
		type OffenceReporter: OffenceReporter<
			ValidatorId = ValidatorIdOf<Self>,
			Offence = Self::Offence,
		>;

		/// The range of online authorities we would trigger an emergency rotation
		#[pallet::constant]
		type EmergencyRotationPercentageRange: Get<PercentageRange>;

		/// Updates the bond of an authority
		type Bonder: Bonding<ValidatorId = Self::AccountId, Amount = Self::Amount>;

		/// This is used to reset the validator's reputation
		type ReputationResetter: ReputationResetter<ValidatorId = ValidatorIdOf<Self>>;
	}

	#[pallet::event]
	#[pallet::generate_deposit(pub (super) fn deposit_event)]
	pub enum Event<T: Config> {
		/// The rotation is aborted
		RotationAborted,
		/// A new epoch has started \[epoch_index\]
		NewEpoch(EpochIndex),
		/// The number of blocks has changed for our epoch \[from, to\]
		EpochDurationChanged(T::BlockNumber, T::BlockNumber),
		/// Rotation status updated \[rotation_status\]
		RotationStatusUpdated(RotationStatusOf<T>),
		/// An emergency rotation has been requested
		EmergencyRotationRequested(),
		/// The CFE version has been updated \[Validator, Old Version, New Version]
		CFEVersionUpdated(ValidatorIdOf<T>, Version, Version),
		/// An authority has register her current PeerId \[account_id, public_key, port,
		/// ip_address\]
		PeerIdRegistered(T::AccountId, Ed25519PublicKey, u16, Ipv6Addr),
		/// A authority has unregistered her current PeerId \[account_id, public_key\]
		PeerIdUnregistered(T::AccountId, Ed25519PublicKey),
		/// Ratio of claim period updated \[percentage\]
		ClaimPeriodUpdated(Percentage),
		/// Vanity Name for a node has been set \[validator_id, vanity_name\]
		VanityNameSet(ValidatorIdOf<T>, VanityName),
	}

	#[pallet::error]
	pub enum Error<T> {
		/// Epoch block number supplied is invalid
		InvalidEpoch,
		/// A rotation is in progress
		RotationInProgress,
		/// Validator Peer mapping overlaps with an existing mapping
		AccountPeerMappingOverlap,
		/// Invalid signature
		InvalidAccountPeerMappingSignature,
		/// Invalid claim period
		InvalidClaimPeriod,
		/// Vanity name length exceeds the limit of 64 characters
		NameTooLong,
		/// Invalid characters in the name
		InvalidCharactersInName,
	}

	/// Pallet implements [`Hooks`] trait
	#[pallet::hooks]
	impl<T: Config> Hooks<BlockNumberFor<T>> for Pallet<T> {
		fn on_initialize(block_number: BlockNumberFor<T>) -> Weight {
			// Check expiry of epoch and store last expired
			if let Some(epoch_index) = EpochExpiries::<T>::take(block_number) {
				LastExpiredEpoch::<T>::set(epoch_index);
				Self::expire_epoch(epoch_index);
			}

			// Punish any validators that missed their authorship slot.
			for slot in T::MissedAuthorshipSlots::missed_slots() {
				let validator_index = slot % <Self as EpochInfo>::current_authority_count() as u64;
				if let Some(id) =
					<Self as EpochInfo>::current_authorities().get(validator_index as usize)
				{
					T::OffenceReporter::report(PalletOffence::MissedAuthorshipSlot, id.clone());
				} else {
					log::error!(
						"Invalid slot index {:?} when processing missed authorship slots.",
						slot
					);
				}
			}

			match RotationPhase::<T>::get() {
				RotationStatus::Idle => {
					let blocks_per_epoch = BlocksPerEpoch::<T>::get();
					if blocks_per_epoch > Zero::zero() {
						let current_epoch_started_at = CurrentEpochStartedAt::<T>::get();
						let diff = block_number.saturating_sub(current_epoch_started_at);
						if diff >= blocks_per_epoch {
							Self::set_rotation_status(RotationStatus::RunAuction);
						}
					}
				},
				RotationStatus::RunAuction => {
					if T::SystemState::ensure_no_maintenance().is_ok() {
						match T::Auctioneer::resolve_auction() {
							Ok(auction_result) => {
								match T::VaultRotator::start_vault_rotation(
									auction_result.winners.clone(),
								) {
									Ok(_) => Self::set_rotation_status(
										RotationStatus::AwaitingVaults(auction_result),
									),
									// We are assuming here that this is unlikely as the only reason
									// it would fail is if we have no validators, which is already
									// checked by the auction pallet, of if there is already a
									// rotation in progress which isn't possible.
									Err(e) => {
										log::warn!(target: "cf-validator", "starting a vault rotation failed due to error: {:?}", e.into())
									},
								}
							},
							Err(e) =>
								log::warn!(target: "cf-validator", "auction failed due to error: {:?}", e.into()),
						}
					}
				},
				RotationStatus::AwaitingVaults(auction_result) =>
					match T::VaultRotator::get_vault_rotation_outcome() {
						AsyncResult::Ready(SuccessOrFailure::Success) => {
							Self::set_rotation_status(RotationStatus::VaultsRotated(
								auction_result,
							));
						},
						AsyncResult::Ready(SuccessOrFailure::Failure) => {
							Self::deposit_event(Event::RotationAborted);
							Self::set_rotation_status(RotationStatus::RunAuction);
						},
						AsyncResult::Void => {
							log::error!(target: "cf-validator", "no vault rotation pending, returning to auction state");
						},
						AsyncResult::Pending => {
							log::debug!(target: "cf-validator", "awaiting vault rotations");
						},
					},
				RotationStatus::VaultsRotated(auction_result) => {
					Self::set_rotation_status(RotationStatus::SessionRotating(auction_result));
				},
				RotationStatus::SessionRotating(_) => {
					Self::set_rotation_status(RotationStatus::Idle);
				},
			}
			0
		}

		fn on_runtime_upgrade() -> Weight {
			migrations::PalletMigration::<T>::on_runtime_upgrade()
		}

		#[cfg(feature = "try-runtime")]
		fn pre_upgrade() -> Result<(), &'static str> {
			migrations::PalletMigration::<T>::pre_upgrade()
		}

		#[cfg(feature = "try-runtime")]
		fn post_upgrade() -> Result<(), &'static str> {
			migrations::PalletMigration::<T>::post_upgrade()
		}
	}

	#[pallet::call]
	impl<T: Config> Pallet<T> {
		/// Update the percentage of the epoch period that claims are permitted
		///
		/// The dispatch origin of this function must be governance
		///
		/// ## Events
		///
		/// - [ClaimPeriodUpdated](Event::ClaimPeriodUpdated)
		///
		/// ## Errors
		///
		/// - [InvalidClaimPeriod](Error::InvalidClaimPeriod)
		#[pallet::weight(T::ValidatorWeightInfo::set_blocks_for_epoch())]
		pub fn update_period_for_claims(
			origin: OriginFor<T>,
			percentage: Percentage,
		) -> DispatchResultWithPostInfo {
			T::EnsureGovernance::ensure_origin(origin)?;
			ensure!(percentage <= 100, Error::<T>::InvalidClaimPeriod);
			ClaimPeriodAsPercentage::<T>::set(percentage);
			Self::deposit_event(Event::ClaimPeriodUpdated(percentage));

			Ok(().into())
		}
		/// Sets the number of blocks an epoch should run for
		///
		/// The dispatch origin of this function must be root.
		///
		/// ## Events
		///
		/// - [EpochDurationChanged](Event::EpochDurationChanged)
		///
		/// ## Errors
		///
		/// - [RotationInProgress](Error::RotationInProgress)
		/// - [InvalidEpoch](Error::InvalidEpoch)
		#[pallet::weight(T::ValidatorWeightInfo::set_blocks_for_epoch())]
		pub fn set_blocks_for_epoch(
			origin: OriginFor<T>,
			number_of_blocks: T::BlockNumber,
		) -> DispatchResultWithPostInfo {
			T::EnsureGovernance::ensure_origin(origin)?;
			ensure!(
				RotationPhase::<T>::get() == RotationStatus::Idle,
				Error::<T>::RotationInProgress
			);
			ensure!(number_of_blocks >= T::MinEpoch::get(), Error::<T>::InvalidEpoch);
			let old_epoch = BlocksPerEpoch::<T>::get();
			ensure!(old_epoch != number_of_blocks, Error::<T>::InvalidEpoch);
			BlocksPerEpoch::<T>::set(number_of_blocks);
			Self::deposit_event(Event::EpochDurationChanged(old_epoch, number_of_blocks));

			Ok(().into())
		}

		/// Force a new epoch.  From the next block we will try to move to a new epoch and rotate
		/// our validators.
		///
		/// The dispatch origin of this function must be root.
		///
		/// ## Events
		///
		/// - [ForceRotationRequested](Event::ForceRotationRequested)
		///
		/// ## Errors
		///
		/// - [BadOrigin](frame_support::error::BadOrigin)
		/// - [RotationInProgress](Error::RotationInProgress)
		#[pallet::weight(T::ValidatorWeightInfo::force_rotation())]
		pub fn force_rotation(origin: OriginFor<T>) -> DispatchResultWithPostInfo {
			T::EnsureGovernance::ensure_origin(origin)?;
			ensure!(
				RotationPhase::<T>::get() == RotationStatus::Idle,
				Error::<T>::RotationInProgress
			);
			Self::set_rotation_status(RotationStatus::RunAuction);

			Ok(().into())
		}

		/// Allow a node to set their keys for upcoming sessions
		///
		/// The dispatch origin of this function must be signed.
		///
		/// ## Events
		///
		/// - None
		///
		/// ## Errors
		///
		/// - None
		///
		/// ## Dependencies
		///
		/// - [Session Pallet](pallet_session::Config)
		#[pallet::weight(< T as pallet_session::Config >::WeightInfo::set_keys())] // TODO: check if this is really valid
		pub fn set_keys(
			origin: OriginFor<T>,
			keys: T::Keys,
			proof: Vec<u8>,
		) -> DispatchResultWithPostInfo {
			<pallet_session::Pallet<T>>::set_keys(origin, keys, proof)?;
			Ok(().into())
		}

		/// Allow a node to link their validator id to a peer id
		///
		/// The dispatch origin of this function must be signed.
		///
		/// ## Events
		///
		/// - [PeerIdRegistered](Event::PeerIdRegistered)
		///
		/// ## Errors
		///
		/// - [BadOrigin](frame_system::error::BadOrigin)
		/// - [InvalidAccountPeerMappingSignature](Error::InvalidAccountPeerMappingSignature)
		/// - [AccountPeerMappingOverlap](Error::AccountPeerMappingOverlap)
		///
		/// ## Dependencies
		///
		/// - None
		#[pallet::weight(T::ValidatorWeightInfo::register_peer_id())]
		pub fn register_peer_id(
			origin: OriginFor<T>,
			peer_id: Ed25519PublicKey,
			port: u16,
			ip_address: Ipv6Addr,
			signature: Ed25519Signature,
		) -> DispatchResultWithPostInfo {
			// TODO Consider ensuring is non-private IP / valid IP

			let account_id = ensure_signed(origin)?;

			// Note this signature verify doesn't need replay protection as you need the
			// account_id's private key to pass the above ensure_signed which has replay protection.
			ensure!(
				RuntimePublic::verify(&peer_id, &account_id.encode(), &signature),
				Error::<T>::InvalidAccountPeerMappingSignature
			);

			if let Some((_, existing_peer_id, existing_port, existing_ip_address)) =
				AccountPeerMapping::<T>::get(&account_id)
			{
				if (existing_peer_id, existing_port, existing_ip_address) ==
					(peer_id, port, ip_address)
				{
					// Mapping hasn't changed
					return Ok(().into())
				}

				if existing_peer_id != peer_id {
					ensure!(
						!MappedPeers::<T>::contains_key(&peer_id),
						Error::<T>::AccountPeerMappingOverlap
					);
					MappedPeers::<T>::remove(&existing_peer_id);
					MappedPeers::<T>::insert(&peer_id, ());
				}
			} else {
				ensure!(
					!MappedPeers::<T>::contains_key(&peer_id),
					Error::<T>::AccountPeerMappingOverlap
				);
				MappedPeers::<T>::insert(&peer_id, ());
			}

			AccountPeerMapping::<T>::insert(
				&account_id,
				(account_id.clone(), peer_id, port, ip_address),
			);

			Self::deposit_event(Event::PeerIdRegistered(account_id, peer_id, port, ip_address));
			Ok(().into())
		}

		/// Allow a node to send their current cfe version.  We validate that the version is a
		/// not the same version stored and if not we store and emit `CFEVersionUpdated`.
		///
		/// The dispatch origin of this function must be signed.
		///
		/// ## Events
		///
		/// - [CFEVersionUpdated](Event::CFEVersionUpdated)
		///
		/// ## Errors
		///
		/// - [BadOrigin](frame_system::error::BadOrigin)
		/// ## Dependencies
		///
		/// - None
		#[pallet::weight(T::ValidatorWeightInfo::cfe_version())]
		pub fn cfe_version(origin: OriginFor<T>, version: Version) -> DispatchResultWithPostInfo {
			let account_id = ensure_signed(origin)?;
			let validator_id: ValidatorIdOf<T> = account_id;
			NodeCFEVersion::<T>::try_mutate(validator_id.clone(), |current_version| {
				if *current_version != version {
					Self::deposit_event(Event::CFEVersionUpdated(
						validator_id,
						current_version.clone(),
						version.clone(),
					));
					*current_version = version;
				}
				Ok(().into())
			})
		}

		#[pallet::weight(T::ValidatorWeightInfo::set_vanity_name())]
		pub fn set_vanity_name(origin: OriginFor<T>, name: Vec<u8>) -> DispatchResultWithPostInfo {
			let account_id = ensure_signed(origin)?;
			ensure!(name.len() <= MAX_LENGTH_FOR_VANITY_NAME, Error::<T>::NameTooLong);
			ensure!(sp_std::str::from_utf8(&name).is_ok(), Error::<T>::InvalidCharactersInName);
			let mut validators: BTreeMap<ValidatorIdOf<T>, VanityName> = VanityNames::<T>::get();
			validators.insert(account_id.clone(), name.clone());
			VanityNames::<T>::put(validators);
			Self::deposit_event(Event::VanityNameSet(account_id, name));
			Ok(().into())
		}
	}

	/// Percentage of epoch we allow claims
	#[pallet::storage]
	#[pallet::getter(fn claim_period_as_percentage)]
	pub type ClaimPeriodAsPercentage<T: Config> = StorageValue<_, Percentage, ValueQuery>;

	/// An emergency rotation has been requested
	#[pallet::storage]
	#[pallet::getter(fn emergency_rotation_requested)]
	pub(super) type EmergencyRotationRequested<T: Config> = StorageValue<_, bool, ValueQuery>;

	/// The starting block number for the current epoch
	#[pallet::storage]
	#[pallet::getter(fn current_epoch_started_at)]
	pub type CurrentEpochStartedAt<T: Config> = StorageValue<_, T::BlockNumber, ValueQuery>;

	/// The number of blocks an epoch runs for
	#[pallet::storage]
	#[pallet::getter(fn epoch_number_of_blocks)]
	pub type BlocksPerEpoch<T: Config> = StorageValue<_, T::BlockNumber, ValueQuery>;

	/// Current epoch index
	#[pallet::storage]
	#[pallet::getter(fn current_epoch)]
	pub type CurrentEpoch<T: Config> = StorageValue<_, EpochIndex, ValueQuery>;

	/// Defines a unique index for each authority for each epoch.
	#[pallet::storage]
	#[pallet::getter(fn authority_index)]
	pub type AuthorityIndex<T: Config> = StorageDoubleMap<
		_,
		Twox64Concat,
		EpochIndex,
		Blake2_128Concat,
		<T as frame_system::Config>::AccountId,
		AuthorityCount,
	>;

	/// Track epochs and their associated authority count
	#[pallet::storage]
	#[pallet::getter(fn epoch_authority_count)]
	pub type EpochAuthorityCount<T: Config> =
		StorageMap<_, Twox64Concat, EpochIndex, AuthorityCount>;

	/// The rotation phase we are currently at
	#[pallet::storage]
	#[pallet::getter(fn rotation_phase)]
	pub type RotationPhase<T: Config> = StorageValue<_, RotationStatusOf<T>, ValueQuery>;

	/// A list of the current authorites
	#[pallet::storage]
	pub type CurrentAuthorities<T: Config> = StorageValue<_, Vec<ValidatorIdOf<T>>, ValueQuery>;

	/// Vanity names of the validators stored as a Map with the current validator IDs as key
	#[pallet::storage]
	#[pallet::getter(fn vanity_names)]
	pub type VanityNames<T: Config> =
		StorageValue<_, BTreeMap<ValidatorIdOf<T>, VanityName>, ValueQuery>;

	/// The current bond
	#[pallet::storage]
	#[pallet::getter(fn bond)]
	pub type Bond<T: Config> = StorageValue<_, T::Amount, ValueQuery>;

	/// Account to Peer Mapping
	#[pallet::storage]
	#[pallet::getter(fn node_peer_id)]
	pub type AccountPeerMapping<T: Config> = StorageMap<
		_,
		Blake2_128Concat,
		T::AccountId,
		(T::AccountId, Ed25519PublicKey, u16, Ipv6Addr),
	>;

	/// Peers that are associated with account ids
	#[pallet::storage]
	#[pallet::getter(fn mapped_peer)]
	pub type MappedPeers<T: Config> = StorageMap<_, Blake2_128Concat, Ed25519PublicKey, ()>;

	/// Node CFE version
	#[pallet::storage]
	#[pallet::getter(fn node_cfe_version)]
	pub type NodeCFEVersion<T: Config> =
		StorageMap<_, Blake2_128Concat, ValidatorIdOf<T>, Version, ValueQuery>;

	/// The last expired epoch index
	#[pallet::storage]
	pub type LastExpiredEpoch<T: Config> = StorageValue<_, EpochIndex, ValueQuery>;

	/// A map storing the expiry block numbers for old epochs
	#[pallet::storage]
	pub type EpochExpiries<T: Config> =
		StorageMap<_, Twox64Concat, T::BlockNumber, EpochIndex, OptionQuery>;

	/// A map between an epoch and an vector of authorities (participating in this epoch)
	#[pallet::storage]
	pub type HistoricalAuthorities<T: Config> =
		StorageMap<_, Twox64Concat, EpochIndex, Vec<ValidatorIdOf<T>>, ValueQuery>;

	/// A map between an epoch and the bonded balance (MAB)
	#[pallet::storage]
	pub type HistoricalBonds<T: Config> =
		StorageMap<_, Twox64Concat, EpochIndex, T::Amount, ValueQuery>;

	/// A map between an authority and a set of all the active epochs a node was an authority in
	#[pallet::storage]
	pub type HistoricalActiveEpochs<T: Config> =
		StorageMap<_, Twox64Concat, ValidatorIdOf<T>, Vec<EpochIndex>, ValueQuery>;

	/// Counter for generating unique ceremony ids.
	#[pallet::storage]
	#[pallet::getter(fn ceremony_id_counter)]
	pub type CeremonyIdCounter<T> = StorageValue<_, CeremonyId, ValueQuery>;

	#[pallet::genesis_config]
	pub struct GenesisConfig<T: Config> {
		pub blocks_per_epoch: T::BlockNumber,
		pub bond: T::Amount,
		pub claim_period_as_percentage: Percentage,
	}

	#[cfg(feature = "std")]
	impl<T: Config> Default for GenesisConfig<T> {
		fn default() -> Self {
			Self {
				blocks_per_epoch: Zero::zero(),
				bond: Default::default(),
				claim_period_as_percentage: Zero::zero(),
			}
		}
	}

	#[pallet::genesis_build]
	impl<T: Config> GenesisBuild<T> for GenesisConfig<T> {
		fn build(&self) {
			LastExpiredEpoch::<T>::set(Default::default());
			BlocksPerEpoch::<T>::set(self.blocks_per_epoch);
			RotationPhase::<T>::set(RotationStatus::default());
			ClaimPeriodAsPercentage::<T>::set(self.claim_period_as_percentage);
			const GENESIS_EPOCH: u32 = 0;
			CurrentEpoch::<T>::set(GENESIS_EPOCH);
			CurrentEpochStartedAt::<T>::set(Default::default());
			ClaimPeriodAsPercentage::<T>::set(self.claim_period_as_percentage);
			let genesis_authorities = pallet_session::Pallet::<T>::validators();
<<<<<<< HEAD
			EpochAuthorityCount::<T>::insert(GENESIS_EPOCH, genesis_authorities.len() as u32);
			HistoricalBonds::<T>::insert(GENESIS_EPOCH, self.bond);
			for validator in &genesis_authorities {
				HistoricalActiveEpochs::<T>::insert(validator, vec![GENESIS_EPOCH]);
			}
			HistoricalAuthorities::<T>::insert(GENESIS_EPOCH, &genesis_authorities);
=======
			EpochAuthorityCount::<T>::insert(
				GENESIS_EPOCH,
				genesis_authorities.len() as AuthorityCount,
			);
>>>>>>> 1ec9bc9b
			Pallet::<T>::start_new_epoch(&genesis_authorities, self.bond);
		}
	}
}

impl<T: Config> EpochInfo for Pallet<T> {
	type ValidatorId = ValidatorIdOf<T>;
	type Amount = T::Amount;

	fn last_expired_epoch() -> EpochIndex {
		LastExpiredEpoch::<T>::get()
	}

	fn current_authorities() -> Vec<Self::ValidatorId> {
		CurrentAuthorities::<T>::get()
	}

	fn current_authority_count() -> AuthorityCount {
		CurrentAuthorities::<T>::decode_len().unwrap_or_default() as AuthorityCount
	}

	fn authority_index(
		epoch_index: EpochIndex,
		account: &Self::ValidatorId,
	) -> Option<AuthorityCount> {
		AuthorityIndex::<T>::get(epoch_index, account)
	}

	fn bond() -> Self::Amount {
		Bond::<T>::get()
	}

	fn epoch_index() -> EpochIndex {
		CurrentEpoch::<T>::get()
	}

	// TODO: This logic is currently duplicated in the CLI. Using an RPC could fix this
	// https://github.com/chainflip-io/chainflip-backend/issues/1462
	fn is_auction_phase() -> bool {
		if RotationPhase::<T>::get() != RotationStatus::Idle {
			return true
		}

		// start + ((epoch * percentage) / 100)
		let last_block_for_claims = CurrentEpochStartedAt::<T>::get().saturating_add(
			BlocksPerEpoch::<T>::get()
				.saturating_mul(ClaimPeriodAsPercentage::<T>::get().into())
				.checked_div(&100u32.into())
				.unwrap_or_default(),
		);

		let current_block_number = frame_system::Pallet::<T>::current_block_number();
		last_block_for_claims <= current_block_number
	}

	fn authority_count_at_epoch(epoch: EpochIndex) -> Option<AuthorityCount> {
		EpochAuthorityCount::<T>::get(epoch)
	}

	#[cfg(feature = "runtime-benchmarks")]
	fn add_authority_info_for_epoch(
		epoch_index: EpochIndex,
		new_authorities: Vec<Self::ValidatorId>,
	) {
		EpochAuthorityCount::<T>::insert(epoch_index, new_authorities.len() as AuthorityCount);
		for (i, authority) in new_authorities.iter().enumerate() {
			AuthorityIndex::<T>::insert(epoch_index, authority, i as AuthorityCount);
			HistoricalActiveEpochs::<T>::append(authority, epoch_index);
		}
		HistoricalAuthorities::<T>::insert(epoch_index, new_authorities);
	}
}

/// Indicates to the session module if the session should be rotated.
///
/// Note: We need to rotate the session pallet twice in order to rotate in the new set of
///       validators due to a limitation in the design of the session pallet. See the
///       substrate issue https://github.com/paritytech/substrate/issues/8650 for context.
///
///       Also see `SessionManager::new_session` impl below.
impl<T: Config> pallet_session::ShouldEndSession<T::BlockNumber> for Pallet<T> {
	fn should_end_session(_now: T::BlockNumber) -> bool {
		matches!(
			RotationPhase::<T>::get(),
			RotationStatus::VaultsRotated(_) | RotationStatus::SessionRotating(_)
		)
	}
}

impl<T: Config> Pallet<T> {
	/// Starting a new epoch we update the storage, emit the event and call
	/// `EpochTransitionHandler::on_new_epoch`
	fn start_new_epoch(epoch_authorities: &[ValidatorIdOf<T>], new_bond: T::Amount) {
		// Calculate the new epoch index
		let (old_epoch, new_epoch) = CurrentEpoch::<T>::mutate(|epoch| {
			*epoch = epoch.saturating_add(One::one());
			(*epoch - 1, *epoch)
		});

		let mut old_authorities = CurrentAuthorities::<T>::get();
		// Update state of current validators
		CurrentAuthorities::<T>::set(epoch_authorities.to_vec());

		epoch_authorities.iter().enumerate().for_each(|(index, account_id)| {
			AuthorityIndex::<T>::insert(&new_epoch, account_id, index as AuthorityCount);
		});

		EpochAuthorityCount::<T>::insert(new_epoch, epoch_authorities.len() as AuthorityCount);

		// The new bond set
		Bond::<T>::set(new_bond);
		// Set the expiry block number for the outgoing set
		EpochExpiries::<T>::insert(
			frame_system::Pallet::<T>::current_block_number() + BlocksPerEpoch::<T>::get(),
			old_epoch,
		);

		// Set the block this epoch starts at
		CurrentEpochStartedAt::<T>::set(frame_system::Pallet::<T>::current_block_number());

		// If we were in an emergency, mark as completed
		Self::emergency_rotation_completed();

		// Save the epoch -> authorities map
		HistoricalAuthorities::<T>::insert(new_epoch, epoch_authorities);

		// Save the bond for each epoch
		HistoricalBonds::<T>::insert(new_epoch, new_bond);

		for authority in epoch_authorities.iter() {
			// Remember in which epoch an authority was active
			EpochHistory::<T>::activate_epoch(authority, new_epoch);
			// Bond the authoritys
			let bond = EpochHistory::<T>::active_bond(authority);
			T::Bonder::update_bond(authority, bond);

			ChainflipAccountStore::<T>::set_current_authority(authority);
		}

		// find all the valitators moving out of the epoch
		old_authorities.retain(|authority| !epoch_authorities.contains(authority));

		old_authorities.iter().for_each(|authority| {
			ChainflipAccountStore::<T>::set_historical_authority(authority);
		});

		// We've got new authorities, which means the backups and passives may have changed
		T::Auctioneer::update_backup_and_passive_states();

		// Handler for a new epoch
		T::EpochTransitionHandler::on_new_epoch(epoch_authorities);

		// Emit that a new epoch will be starting
		Self::deposit_event(Event::NewEpoch(new_epoch));
	}

	fn expire_epoch(epoch: EpochIndex) {
		for authority in EpochHistory::<T>::epoch_authorities(epoch).iter() {
			EpochHistory::<T>::deactivate_epoch(authority, epoch);
			if EpochHistory::<T>::number_of_active_epochs_for_authority(authority) == 0 {
				ChainflipAccountStore::<T>::from_historical_to_backup_or_passive(authority);
				T::ReputationResetter::reset_reputation(authority);
			}
			T::Bonder::update_bond(authority, EpochHistory::<T>::active_bond(authority));
		}
	}

	fn set_rotation_status(new_status: RotationStatusOf<T>) {
		RotationPhase::<T>::put(new_status.clone());
		Self::deposit_event(Event::RotationStatusUpdated(new_status));
	}
}

pub struct EpochHistory<T>(PhantomData<T>);

impl<T: Config> HistoricalEpoch for EpochHistory<T> {
	type ValidatorId = ValidatorIdOf<T>;
	type EpochIndex = EpochIndex;
	type Amount = T::Amount;
	fn epoch_authorities(epoch: Self::EpochIndex) -> Vec<Self::ValidatorId> {
		HistoricalAuthorities::<T>::get(epoch)
	}

	fn epoch_bond(epoch: Self::EpochIndex) -> Self::Amount {
		HistoricalBonds::<T>::get(epoch)
	}

	fn active_epochs_for_authority(authority: &Self::ValidatorId) -> Vec<Self::EpochIndex> {
		HistoricalActiveEpochs::<T>::get(authority)
	}

	fn number_of_active_epochs_for_authority(authority: &Self::ValidatorId) -> u32 {
		HistoricalActiveEpochs::<T>::decode_len(authority).unwrap_or_default() as u32
	}

	fn deactivate_epoch(authority: &Self::ValidatorId, epoch: EpochIndex) {
		HistoricalActiveEpochs::<T>::mutate(authority, |active_epochs| {
			active_epochs.retain(|&x| x != epoch);
		});
	}

	fn activate_epoch(authority: &Self::ValidatorId, epoch: EpochIndex) {
		HistoricalActiveEpochs::<T>::mutate(authority, |epochs| {
			epochs.push(epoch);
		});
	}

	fn active_bond(authority: &Self::ValidatorId) -> Self::Amount {
		Self::active_epochs_for_authority(authority)
			.iter()
			.map(|epoch| Self::epoch_bond(*epoch))
			.max()
			.unwrap_or_else(|| Self::Amount::from(0_u32))
	}
}

/// Provides the new set of validators to the session module when session is being rotated.
impl<T: Config> pallet_session::SessionManager<ValidatorIdOf<T>> for Pallet<T> {
	/// If we have a set of confirmed validators we roll them in over two blocks. See the comment
	/// on `ShouldEndSession` for further context.
	///
	/// The first rotation queues the new validators, the next rotation queues `None`, and
	/// activates the queued validators.
	fn new_session(_new_index: SessionIndex) -> Option<Vec<ValidatorIdOf<T>>> {
		match RotationPhase::<T>::get() {
			RotationStatus::VaultsRotated(auction_result) => Some(auction_result.winners),
			_ => None,
		}
	}

	/// We provide an implementation for this as we already have a set of validators with keys at
	/// genesis
	fn new_session_genesis(_new_index: SessionIndex) -> Option<Vec<ValidatorIdOf<T>>> {
		None
	}

	/// The current session is ending
	fn end_session(_end_index: SessionIndex) {}

	/// The session is starting
	fn start_session(_start_index: SessionIndex) {
		if let RotationStatus::SessionRotating(AuctionResult {
			winners, minimum_active_bid, ..
		}) = RotationPhase::<T>::get()
		{
			Pallet::<T>::start_new_epoch(&winners, minimum_active_bid)
		}
	}
}

impl<T: Config> EstimateNextSessionRotation<T::BlockNumber> for Pallet<T> {
	fn average_session_length() -> T::BlockNumber {
		Self::epoch_number_of_blocks()
	}

	fn estimate_current_session_progress(
		now: T::BlockNumber,
	) -> (Option<sp_runtime::Permill>, Weight) {
		(
			Some(sp_runtime::Permill::from_rational(
				now.saturating_sub(CurrentEpochStartedAt::<T>::get()),
				BlocksPerEpoch::<T>::get(),
			)),
			T::DbWeight::get().reads(2),
		)
	}

	fn estimate_next_session_rotation(_now: T::BlockNumber) -> (Option<T::BlockNumber>, Weight) {
		(
			Some(CurrentEpochStartedAt::<T>::get() + BlocksPerEpoch::<T>::get()),
			T::DbWeight::get().reads(2),
		)
	}
}

/// In this module, for simplicity, we just return the same AccountId.
pub struct ValidatorOf<T>(sp_std::marker::PhantomData<T>);

impl<T: Config> Convert<T::AccountId, Option<T::AccountId>> for ValidatorOf<T> {
	fn convert(account: T::AccountId) -> Option<T::AccountId> {
		Some(account)
	}
}

impl<T: Config> EmergencyRotation for Pallet<T> {
	fn request_emergency_rotation() {
		if !EmergencyRotationRequested::<T>::get() {
			EmergencyRotationRequested::<T>::set(true);
			Pallet::<T>::deposit_event(Event::EmergencyRotationRequested());
			if RotationPhase::<T>::get() == RotationStatusOf::<T>::Idle {
				Self::set_rotation_status(RotationStatus::RunAuction);
			}
		}
	}

	fn emergency_rotation_in_progress() -> bool {
		EmergencyRotationRequested::<T>::get()
	}

	fn emergency_rotation_completed() {
		if Self::emergency_rotation_in_progress() {
			EmergencyRotationRequested::<T>::set(false);
		}
	}
}

pub struct DeletePeerMapping<T: Config>(PhantomData<T>);

/// Implementation of `OnKilledAccount` ensures that we reconcile any flip dust remaining in the
/// account by burning it.
impl<T: Config> OnKilledAccount<T::AccountId> for DeletePeerMapping<T> {
	fn on_killed_account(account_id: &T::AccountId) {
		if let Some((_, peer_id, _, _)) = AccountPeerMapping::<T>::take(&account_id) {
			MappedPeers::<T>::remove(&peer_id);
			Pallet::<T>::deposit_event(Event::PeerIdUnregistered(account_id.clone(), peer_id));
		}
	}
}

pub struct PeerMapping<T>(PhantomData<T>);

impl<T: Config> QualifyNode for PeerMapping<T> {
	type ValidatorId = ValidatorIdOf<T>;

	fn is_qualified(validator_id: &Self::ValidatorId) -> bool {
		AccountPeerMapping::<T>::contains_key(validator_id)
	}
}

pub struct NotDuringRotation<T: Config>(PhantomData<T>);

impl<T: Config> ExecutionCondition for NotDuringRotation<T> {
	fn is_satisfied() -> bool {
		RotationPhase::<T>::get() == RotationStatus::Idle
	}
}<|MERGE_RESOLUTION|>--- conflicted
+++ resolved
@@ -681,19 +681,16 @@
 			CurrentEpochStartedAt::<T>::set(Default::default());
 			ClaimPeriodAsPercentage::<T>::set(self.claim_period_as_percentage);
 			let genesis_authorities = pallet_session::Pallet::<T>::validators();
-<<<<<<< HEAD
 			EpochAuthorityCount::<T>::insert(GENESIS_EPOCH, genesis_authorities.len() as u32);
 			HistoricalBonds::<T>::insert(GENESIS_EPOCH, self.bond);
 			for validator in &genesis_authorities {
 				HistoricalActiveEpochs::<T>::insert(validator, vec![GENESIS_EPOCH]);
 			}
 			HistoricalAuthorities::<T>::insert(GENESIS_EPOCH, &genesis_authorities);
-=======
 			EpochAuthorityCount::<T>::insert(
 				GENESIS_EPOCH,
 				genesis_authorities.len() as AuthorityCount,
 			);
->>>>>>> 1ec9bc9b
 			Pallet::<T>::start_new_epoch(&genesis_authorities, self.bond);
 		}
 	}
