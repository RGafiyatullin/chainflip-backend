--- conflicted
+++ resolved
@@ -1,53 +1,3 @@
-<<<<<<< HEAD
-use std::{collections::HashSet, vec};
-
-use super::*;
-use crate::{Error, mock::*};
-use sp_runtime::traits::{BadOrigin, Zero};
-use frame_support::{assert_ok, assert_noop};
-
-// Constants
-const ALICE: u64 = 100;
-const INVALID_EPOCH: EpochIndex = 666u32;
-const FIRST_EPOCH: EpochIndex = 0u32;
-const SECOND_EPOCH: EpochIndex = 1u32;
-const THIRD_EPOCH: EpochIndex = 2u32;
-
-fn events() -> Vec<mock::Event> {
-	let evt = System::events().into_iter().map(|evt| evt.event).collect::<Vec<_>>();
-	System::reset_events();
-	evt
-}
-
-fn last_event() -> mock::Event {
-	frame_system::Pallet::<Test>::events().pop().expect("Event expected").event
-}
-
-fn confirm_and_complete_auction(block_number: &mut u64, idx: EpochIndex) {
-	assert_ok!(ValidatorManager::confirm_auction(Origin::signed(ALICE), idx));
-	*block_number += 1;
-	run_to_block(*block_number);
-
-	assert_eq!(
-		events(),
-		[
-			mock::Event::pallet_cf_validator(crate::Event::AuctionConfirmed(idx)),
-			mock::Event::pallet_cf_validator(crate::Event::NewEpoch(idx + 1)),
-			// An epoch is 2 sessions so easy math
-			mock::Event::pallet_session(pallet_session::Event::NewSession((idx + 1) * 2)),
-		]
-	);
-
-	// Confirm we have set the epoch index after moving on
-	assert_eq!(ValidatorManager::epoch_index(), idx + 1);
-}
-
-fn get_auction_epoch_idx(event: mock::Event) -> EpochIndex {
-	if let mock::Event::pallet_cf_validator(event) = event {
-		if let crate::Event::AuctionStarted(idx) = event.into() {
-			return idx
-		}
-=======
 mod test {
 	use crate::*;
 	use crate::{Error, mock::*};
@@ -56,16 +6,15 @@
 
 	// Constants
 	const ALICE: u64 = 100;
-	const INVALID_EPOCH: EpochIndex = EpochIndex(0);
-	const FIRST_EPOCH: EpochIndex = EpochIndex(1);
-	const SECOND_EPOCH: EpochIndex = EpochIndex(2);
-	const THIRD_EPOCH: EpochIndex = EpochIndex(3);
+	const INVALID_EPOCH: EpochIndex = 666u32;
+	const FIRST_EPOCH: EpochIndex = 0u32;
+	const SECOND_EPOCH: EpochIndex = 1u32;
+	const THIRD_EPOCH: EpochIndex = 2u32;
 
 	fn events() -> Vec<mock::Event> {
 		let evt = System::events().into_iter().map(|evt| evt.event).collect::<Vec<_>>();
 		System::reset_events();
 		evt
->>>>>>> df1b60fd
 	}
 
 	fn last_event() -> mock::Event {
@@ -81,125 +30,14 @@
 			events(),
 			[
 				mock::Event::pallet_cf_validator(crate::Event::AuctionConfirmed(idx)),
-				mock::Event::pallet_cf_validator(crate::Event::NewEpoch(idx)),
+				mock::Event::pallet_cf_validator(crate::Event::NewEpoch(idx + 1)),
 				// An epoch is 2 sessions so easy math
-				mock::Event::pallet_session(pallet_session::Event::NewSession(idx.0 * 2)),
+				mock::Event::pallet_session(pallet_session::Event::NewSession((idx + 1) * 2)),
 			]
 		);
-<<<<<<< HEAD
-		// We should now be able to end a session on block 2
-		assert!(ValidatorManager::should_end_session(2));
-		// This isn't the case for block 1
-		assert!(!ValidatorManager::should_end_session(1));
-	});
-}
-
-#[test]
-fn building_a_candidate_list() {
-	new_test_ext().execute_with(|| {
-		// We are after 3 validators, the mock is set up for 3
-		assert_ok!(ValidatorManager::set_validator_target_size(Origin::root(), 3));
-		let lowest_stake = 2;
-		let mut candidates: Vec<(u64, u64)> = vec![(1, lowest_stake), (2, 3), (3, 4)];
-		let winners: HashSet<u64> = [1, 2, 3].iter().cloned().collect();
-
-		// Run an auction and get our candidate validators, should be 3
-		let (maybe_validators, bond) = ValidatorManager::run_auction(candidates.clone());
-		assert_eq!(maybe_validators.map(|v| v.iter().cloned().collect()), Some(winners.clone()));
-		assert_eq!(bond, lowest_stake);
-
-		// Add a low bid, should not change the validator set.
-		candidates.push((4, 1));
-		let (maybe_validators, bond) = ValidatorManager::run_auction(candidates.clone());
-		assert_eq!(maybe_validators.map(|v| v.iter().cloned().collect()), Some(winners.clone()));
-		assert_eq!(bond, lowest_stake);
-
-		// Add a high bid, should alter the winners
-		candidates.push((5, 5));
-		let winners: HashSet<u64> = [2, 3, 5].iter().cloned().collect();
-		let (maybe_validators, _) = ValidatorManager::run_auction(candidates.clone());
-		assert_eq!(maybe_validators.map(|v| v.iter().cloned().collect()), Some(winners.clone()));
-	});
-}
-
-#[test]
-fn have_optional_validators_on_genesis() {
-	new_test_ext().execute_with(|| {
-		// Add two validators at genesis
-		// Confirm we have them from block 1 in the validator set
-	});
-}
-
-#[test]
-fn you_have_to_be_priviledged() {
-	new_test_ext().execute_with(|| {
-		// Run through the sudo extrinsics to be sure they are what they are
-		assert_noop!(ValidatorManager::set_blocks_for_epoch(Origin::signed(ALICE), Zero::zero()), BadOrigin);
-		assert_noop!(ValidatorManager::set_validator_target_size(Origin::signed(ALICE), Zero::zero()), BadOrigin);
-		assert_noop!(ValidatorManager::force_auction(Origin::signed(ALICE)), BadOrigin);
-	});
-}
-
-#[test]
-fn bring_forward_session() {
-	new_test_ext().execute_with(|| {
-		// We are after 3 validators, the mock is set up for 3
-		assert_ok!(ValidatorManager::set_validator_target_size(Origin::root(), 3));
-		// Set block length of epoch to 2
-		let epoch = 2;
-		let mut block_number = epoch;
-		assert_ok!(ValidatorManager::set_blocks_for_epoch(Origin::root(), epoch));
-		assert_eq!(mock::current_validators().len(), 0);
-		// Move an epoch forward
-		run_to_block(block_number);
-
-		let mut ev: Vec<mock::Event> = events();
-		// Pop off session event
-		ev.pop();
-		let auction_idx = get_auction_epoch_idx(ev.pop().expect("event expected"));
-		assert_eq!(auction_idx, FIRST_EPOCH);
-
-		assert_eq!(ev.pop(), Some(mock::Event::pallet_cf_validator(crate::Event::EpochDurationChanged(0, 2))));
-		assert_eq!(ev.pop(), Some(mock::Event::pallet_cf_validator(crate::Event::MaximumValidatorsChanged(0, 3))));
-
-		// We have no current validators nor outgoing in first rotation as there were none in genesis
-		assert_eq!(mock::current_validators().len(), 0);
-		assert_eq!(mock::outgoing_validators().len(), 0);
-
-		// Move an epoch forward, as we are in an auction phase we shouldn't move forward and
-		// hence no events
-		block_number += epoch;
-		run_to_block(block_number);
-		assert_eq!(events(), []);
-
-		// Validator set hasn't changed.
-		assert_eq!(mock::current_validators(), mock::outgoing_validators());
-
-		// Confirm auction, call extrinsic `confirm_auction`
-		// Just to see if it fails we will try this first
-		assert_noop!(ValidatorManager::confirm_auction(Origin::signed(ALICE), INVALID_EPOCH), Error::<Test>::InvalidAuction);
-		confirm_and_complete_auction(&mut block_number, auction_idx);
-
-		let mut current = mock::current_validators();
-		let mut outgoing = mock::outgoing_validators();
-
-		assert_eq!(current, ValidatorManager::current_validators());
-		// Until we are in an auction phase we wouldn't have any candidates
-		assert!(ValidatorManager::next_validators().is_empty());
-
-		// We should have our validators, as we had none before we would see none in 'outgoing'
-		assert_eq!(current.len(), 3);
-		assert_eq!(outgoing.len(), 0);
-		// On each auction are candidates are increasing stake so we should see 'bond' increase
-		let mut bond = 0;
-		// Repeat a few epochs starting at the next index.
-		for epoch_idx in (auction_idx + 1)..(auction_idx + 3) {
-			block_number += epoch;
-			// Move another session forward
-=======
 
 		// Confirm we have set the epoch index after moving on
-		assert_eq!(ValidatorManager::epoch_index(), idx);
+		assert_eq!(ValidatorManager::epoch_index(), idx + 1);
 		// We should fail in confirming the second time
 		assert_noop!(ValidatorManager::confirm_auction(Origin::signed(ALICE), idx), Error::<Test>::InvalidAuction);
 	}
@@ -354,18 +192,13 @@
 			assert_ok!(ValidatorManager::set_blocks_for_epoch(Origin::root(), epoch));
 			assert_eq!(mock::current_validators().len(), 0);
 			// Move an epoch forward
->>>>>>> df1b60fd
 			run_to_block(block_number);
 
 			let mut ev: Vec<mock::Event> = events();
 			// Pop off session event
 			ev.pop();
 			let auction_idx = get_auction_epoch_idx(ev.pop().expect("event expected"));
-<<<<<<< HEAD
-			assert_eq!(auction_idx, epoch_idx);
-=======
 			assert_eq!(auction_idx, FIRST_EPOCH);
->>>>>>> df1b60fd
 
 			assert_eq!(ev.pop(), Some(mock::Event::pallet_cf_validator(crate::Event::EpochDurationChanged(0, 2))));
 			assert_eq!(ev.pop(), Some(mock::Event::pallet_cf_validator(crate::Event::MaximumValidatorsChanged(0, set_size))));
@@ -402,7 +235,7 @@
 			// On each auction are candidates are increasing stake so we should see 'bond' increase
 			let mut bond = 0;
 			// Repeat a few epochs
-			for epoch_idx in 2..10 {
+			for epoch_idx in (auction_idx + 1)..(auction_idx + 8) {
 				block_number += epoch;
 				// Move another session forward
 				run_to_block(block_number);
@@ -410,7 +243,7 @@
 				// Pop off session event
 				ev.pop();
 				let auction_idx = get_auction_epoch_idx(ev.pop().expect("event expected"));
-				assert_eq!(auction_idx, EpochIndex(epoch_idx));
+				assert_eq!(auction_idx, epoch_idx);
 
 				// We should see current set of validators not changing even though we have a new session idx
 				assert_eq!(current, mock::current_validators());
