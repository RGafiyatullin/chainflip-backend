use super::*;

pub(crate) mod v1 {
	use super::*;
<<<<<<< HEAD
	use frame_support::{generate_storage_alias, storage::migration::*};
	mod v0_types {
		use super::*;
		use codec::{Decode, Encode};
		use frame_support::RuntimeDebug;
		#[derive(PartialEq, Eq, Clone, Encode, Decode, RuntimeDebug, Default)]
		pub struct AuctionResult<ValidatorId, Amount> {
			pub winners: Vec<ValidatorId>,
			pub minimum_active_bid: Amount,
		}
	}

	generate_storage_alias!(Validator, Force => Value<()>);

	// Retrieve from storage AuctionResult as defined in v0 of the auction pallet
	fn get_v0_auction_result<T: Config>(
	) -> Option<v0_types::AuctionResult<<T as cf_traits::Chainflip>::ValidatorId, T::Amount>> {
		get_storage_value(b"Auction", b"LastAuctionResult", b"")
	}
=======
	const PERCENTAGE_CLAIM_PERIOD: u8 = 50;
>>>>>>> 06942ae3

	#[cfg(feature = "try-runtime")]
	pub(crate) fn pre_migrate<T: Config, P: GetStorageVersion>() -> Result<(), &'static str> {
		assert!(P::on_chain_storage_version() == releases::V0, "Storage version too high.");

		assert!(
			get_v0_auction_result::<T>().is_some(),
			"if we don't have a previous auction then we shouldn't be upgrading"
		);

		log::info!(
			target: "runtime::cf_validator",
			"migration: Validator storage version v1 PRE migration checks successful!",
		);

		Ok(())
	}

	pub fn migrate<T: Config>() -> frame_support::weights::Weight {
		// Current version is is genesis, upgrade to version 1
<<<<<<< HEAD
		// Changes are the addition of two storage items: `Validators` and `Bond`
		// We are using `LastAuctionResult` which was a storage item in the auction pallet as the
		// last successful auction to determine the bond to set.  Although we can derive the winners
		// and hence the active validating set from the same storage item as the bond we want to
		// maintain continuity with the genesis version(0) by reading this from the session pallet.
		if let Some(v0_types::AuctionResult { minimum_active_bid, .. }) =
			get_v0_auction_result::<T>()
		{
=======
		// Changes are the addition of two storage items: `Validators`, `Bond` and
		// `LastExpiredEpoch` We are using `Auctioneer::auction_result()` as the last successful
		// auction to determine the bond to set.  Although we can derive the winners and hence the
		// active validating set from the same storage item as the bond we want to maintain
		// continuity with the genesis version(0) by reading this from the session pallet.
		if let Some(AuctionResult { minimum_active_bid, .. }) = T::Auctioneer::auction_result() {
>>>>>>> 06942ae3
			// Set the bond to that of the last auction result
			Bond::<T>::put(minimum_active_bid);
			let validators = <pallet_session::Pallet<T>>::validators();
			// Set the validating set from the session pallet
			Validators::<T>::put(validators);
<<<<<<< HEAD
			// Kill the Force
			Force::kill();
			T::DbWeight::get().reads_writes(2, 3)
=======
			// Set last expired epoch to the previous one
			let current_epoch_index = CurrentEpoch::<T>::get();
			LastExpiredEpoch::<T>::put(current_epoch_index.saturating_sub(1));
			// Set the claim percentage
			ClaimPeriodAsPercentage::<T>::put(PERCENTAGE_CLAIM_PERIOD);
			T::DbWeight::get().reads_writes(3, 4)
>>>>>>> 06942ae3
		} else {
			log::error!(
				target: "runtime::cf_validator",
				"migration: Migration failed, there is no auction result."
			);
			T::DbWeight::get().reads(1)
		}
	}

	#[cfg(feature = "try-runtime")]
	pub(crate) fn post_migrate<T: Config, P: GetStorageVersion>() -> Result<(), &'static str> {
		use frame_support::assert_err;

		assert_eq!(P::on_chain_storage_version(), releases::V1);

		assert!(Bond::<T>::get() > Zero::zero(), "bond should be set to last auction result");

		assert_eq!(
			<pallet_session::Pallet<T>>::validators(),
			Validators::<T>::get(),
			"session validators should match"
		);

		// We should expect no values for the Force item
		assert_err!(Force::try_get(), ());

		let current_epoch_index = CurrentEpoch::<T>::get();

		assert_eq!(LastExpiredEpoch::<T>::get(), current_epoch_index.saturating_sub(1));
		assert_eq!(ClaimPeriodAsPercentage::<T>::get(), PERCENTAGE_CLAIM_PERIOD);

		log::info!(
			target: "runtime::cf_validator",
			"migration: Validator storage version v1 POST migration checks successful!"
		);

		Ok(())
	}
}<|MERGE_RESOLUTION|>--- conflicted
+++ resolved
@@ -2,7 +2,6 @@
 
 pub(crate) mod v1 {
 	use super::*;
-<<<<<<< HEAD
 	use frame_support::{generate_storage_alias, storage::migration::*};
 	mod v0_types {
 		use super::*;
@@ -22,9 +21,7 @@
 	) -> Option<v0_types::AuctionResult<<T as cf_traits::Chainflip>::ValidatorId, T::Amount>> {
 		get_storage_value(b"Auction", b"LastAuctionResult", b"")
 	}
-=======
 	const PERCENTAGE_CLAIM_PERIOD: u8 = 50;
->>>>>>> 06942ae3
 
 	#[cfg(feature = "try-runtime")]
 	pub(crate) fn pre_migrate<T: Config, P: GetStorageVersion>() -> Result<(), &'static str> {
@@ -45,7 +42,6 @@
 
 	pub fn migrate<T: Config>() -> frame_support::weights::Weight {
 		// Current version is is genesis, upgrade to version 1
-<<<<<<< HEAD
 		// Changes are the addition of two storage items: `Validators` and `Bond`
 		// We are using `LastAuctionResult` which was a storage item in the auction pallet as the
 		// last successful auction to determine the bond to set.  Although we can derive the winners
@@ -54,31 +50,19 @@
 		if let Some(v0_types::AuctionResult { minimum_active_bid, .. }) =
 			get_v0_auction_result::<T>()
 		{
-=======
-		// Changes are the addition of two storage items: `Validators`, `Bond` and
-		// `LastExpiredEpoch` We are using `Auctioneer::auction_result()` as the last successful
-		// auction to determine the bond to set.  Although we can derive the winners and hence the
-		// active validating set from the same storage item as the bond we want to maintain
-		// continuity with the genesis version(0) by reading this from the session pallet.
-		if let Some(AuctionResult { minimum_active_bid, .. }) = T::Auctioneer::auction_result() {
->>>>>>> 06942ae3
 			// Set the bond to that of the last auction result
 			Bond::<T>::put(minimum_active_bid);
 			let validators = <pallet_session::Pallet<T>>::validators();
 			// Set the validating set from the session pallet
 			Validators::<T>::put(validators);
-<<<<<<< HEAD
 			// Kill the Force
 			Force::kill();
-			T::DbWeight::get().reads_writes(2, 3)
-=======
 			// Set last expired epoch to the previous one
 			let current_epoch_index = CurrentEpoch::<T>::get();
 			LastExpiredEpoch::<T>::put(current_epoch_index.saturating_sub(1));
 			// Set the claim percentage
 			ClaimPeriodAsPercentage::<T>::put(PERCENTAGE_CLAIM_PERIOD);
 			T::DbWeight::get().reads_writes(3, 4)
->>>>>>> 06942ae3
 		} else {
 			log::error!(
 				target: "runtime::cf_validator",
