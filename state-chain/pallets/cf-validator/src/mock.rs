use super::*;
use crate as pallet_cf_validator;
use frame_support::{
	construct_runtime, parameter_types,
	traits::{OnFinalize, OnInitialize, ValidatorRegistration},
};

use cf_traits::{
	mocks::chainflip_account::MockChainflipAccount, ActiveValidatorRange, AuctionError,
	AuctionIndex, AuctionResult, Bid, BidderProvider, ChainflipAccount, ChainflipAccountData,
	IsOnline, IsOutgoing,
};
use sp_core::H256;
use sp_runtime::{
	impl_opaque_keys,
	testing::{Header, UintAuthorityId},
	traits::{BlakeTwo256, ConvertInto, IdentityLookup},
	BuildStorage, Perbill,
};
use std::cell::RefCell;

type UncheckedExtrinsic = frame_system::mocking::MockUncheckedExtrinsic<Test>;
type Block = frame_system::mocking::MockBlock<Test>;

pub type Amount = u64;
pub type ValidatorId = u64;

pub const MIN_VALIDATOR_SIZE: u32 = 1;
pub const MAX_VALIDATOR_SIZE: u32 = 3;

thread_local! {
	pub static OLD_VALIDATORS: RefCell<Vec<u64>> = RefCell::new(vec![]);
	pub static CURRENT_VALIDATORS: RefCell<Vec<u64>> = RefCell::new(vec![]);
	pub static MIN_BID: RefCell<u64> = RefCell::new(0);
	pub static BIDDERS: RefCell<Vec<(u64, u64)>> = RefCell::new(vec![]);
}

construct_runtime!(
	pub enum Test where
		Block = Block,
		NodeBlock = Block,
		UncheckedExtrinsic = UncheckedExtrinsic,
	{
		System: frame_system::{Pallet, Call, Config, Storage, Event<T>},
		Session: pallet_session::{Pallet, Call, Storage, Event, Config<T>},
		ValidatorPallet: pallet_cf_validator::{Pallet, Call, Storage, Event<T>, Config<T>},
	}
);

parameter_types! {
	pub const BlockHashCount: u64 = 250;
}
impl frame_system::Config for Test {
	type BaseCallFilter = frame_support::traits::Everything;
	type BlockWeights = ();
	type BlockLength = ();
	type Origin = Origin;
	type Call = Call;
	type Index = u64;
	type BlockNumber = u64;
	type Hash = H256;
	type Hashing = BlakeTwo256;
	type AccountId = ValidatorId;
	type Lookup = IdentityLookup<Self::AccountId>;
	type Header = Header;
	type Event = Event;
	type BlockHashCount = BlockHashCount;
	type DbWeight = ();
	type Version = ();
	type PalletInfo = PalletInfo;
	type AccountData = ChainflipAccountData;
	type OnNewAccount = ();
	type OnKilledAccount = ();
	type SystemWeightInfo = ();
	type SS58Prefix = ();
	type OnSetCode = ();
}

impl_opaque_keys! {
	pub struct MockSessionKeys {
		pub dummy: UintAuthorityId,
	}
}

impl From<UintAuthorityId> for MockSessionKeys {
	fn from(dummy: UintAuthorityId) -> Self {
		Self { dummy }
	}
}

parameter_types! {
	pub const DisabledValidatorsThreshold: Perbill = Perbill::from_percent(33);
}

impl pallet_session::Config for Test {
	type ShouldEndSession = ValidatorPallet;
	type SessionManager = ValidatorPallet;
	type SessionHandler = pallet_session::TestSessionHandler;
	type ValidatorId = ValidatorId;
	type ValidatorIdOf = ConvertInto;
	type Keys = MockSessionKeys;
	type Event = Event;
	type DisabledValidatorsThreshold = DisabledValidatorsThreshold;
	type NextSessionRotation = ();
	type WeightInfo = ();
}

pub struct MockAuctioneer;
type AuctionBehaviour = Vec<AuctionPhase<ValidatorId, Amount>>;

thread_local! {
	pub static AUCTION_INDEX: RefCell<AuctionIndex> = RefCell::new(0);
	pub static AUCTION_PHASE: RefCell<AuctionPhase<ValidatorId, Amount>> = RefCell::new(AuctionPhase::default());
	pub static AUCTION_BEHAVIOUR: RefCell<AuctionBehaviour> = RefCell::new(vec![]);
	pub static AUCTION_RESULT: RefCell<AuctionResult<ValidatorId, Amount>> = RefCell::new(AuctionResult {minimum_active_bid: 0, winners: vec![] });
}

pub enum AuctionScenario {
	HappyPath,
	NoValidatorsSelected,
}

impl MockAuctioneer {
	pub fn create_auction_scenario(
		bond: Amount,
		candidates: &[ValidatorId],
		scenario: AuctionScenario,
	) {
		MockBidderProvider::set_bidders(
			candidates
				.iter()
				.map(|validator_id| (*validator_id, bond + *validator_id))
				.collect(),
		);

		MockAuctioneer::set_phase(AuctionPhase::default());
		MockAuctioneer::set_behaviour(MockAuctioneer::create_behaviour(
			MockBidderProvider::get_bidders(),
			bond,
			scenario,
		));
	}

	pub fn create_behaviour(
		bidders: Vec<Bid<ValidatorId, Amount>>,
		bond: Amount,
		scenario: AuctionScenario,
	) -> AuctionBehaviour {
		match scenario {
			// Run through a happy path of all bidders being selected and confirmed
			AuctionScenario::HappyPath => {
				vec![
					AuctionPhase::BidsTaken(bidders.clone()),
					AuctionPhase::ValidatorsSelected(
						bidders.iter().map(|(validator_id, _)| validator_id.clone()).collect(),
						bond,
					),
					AuctionPhase::ConfirmedValidators(
						bidders.iter().map(|(validator_id, _)| validator_id.clone()).collect(),
						bond,
					),
				]
			},
			// We stop after bids taken and subsequent calls will return an AuctionError
			AuctionScenario::NoValidatorsSelected => vec![AuctionPhase::BidsTaken(bidders.clone())],
		}
	}

	pub fn set_auction_result(result: AuctionResult<ValidatorId, Amount>) {
		AUCTION_RESULT.with(|cell| *cell.borrow_mut() = result);
	}

	pub fn set_phase(phase: AuctionPhase<ValidatorId, Amount>) {
		AUCTION_PHASE.with(|cell| *cell.borrow_mut() = phase);
	}

	pub fn set_behaviour(behaviour: AuctionBehaviour) {
		AUCTION_BEHAVIOUR.with(|cell| {
			*cell.borrow_mut() = behaviour;
			(*cell.borrow_mut()).reverse();
		});
	}

	pub fn next_auction() {
		AUCTION_INDEX.with(|cell| {
			let mut current_auction = cell.borrow_mut();
			*current_auction = *current_auction + 1;
		});
	}
}

impl Auctioneer for MockAuctioneer {
	type ValidatorId = ValidatorId;
	type Amount = Amount;
	type BidderProvider = MockBidderProvider;

	fn auction_index() -> AuctionIndex {
		AUCTION_INDEX.with(|cell| *(*cell).borrow())
	}

	fn active_range() -> ActiveValidatorRange {
		(MIN_VALIDATOR_SIZE, MAX_VALIDATOR_SIZE)
	}

	fn set_active_range(range: ActiveValidatorRange) -> Result<ActiveValidatorRange, AuctionError> {
		Ok(range)
	}

	fn auction_result() -> Option<AuctionResult<Self::ValidatorId, Self::Amount>> {
		AUCTION_RESULT.with(|cell| Some((*cell.borrow()).clone()))
	}

	fn phase() -> AuctionPhase<Self::ValidatorId, Self::Amount> {
		AUCTION_PHASE.with(|cell| (*cell.borrow()).clone())
	}

	fn waiting_on_bids() -> bool {
		Self::phase() == AuctionPhase::WaitingForBids
	}

	fn process() -> Result<AuctionPhase<Self::ValidatorId, Self::Amount>, AuctionError> {
		AUCTION_BEHAVIOUR.with(|cell| {
			let next_phase = (*cell.borrow_mut()).pop().ok_or(AuctionError::Abort)?;
			MockAuctioneer::set_phase(next_phase.clone());
			Ok(next_phase)
		})
	}

	fn abort() {
		MockAuctioneer::next_auction();
		MockAuctioneer::set_phase(AuctionPhase::default())
	}
}

pub struct MockIsOutgoing;
impl IsOutgoing for MockIsOutgoing {
	type AccountId = u64;

	fn is_outgoing(account_id: &Self::AccountId) -> bool {
		if let Some(last_active_epoch) = MockChainflipAccount::get(account_id).last_active_epoch {
			let current_epoch_index = ValidatorPallet::epoch_index();
			return last_active_epoch.saturating_add(1) == current_epoch_index
		}
		false
	}
}

pub struct MockOnline;
impl IsOnline for MockOnline {
	type ValidatorId = ValidatorId;

	fn is_online(_validator_id: &Self::ValidatorId) -> bool {
		true
	}
}

pub struct MockPeerMapping;
impl HasPeerMapping for MockPeerMapping {
	type ValidatorId = ValidatorId;

	fn has_peer_mapping(_validator_id: &Self::ValidatorId) -> bool {
		true
	}
}

impl ValidatorRegistration<ValidatorId> for Test {
	fn is_registered(_id: &ValidatorId) -> bool {
		true
	}
}

pub struct MockBidderProvider;
impl MockBidderProvider {
	pub fn set_bidders(bidders: Vec<Bid<ValidatorId, Amount>>) {
		BIDDERS.with(|cell| (*cell.borrow_mut()) = bidders)
	}
}

impl BidderProvider for MockBidderProvider {
	type ValidatorId = ValidatorId;
	type Amount = Amount;

	fn get_bidders() -> Vec<Bid<Self::ValidatorId, Self::Amount>> {
		BIDDERS.with(|cell| (*cell.borrow()).clone())
	}
}

pub struct TestEpochTransitionHandler;

impl EpochTransitionHandler for TestEpochTransitionHandler {
	type ValidatorId = ValidatorId;
	type Amount = Amount;

	fn on_new_epoch(
		old_validators: &[Self::ValidatorId],
		new_validators: &[Self::ValidatorId],
		new_bond: Self::Amount,
	) {
		OLD_VALIDATORS.with(|l| *l.borrow_mut() = old_validators.to_vec());
		CURRENT_VALIDATORS.with(|l| *l.borrow_mut() = new_validators.to_vec());
		MIN_BID.with(|l| *l.borrow_mut() = new_bond);

		for validator in new_validators {
			MockChainflipAccount::update_last_active_epoch(
				&validator,
				ValidatorPallet::epoch_index(),
			);
		}
	}
}

parameter_types! {
	pub const MinEpoch: u64 = 1;
	pub const MinValidatorSetSize: u32 = 2;
	pub const EmergencyRotationPercentageRange: PercentageRange = PercentageRange {
		bottom: 67,
		top: 80,
	};
}

impl Config for Test {
	type Event = Event;
	type MinEpoch = MinEpoch;
	type EpochTransitionHandler = TestEpochTransitionHandler;
	type ValidatorWeightInfo = ();
	type Amount = Amount;
	type Auctioneer = MockAuctioneer;
	type EmergencyRotationPercentageRange = EmergencyRotationPercentageRange;
}

/// Session pallet requires a set of validators at genesis.
pub const DUMMY_GENESIS_VALIDATORS: &'static [u64] = &[u64::MAX];

pub(crate) fn new_test_ext() -> sp_io::TestExternalities {
	// Initialise the auctioneer with an auction result
	MockAuctioneer::set_auction_result(AuctionResult {
		winners: DUMMY_GENESIS_VALIDATORS.to_vec(),
		minimum_active_bid: 0,
	});

	let config = GenesisConfig {
		system: SystemConfig::default(),
		session: SessionConfig {
			keys: DUMMY_GENESIS_VALIDATORS
				.iter()
				.map(|&i| (i, i, UintAuthorityId(i).into()))
				.collect(),
		},
		validator_pallet: ValidatorPalletConfig { blocks_per_epoch: 0 },
<<<<<<< HEAD
		auction_pallet: AuctionPalletConfig {
			validator_size_range: (MIN_VALIDATOR_SIZE, MAX_VALIDATOR_SIZE),
			winners: DUMMY_GENESIS_VALIDATORS.to_vec(),
			minimum_active_bid: 0,
		},
=======
>>>>>>> 7bea392e
	};

	let mut ext: sp_io::TestExternalities = config.build_storage().unwrap().into();

	ext.execute_with(|| {
		System::set_block_number(1);
	});

	ext
}

pub fn current_validators() -> Vec<u64> {
	CURRENT_VALIDATORS.with(|l| l.borrow().to_vec())
}

pub fn old_validators() -> Vec<u64> {
	OLD_VALIDATORS.with(|l| l.borrow().to_vec())
}

pub fn outgoing_validators() -> Vec<u64> {
	old_validators()
		.iter()
		.filter(|old_validator| !current_validators().contains(old_validator))
		.cloned()
		.collect()
}

pub fn min_bid() -> u64 {
	MIN_BID.with(|l| *l.borrow())
}

pub fn run_to_block(n: u64) {
	while System::block_number() < n {
		Session::on_finalize(System::block_number());
		System::set_block_number(System::block_number() + 1);
		Session::on_initialize(System::block_number());
	}
}

pub fn move_forward_blocks(n: u64) {
	run_to_block(System::block_number() + n);
}<|MERGE_RESOLUTION|>--- conflicted
+++ resolved
@@ -347,14 +347,6 @@
 				.collect(),
 		},
 		validator_pallet: ValidatorPalletConfig { blocks_per_epoch: 0 },
-<<<<<<< HEAD
-		auction_pallet: AuctionPalletConfig {
-			validator_size_range: (MIN_VALIDATOR_SIZE, MAX_VALIDATOR_SIZE),
-			winners: DUMMY_GENESIS_VALIDATORS.to_vec(),
-			minimum_active_bid: 0,
-		},
-=======
->>>>>>> 7bea392e
 	};
 
 	let mut ext: sp_io::TestExternalities = config.build_storage().unwrap().into();
