use super::*;
use crate as pallet_cf_validator;
use frame_support::{
	construct_runtime, parameter_types,
	traits::{OnFinalize, OnInitialize, ValidatorRegistration},
};

use cf_traits::{
	mocks::chainflip_account::MockChainflipAccount, ActiveValidatorRange, AuctionError,
	AuctionIndex, AuctionResult, Bid, BidderProvider, ChainflipAccount, ChainflipAccountData,
	IsOnline, IsOutgoing,
};
use sp_core::H256;
use sp_runtime::{
	impl_opaque_keys,
	testing::{Header, UintAuthorityId},
	traits::{BlakeTwo256, ConvertInto, IdentityLookup},
	BuildStorage, Perbill,
};
use std::cell::RefCell;

type UncheckedExtrinsic = frame_system::mocking::MockUncheckedExtrinsic<Test>;
type Block = frame_system::mocking::MockBlock<Test>;

pub type Amount = u64;
pub type ValidatorId = u64;

pub const MIN_VALIDATOR_SIZE: u32 = 1;
pub const MAX_VALIDATOR_SIZE: u32 = 3;

thread_local! {
	pub static OLD_VALIDATORS: RefCell<Vec<u64>> = RefCell::new(vec![]);
	pub static CURRENT_VALIDATORS: RefCell<Vec<u64>> = RefCell::new(vec![]);
	pub static MIN_BID: RefCell<u64> = RefCell::new(0);
	pub static BIDDERS: RefCell<Vec<(u64, u64)>> = RefCell::new(vec![]);
}

construct_runtime!(
	pub enum Test where
		Block = Block,
		NodeBlock = Block,
		UncheckedExtrinsic = UncheckedExtrinsic,
	{
		System: frame_system::{Pallet, Call, Config, Storage, Event<T>},
		Session: pallet_session::{Pallet, Call, Storage, Event, Config<T>},
		ValidatorPallet: pallet_cf_validator::{Pallet, Call, Storage, Event<T>, Config<T>},
	}
);

parameter_types! {
	pub const BlockHashCount: u64 = 250;
}
impl frame_system::Config for Test {
	type BaseCallFilter = frame_support::traits::Everything;
	type BlockWeights = ();
	type BlockLength = ();
	type Origin = Origin;
	type Call = Call;
	type Index = u64;
	type BlockNumber = u64;
	type Hash = H256;
	type Hashing = BlakeTwo256;
	type AccountId = ValidatorId;
	type Lookup = IdentityLookup<Self::AccountId>;
	type Header = Header;
	type Event = Event;
	type BlockHashCount = BlockHashCount;
	type DbWeight = ();
	type Version = ();
	type PalletInfo = PalletInfo;
	type AccountData = ChainflipAccountData;
	type OnNewAccount = ();
	type OnKilledAccount = ();
	type SystemWeightInfo = ();
	type SS58Prefix = ();
	type OnSetCode = ();
}

impl_opaque_keys! {
	pub struct MockSessionKeys {
		pub dummy: UintAuthorityId,
	}
}

impl From<UintAuthorityId> for MockSessionKeys {
	fn from(dummy: UintAuthorityId) -> Self {
		Self { dummy }
	}
}

parameter_types! {
	pub const DisabledValidatorsThreshold: Perbill = Perbill::from_percent(33);
}

impl pallet_session::Config for Test {
	type ShouldEndSession = ValidatorPallet;
	type SessionManager = ValidatorPallet;
	type SessionHandler = pallet_session::TestSessionHandler;
	type ValidatorId = ValidatorId;
	type ValidatorIdOf = ConvertInto;
	type Keys = MockSessionKeys;
	type Event = Event;
	type DisabledValidatorsThreshold = DisabledValidatorsThreshold;
	type NextSessionRotation = ();
	type WeightInfo = ();
}

pub struct MockAuctioneer;
type AuctionBehaviour = Vec<AuctionPhase<ValidatorId, Amount>>;

thread_local! {
	pub static AUCTION_INDEX: RefCell<AuctionIndex> = RefCell::new(0);
	pub static AUCTION_PHASE: RefCell<AuctionPhase<ValidatorId, Amount>> = RefCell::new(AuctionPhase::default());
	pub static AUCTION_BEHAVIOUR: RefCell<AuctionBehaviour> = RefCell::new(vec![]);
	pub static AUCTION_RESULT: RefCell<AuctionResult<ValidatorId, Amount>> = RefCell::new(AuctionResult {minimum_active_bid: 0, winners: vec![] });
}

pub enum AuctionScenario {
	HappyPath,
	NoValidatorsSelected,
}

impl MockAuctioneer {
	pub fn create_auction_scenario(
		bond: Amount,
		candidates: &[ValidatorId],
		scenario: AuctionScenario,
	) {
		MockBidderProvider::set_bidders(
			candidates
				.iter()
				.map(|validator_id| (*validator_id, bond + *validator_id))
				.collect(),
		);

		MockAuctioneer::set_phase(AuctionPhase::default());
		MockAuctioneer::set_behaviour(MockAuctioneer::create_behaviour(
			MockBidderProvider::get_bidders(),
			bond,
			scenario,
		));
	}

	pub fn create_behaviour(
		bidders: Vec<Bid<ValidatorId, Amount>>,
		bond: Amount,
		scenario: AuctionScenario,
	) -> AuctionBehaviour {
		match scenario {
			// Run through a happy path of all bidders being selected and confirmed
			AuctionScenario::HappyPath => {
				vec![
					AuctionPhase::BidsTaken(bidders.clone()),
					AuctionPhase::ValidatorsSelected(
						bidders.iter().map(|(validator_id, _)| validator_id.clone()).collect(),
						bond,
					),
					AuctionPhase::ConfirmedValidators(
						bidders.iter().map(|(validator_id, _)| validator_id.clone()).collect(),
						bond,
					),
				]
			},
			// We stop after bids taken and subsequent calls will return an AuctionError
			AuctionScenario::NoValidatorsSelected => vec![AuctionPhase::BidsTaken(bidders.clone())],
		}
	}

	pub fn set_auction_result(result: AuctionResult<ValidatorId, Amount>) {
		AUCTION_RESULT.with(|cell| *cell.borrow_mut() = result);
	}

	pub fn set_phase(phase: AuctionPhase<ValidatorId, Amount>) {
		AUCTION_PHASE.with(|cell| *cell.borrow_mut() = phase);
	}

	pub fn set_behaviour(behaviour: AuctionBehaviour) {
		AUCTION_BEHAVIOUR.with(|cell| {
			*cell.borrow_mut() = behaviour;
			(*cell.borrow_mut()).reverse();
		});
	}

	pub fn next_auction() {
		AUCTION_INDEX.with(|cell| {
			let mut current_auction = cell.borrow_mut();
			*current_auction = *current_auction + 1;
		});
	}
}

impl Auctioneer for MockAuctioneer {
	type ValidatorId = ValidatorId;
	type Amount = Amount;
	type BidderProvider = MockBidderProvider;

	fn auction_index() -> AuctionIndex {
		AUCTION_INDEX.with(|cell| *(*cell).borrow())
	}

	fn active_range() -> ActiveValidatorRange {
		(MIN_VALIDATOR_SIZE, MAX_VALIDATOR_SIZE)
	}

	fn set_active_range(range: ActiveValidatorRange) -> Result<ActiveValidatorRange, AuctionError> {
		Ok(range)
	}

	fn auction_result() -> Option<AuctionResult<Self::ValidatorId, Self::Amount>> {
		AUCTION_RESULT.with(|cell| Some((*cell.borrow()).clone()))
	}

	fn phase() -> AuctionPhase<Self::ValidatorId, Self::Amount> {
		AUCTION_PHASE.with(|cell| (*cell.borrow()).clone())
	}

	fn waiting_on_bids() -> bool {
		Self::phase() == AuctionPhase::WaitingForBids
	}

	fn process() -> Result<AuctionPhase<Self::ValidatorId, Self::Amount>, AuctionError> {
		AUCTION_BEHAVIOUR.with(|cell| {
			let next_phase = (*cell.borrow_mut()).pop().ok_or(AuctionError::Abort)?;
			MockAuctioneer::set_phase(next_phase.clone());
			Ok(next_phase)
		})
	}

	fn abort() {
		MockAuctioneer::next_auction();
		MockAuctioneer::set_phase(AuctionPhase::default())
	}
}

pub struct MockIsOutgoing;
impl IsOutgoing for MockIsOutgoing {
	type AccountId = u64;

	fn is_outgoing(account_id: &Self::AccountId) -> bool {
		if let Some(last_active_epoch) = MockChainflipAccount::get(account_id).last_active_epoch {
			let current_epoch_index = ValidatorPallet::epoch_index();
			return last_active_epoch.saturating_add(1) == current_epoch_index
		}
		false
	}
}

pub struct MockOnline;
impl IsOnline for MockOnline {
	type ValidatorId = ValidatorId;

	fn is_online(_validator_id: &Self::ValidatorId) -> bool {
		true
	}
}

pub struct MockPeerMapping;
impl HasPeerMapping for MockPeerMapping {
	type ValidatorId = ValidatorId;

	fn has_peer_mapping(_validator_id: &Self::ValidatorId) -> bool {
		true
	}
}

impl ValidatorRegistration<ValidatorId> for Test {
	fn is_registered(_id: &ValidatorId) -> bool {
		true
	}
}

pub struct MockBidderProvider;
impl MockBidderProvider {
	pub fn set_bidders(bidders: Vec<Bid<ValidatorId, Amount>>) {
		BIDDERS.with(|cell| (*cell.borrow_mut()) = bidders)
	}
}

impl BidderProvider for MockBidderProvider {
	type ValidatorId = ValidatorId;
	type Amount = Amount;

	fn get_bidders() -> Vec<Bid<Self::ValidatorId, Self::Amount>> {
		BIDDERS.with(|cell| (*cell.borrow()).clone())
	}
}

pub struct TestEpochTransitionHandler;

impl EpochTransitionHandler for TestEpochTransitionHandler {
	type ValidatorId = ValidatorId;
	type Amount = Amount;

	fn on_new_epoch(
		old_validators: &[Self::ValidatorId],
		new_validators: &[Self::ValidatorId],
		new_bond: Self::Amount,
	) {
		OLD_VALIDATORS.with(|l| *l.borrow_mut() = old_validators.to_vec());
		CURRENT_VALIDATORS.with(|l| *l.borrow_mut() = new_validators.to_vec());
		MIN_BID.with(|l| *l.borrow_mut() = new_bond);

		ValidatorPallet::generate_lookup(new_validators);

		for validator in new_validators {
			MockChainflipAccount::update_last_active_epoch(
				&validator,
				ValidatorPallet::epoch_index(),
			);
		}
	}
}

parameter_types! {
	pub const MinEpoch: u64 = 1;
	pub const MinValidatorSetSize: u32 = 2;
	pub const EmergencyRotationPercentageRange: PercentageRange = PercentageRange {
		bottom: 67,
		top: 80,
	};
}

impl Config for Test {
	type Event = Event;
	type MinEpoch = MinEpoch;
	type EpochTransitionHandler = TestEpochTransitionHandler;
	type ValidatorWeightInfo = ();
	type Amount = Amount;
	type Auctioneer = MockAuctioneer;
	type EmergencyRotationPercentageRange = EmergencyRotationPercentageRange;
}

/// Session pallet requires a set of validators at genesis.
pub const DUMMY_GENESIS_VALIDATORS: &'static [u64] = &[u64::MAX];

pub(crate) fn new_test_ext() -> sp_io::TestExternalities {
	// Initialise the auctioneer with an auction result
	MockAuctioneer::set_auction_result(AuctionResult {
		winners: DUMMY_GENESIS_VALIDATORS.to_vec(),
		minimum_active_bid: 0,
	});

	let config = GenesisConfig {
		system: SystemConfig::default(),
		session: SessionConfig {
			keys: DUMMY_GENESIS_VALIDATORS
				.iter()
				.map(|&i| (i, i, UintAuthorityId(i).into()))
				.collect(),
		},
		validator_pallet: ValidatorPalletConfig { blocks_per_epoch: 0 },
<<<<<<< HEAD
		auction_pallet: AuctionPalletConfig {
			validator_size_range: (MIN_VALIDATOR_SIZE, MAX_VALIDATOR_SIZE),
			winners: DUMMY_GENESIS_VALIDATORS.to_vec(),
			minimum_active_bid: 0,
		},
=======
>>>>>>> 03d067de
	};

	let mut ext: sp_io::TestExternalities = config.build_storage().unwrap().into();

	ext.execute_with(|| {
		System::set_block_number(1);
	});

	ext
}

pub fn current_validators() -> Vec<u64> {
	CURRENT_VALIDATORS.with(|l| l.borrow().to_vec())
}

pub fn old_validators() -> Vec<u64> {
	OLD_VALIDATORS.with(|l| l.borrow().to_vec())
}

pub fn outgoing_validators() -> Vec<u64> {
	old_validators()
		.iter()
		.filter(|old_validator| !current_validators().contains(old_validator))
		.cloned()
		.collect()
}

pub fn min_bid() -> u64 {
	MIN_BID.with(|l| *l.borrow())
}

pub fn run_to_block(n: u64) {
	while System::block_number() < n {
		Session::on_finalize(System::block_number());
		System::set_block_number(System::block_number() + 1);
		Session::on_initialize(System::block_number());
	}
}

pub fn move_forward_blocks(n: u64) {
	run_to_block(System::block_number() + n);
}<|MERGE_RESOLUTION|>--- conflicted
+++ resolved
@@ -300,8 +300,6 @@
 		CURRENT_VALIDATORS.with(|l| *l.borrow_mut() = new_validators.to_vec());
 		MIN_BID.with(|l| *l.borrow_mut() = new_bond);
 
-		ValidatorPallet::generate_lookup(new_validators);
-
 		for validator in new_validators {
 			MockChainflipAccount::update_last_active_epoch(
 				&validator,
@@ -349,14 +347,6 @@
 				.collect(),
 		},
 		validator_pallet: ValidatorPalletConfig { blocks_per_epoch: 0 },
-<<<<<<< HEAD
-		auction_pallet: AuctionPalletConfig {
-			validator_size_range: (MIN_VALIDATOR_SIZE, MAX_VALIDATOR_SIZE),
-			winners: DUMMY_GENESIS_VALIDATORS.to_vec(),
-			minimum_active_bid: 0,
-		},
-=======
->>>>>>> 03d067de
 	};
 
 	let mut ext: sp_io::TestExternalities = config.build_storage().unwrap().into();
