#![cfg_attr(not(feature = "std"), no_std)]
use cf_amm::{
	common::{OneToZero, OrderValidity, Side, SideMap, SqrtPriceQ64F96, Tick, ZeroToOne},
	limit_orders, PoolState,
};
use cf_primitives::{chains::assets::any, Asset, AssetAmount, SwapLeg, SwapOutput, STABLE_ASSET};
use cf_traits::{impl_pallet_safe_mode, Chainflip, LpBalanceApi, SwappingApi};
use frame_support::{
	pallet_prelude::*,
	sp_runtime::{Permill, Saturating},
	transactional,
};
use frame_system::pallet_prelude::OriginFor;
<<<<<<< HEAD
use sp_arithmetic::traits::Zero;
use sp_runtime::{Permill, Saturating};

use sp_std::vec;

#[cfg(feature = "std")]
=======
>>>>>>> d157e134
use serde::{Deserialize, Serialize};
use sp_arithmetic::traits::Zero;

pub use pallet::*;

mod benchmarking;
pub mod weights;
pub use weights::WeightInfo;

#[cfg(test)]
mod mock;

#[cfg(test)]
mod tests;

impl_pallet_safe_mode!(PalletSafeMode; minting_range_order_enabled, minting_limit_order_enabled, burning_range_order_enabled, burning_limit_order_enabled);

#[frame_support::pallet]
pub mod pallet {
	use cf_amm::{
		common::{Side, SqrtPriceQ64F96, Tick},
		limit_orders,
		range_orders::{self, AmountsToLiquidityError, Liquidity},
	};
	use cf_traits::{AccountRoleRegistry, LpBalanceApi};
	use frame_system::pallet_prelude::BlockNumberFor;
	use sp_std::{vec, vec::Vec};

	use super::*;

	#[derive(Clone, Debug, Encode, Decode, TypeInfo)]
	#[cfg_attr(feature = "std", derive(Deserialize, Serialize))]
	#[cfg_attr(
		feature = "std",
		serde(bound = "LiquidityProvider: Clone + Ord + Serialize + serde::de::DeserializeOwned")
	)]
	pub struct Pool<LiquidityProvider> {
		pub enabled: bool,
		pub pool_state: PoolState<LiquidityProvider>,
	}

	#[derive(
		PartialEq, Eq, Copy, Clone, Debug, Encode, Decode, TypeInfo, Deserialize, Serialize,
	)]
	pub enum Order {
		Buy,
		Sell,
	}

<<<<<<< HEAD
	#[derive(Clone, Debug, Encode, Decode, TypeInfo)]
	pub enum OrderLifetime {
		Active,
		Inactive,
	}

	// TODO: add needed fields to this struct for mint/burn.
	#[derive(Clone, Debug, Encode, Decode, TypeInfo)]
	pub struct LimitOrderDetails<AccountId> {
		pub lp: AccountId,
		pub unstable_asset: any::Asset,
		pub order: Order,
		pub price_as_tick: Tick,
		pub amount: AssetAmount,
	}

	#[derive(Clone, Debug, Encode, Decode, TypeInfo)]
	pub struct OrderDetails<AccountId, BlockNumber: PartialOrd + Copy> {
		pub lifetime: OrderLifetime,
		pub validity: OrderValidity<BlockNumber>,
		pub details: LimitOrderDetails<AccountId>,
	}

	#[derive(Copy, Clone, Debug, Encode, Decode, TypeInfo, MaxEncodedLen, PartialEq, Eq)]
	#[cfg_attr(feature = "std", derive(Deserialize, Serialize))]
=======
	#[derive(
		Copy,
		Clone,
		Debug,
		Encode,
		Decode,
		TypeInfo,
		MaxEncodedLen,
		PartialEq,
		Eq,
		Deserialize,
		Serialize,
	)]
>>>>>>> d157e134
	pub enum RangeOrderSize {
		AssetAmounts { desired: SideMap<AssetAmount>, minimum: SideMap<AssetAmount> },
		Liquidity(Liquidity),
	}

	#[pallet::config]
	#[pallet::disable_frame_system_supertrait_check]
	pub trait Config: Chainflip {
		/// The event type.
		type RuntimeEvent: From<Event<Self>> + IsType<<Self as frame_system::Config>::RuntimeEvent>;

		/// Pallet responsible for managing Liquidity Providers.
		type LpBalance: LpBalanceApi<AccountId = Self::AccountId>;

		#[pallet::constant]
		type NetworkFee: Get<Permill>;

		/// Safe Mode access.
		type SafeMode: Get<PalletSafeMode>;

		/// Benchmark weights
		type WeightInfo: WeightInfo;
	}

	#[pallet::pallet]
	#[pallet::without_storage_info]
	pub struct Pallet<T>(PhantomData<T>);

	/// Pools are indexed by single asset since USDC is implicit.
	/// The STABLE_ASSET is always PoolSide::Asset1
	#[pallet::storage]
	pub type Pools<T: Config> =
		StorageMap<_, Twox64Concat, any::Asset, Pool<T::AccountId>, OptionQuery>;

	/// FLIP ready to be burned.
	#[pallet::storage]
	pub(super) type FlipToBurn<T: Config> = StorageValue<_, AssetAmount, ValueQuery>;

	/// Interval at which we buy FLIP in order to burn it.
	#[pallet::storage]
	pub(super) type FlipBuyInterval<T: Config> = StorageValue<_, BlockNumberFor<T>, ValueQuery>;

	/// Lifetime of an order.
	#[pallet::storage]
	pub(super) type OrderQueue<T: Config> = StorageMap<
		_,
		Twox64Concat,
		T::BlockNumber,
		Vec<OrderDetails<T::AccountId, T::BlockNumber>>,
		OptionQuery,
	>;

	/// Network fees, in USDC terms, that have been collected and are ready to be converted to FLIP.
	#[pallet::storage]
	pub type CollectedNetworkFee<T: Config> = StorageValue<_, AssetAmount, ValueQuery>;

	#[pallet::genesis_config]
	pub struct GenesisConfig<T: Config> {
		pub flip_buy_interval: BlockNumberFor<T>,
	}

	#[pallet::genesis_build]
	impl<T: Config> BuildGenesisConfig for GenesisConfig<T> {
		fn build(&self) {
			FlipBuyInterval::<T>::set(self.flip_buy_interval);
		}
	}

	impl<T: Config> Default for GenesisConfig<T> {
		fn default() -> Self {
			Self { flip_buy_interval: BlockNumberFor::<T>::zero() }
		}
	}

	#[pallet::hooks]
	impl<T: Config> Hooks<BlockNumberFor<T>> for Pallet<T> {
		fn on_initialize(current_block: BlockNumberFor<T>) -> Weight {
			let mut weight_used: Weight = T::DbWeight::get().reads(1);
			let interval = FlipBuyInterval::<T>::get();
			if interval.is_zero() {
				log::debug!("Flip buy interval is zero, skipping.")
			} else {
				weight_used.saturating_accrue(T::DbWeight::get().reads(1));
				if (current_block % interval).is_zero() &&
					!CollectedNetworkFee::<T>::get().is_zero()
				{
					// Add the order if it gets active.
					// Burn the order if it gets inactive.
					weight_used.saturating_accrue(T::DbWeight::get().reads_writes(1, 1));
					if let Err(e) = CollectedNetworkFee::<T>::try_mutate(|collected_fee| {
						let flip_to_burn = Self::swap_single_leg(
							SwapLeg::FromStable,
							any::Asset::Flip,
							*collected_fee,
						)?;
						FlipToBurn::<T>::mutate(|total| {
							total.saturating_accrue(flip_to_burn);
						});
						collected_fee.set_zero();
						Ok::<_, DispatchError>(())
					}) {
						log::warn!("Unable to swap Network Fee to Flip: {e:?}");
					}
				}
			}
			let mint_and_burn_orders_weight = Self::mint_or_burn_orders(current_block);
			weight_used.saturating_add(mint_and_burn_orders_weight)
		}
	}

	#[pallet::error]
	pub enum Error<T> {
		/// Setting the buy interval to zero is not allowed.
		ZeroBuyIntervalNotAllowed,
		/// The specified exchange pool already exists.
		PoolAlreadyExists,
		/// The specified exchange pool does not exist.
		PoolDoesNotExist,
		/// The exchange pool is currently disabled.
		PoolDisabled,
		/// the Fee BIPs must be within the allowed range.
		InvalidFeeAmount,
		/// the initial price must be within the allowed range.
		InvalidInitialPrice,
		/// The Upper or Lower tick is invalid.
		InvalidTickRange,
		/// The tick is invalid.
		InvalidTick,
		/// One of the referenced ticks reached its maximum gross liquidity
		MaximumGrossLiquidity,
		/// The user's position does not exist.
		PositionDoesNotExist,
		/// It is no longer possible to mint limit orders due to reaching the maximum pool
		/// instances, other than for ticks where a fixed pool currently exists.
		MaximumPoolInstances,
		/// The pool does not have enough liquidity left to process the swap.
		InsufficientLiquidity,
		/// The swap output is past the maximum allowed amount.
		OutputOverflow,
		/// Calculated Amounts are below the requested minimum
		BelowMinimumAmount,
		/// Minimum must be below desired amount
		DesiredBelowMinimumAmount,
		/// Minting Range Order is disabled
		MintingRangeOrderDisabled,
		/// Burning Range Order is disabled
		BurningRangeOrderDisabled,
		/// Minting Limit Order is disabled
		MintingLimitOrderDisabled,
		/// Burning Limit Order is disabled
		BurningLimitOrderDisabled,
		/// The order is expired.
		OrderValidityExpired,
	}

	#[pallet::event]
	#[pallet::generate_deposit(pub(super) fn deposit_event)]
	pub enum Event<T: Config> {
		UpdatedBuyInterval {
			buy_interval: BlockNumberFor<T>,
		},
		PoolStateUpdated {
			unstable_asset: any::Asset,
			enabled: bool,
		},
		NewPoolCreated {
			unstable_asset: any::Asset,
			fee_hundredth_pips: u32,
			initial_sqrt_price: SqrtPriceQ64F96,
		},
		RangeOrderMinted {
			lp: T::AccountId,
			unstable_asset: any::Asset,
			price_range_in_ticks: core::ops::Range<Tick>,
			liquidity: Liquidity,
			assets_debited: SideMap<AssetAmount>,
			collected_fees: SideMap<AssetAmount>,
		},
		RangeOrderBurned {
			lp: T::AccountId,
			unstable_asset: any::Asset,
			price_range_in_ticks: core::ops::Range<Tick>,
			liquidity: Liquidity,
			assets_credited: SideMap<AssetAmount>,
			collected_fees: SideMap<AssetAmount>,
		},
		LimitOrderMinted {
			lp: T::AccountId,
			unstable_asset: any::Asset,
			order: Order,
			price_as_tick: Tick,
			assets_debited: AssetAmount,
			collected_fees: AssetAmount,
			swapped_liquidity: AssetAmount,
		},
		LimitOrderBurned {
			lp: T::AccountId,
			unstable_asset: any::Asset,
			order: Order,
			price_as_tick: Tick,
			assets_credited: AssetAmount,
			collected_fees: AssetAmount,
			swapped_liquidity: AssetAmount,
		},
		NetworkFeeTaken {
			fee_amount: AssetAmount,
		},
		AssetSwapped {
			from: any::Asset,
			to: any::Asset,
			input_amount: AssetAmount,
			output_amount: AssetAmount,
		},
		LiquidityFeeUpdated {
			unstable_asset: any::Asset,
			fee_hundredth_pips: u32,
		},
		MintingLimitOrderFailed {
			lp: T::AccountId,
			error: DispatchError,
		},
		MintingRangeOrderFailed {
			lp: T::AccountId,
			error: DispatchError,
		},
		BurningLimitOrderFailed {
			lp: T::AccountId,
			error: DispatchError,
		},
		BurningRangeOrderFailed {
			lp: T::AccountId,
			error: DispatchError,
		},
	}

	#[pallet::call]
	impl<T: Config> Pallet<T> {
		/// Updates the buy interval.
		///
		/// ## Events
		///
		/// - [UpdatedBuyInterval](Event::UpdatedBuyInterval)
		///
		/// ## Errors
		///
		/// - [BadOrigin](frame_system::BadOrigin)
		/// - [ZeroBuyIntervalNotAllowed](pallet_cf_pools::Error::ZeroBuyIntervalNotAllowed)
		#[pallet::call_index(0)]
		#[pallet::weight(T::WeightInfo::update_buy_interval())]
		pub fn update_buy_interval(
			origin: OriginFor<T>,
			new_buy_interval: BlockNumberFor<T>,
		) -> DispatchResult {
			T::EnsureGovernance::ensure_origin(origin)?;
			ensure!(new_buy_interval != Zero::zero(), Error::<T>::ZeroBuyIntervalNotAllowed);
			FlipBuyInterval::<T>::set(new_buy_interval);
			Self::deposit_event(Event::<T>::UpdatedBuyInterval { buy_interval: new_buy_interval });
			Ok(())
		}

		/// Enable or disable an exchange pool.
		/// Requires Governance.
		///
		/// ## Events
		///
		/// - [On update](Event::PoolStateUpdated)
		///
		/// ## Errors
		///
		/// - [BadOrigin](frame_system::BadOrigin)
		/// - [PoolDoesNotExist](pallet_cf_pools::Error::PoolDoesNotExist)
		#[pallet::call_index(1)]
		#[pallet::weight(T::WeightInfo::update_pool_enabled())]
		pub fn update_pool_enabled(
			origin: OriginFor<T>,
			unstable_asset: any::Asset,
			enabled: bool,
		) -> DispatchResult {
			T::EnsureGovernance::ensure_origin(origin)?;
			Pools::<T>::try_mutate(unstable_asset, |maybe_pool| {
				let pool = maybe_pool.as_mut().ok_or(Error::<T>::PoolDoesNotExist)?;
				pool.enabled = enabled;
				Self::deposit_event(Event::<T>::PoolStateUpdated { unstable_asset, enabled });
				Ok(())
			})
		}

		/// Create a new pool. Pools are enabled by default.
		/// Requires Governance.
		///
		/// ## Events
		///
		/// - [On success](Event::NewPoolCreated)
		///
		/// ## Errors
		///
		/// - [BadOrigin](frame_system::BadOrigin)
		/// - [InvalidFeeAmount](pallet_cf_pools::Error::InvalidFeeAmount)
		/// - [InvalidTick](pallet_cf_pools::Error::InvalidTick)
		/// - [InvalidInitialPrice](pallet_cf_pools::Error::InvalidInitialPrice)
		/// - [PoolAlreadyExists](pallet_cf_pools::Error::PoolAlreadyExists)
		#[pallet::call_index(2)]
		#[pallet::weight(T::WeightInfo::new_pool())]
		pub fn new_pool(
			origin: OriginFor<T>,
			unstable_asset: any::Asset,
			fee_hundredth_pips: u32,
			initial_sqrt_price: SqrtPriceQ64F96,
		) -> DispatchResult {
			T::EnsureGovernance::ensure_origin(origin)?;
			Pools::<T>::try_mutate(unstable_asset, |maybe_pool| {
				ensure!(maybe_pool.is_none(), Error::<T>::PoolAlreadyExists);

				*maybe_pool = Some(Pool {
					enabled: true,
					pool_state: PoolState {
						limit_orders: limit_orders::PoolState::new(fee_hundredth_pips).map_err(
							|e| match e {
								limit_orders::NewError::InvalidFeeAmount =>
									Error::<T>::InvalidFeeAmount,
							},
						)?,
						range_orders: range_orders::PoolState::new(
							fee_hundredth_pips,
							initial_sqrt_price,
						)
						.map_err(|e| match e {
							range_orders::NewError::InvalidFeeAmount =>
								Error::<T>::InvalidFeeAmount,
							range_orders::NewError::InvalidInitialPrice =>
								Error::<T>::InvalidInitialPrice,
						})?,
					},
				});

				Ok::<_, Error<T>>(())
			})?;

			Self::deposit_event(Event::<T>::NewPoolCreated {
				unstable_asset,
				fee_hundredth_pips,
				initial_sqrt_price,
			});

			Ok(())
		}

		/// Collects and mints a range order.
		///
		/// ## Events
		///
		/// - [On success](Event::RangeOrderMinted)
		/// - [On success](Event::AccountDebited)
		/// - [On success](Event::AccountCredited)
		///
		/// ## Errors
		///
		/// - [BadOrigin](frame_system::BadOrigin)
		/// - [PoolDoesNotExist](pallet_cf_pools::Error::PoolDoesNotExist)
		/// - [PoolDisabled](pallet_cf_pools::Error::PoolDisabled)
		/// - [InvalidTickRange](pallet_cf_pools::Error::InvalidTickRange)
		/// - [PositionDoesNotExist](pallet_cf_pools::Error::PositionDoesNotExist)
		/// - [MaximumGrossLiquidity](pallet_cf_pools::Error::MaximumGrossLiquidity)
		/// - [InsufficientBalance](pallet_cf_lp::Error::InsufficientBalance)
		/// - [BelowMinimumAmount](pallet_cf_lp::Error::BelowMinimumAmount)
		/// - [DesiredBelowMinimumAmount](pallet_cf_lp::Error::DesiredBelowMinimumAmount)
		/// - [MintingRangeOrderDisabled](pallet_cf_lp::Error::MintingRangeOrderDisabled)
		#[pallet::call_index(3)]
		#[pallet::weight(T::WeightInfo::collect_and_mint_range_order())]
		pub fn collect_and_mint_range_order(
			origin: OriginFor<T>,
			unstable_asset: any::Asset,
			price_range_in_ticks: core::ops::Range<Tick>,
			order_size: RangeOrderSize,
		) -> DispatchResult {
			ensure!(
				T::SafeMode::get().minting_range_order_enabled,
				Error::<T>::MintingRangeOrderDisabled
			);
			let lp = T::AccountRoleRegistry::ensure_liquidity_provider(origin)?;

			Self::try_mutate_pool_state(unstable_asset, |pool_state| {
				let liquidity = match order_size {
					RangeOrderSize::Liquidity(liquidity) => liquidity,
					RangeOrderSize::AssetAmounts { desired, minimum } => {
						ensure!(
							desired[Side::Zero] >= minimum[Side::Zero] &&
								desired[Side::One] >= minimum[Side::One],
							Error::<T>::DesiredBelowMinimumAmount
						);

						let liquidity = pool_state
							.range_orders
							.desired_amounts_to_liquidity(
								price_range_in_ticks.start,
								price_range_in_ticks.end,
								desired.map(|_side, amount| amount.into()),
							)
							.map_err(|error| match error {
								AmountsToLiquidityError::InvalidTickRange =>
									Error::<T>::InvalidTickRange,
							})?;

						let true_amounts = pool_state
						.range_orders
						.liquidity_to_amounts::<false>(
							liquidity,
							price_range_in_ticks.start,
							price_range_in_ticks.end,
						)
						.expect("Cannot fail because liquidity input was calculated above, and therefore the tick range and liquidity must be valid.")
						.0;

						let minimum = minimum.map(|_side, amount| amount.into());
						ensure!(
							true_amounts[Side::Zero] >= minimum[Side::Zero] &&
								true_amounts[Side::One] >= minimum[Side::One],
							Error::<T>::BelowMinimumAmount
						);

						liquidity
					},
				};

				let (assets_debited, range_orders::CollectedFees { fees }) = pool_state
					.range_orders
					.collect_and_mint(
						&lp,
						price_range_in_ticks.start,
						price_range_in_ticks.end,
						liquidity,
						|required_amounts| {
							Self::try_debit_both_assets(&lp, unstable_asset, required_amounts)
						},
					)
					.map_err(|e| match e {
						range_orders::PositionError::InvalidTickRange =>
							Error::<T>::InvalidTickRange.into(),
						range_orders::PositionError::NonExistent =>
							Error::<T>::PositionDoesNotExist.into(),
						range_orders::PositionError::Other(
							range_orders::MintError::CallbackFailed(e),
						) => e,
						range_orders::PositionError::Other(
							range_orders::MintError::MaximumGrossLiquidity,
						) => Error::<T>::MaximumGrossLiquidity.into(),
					})?;

				let collected_fees = Self::try_credit_both_assets(&lp, unstable_asset, fees)?;

				Self::deposit_event(Event::<T>::RangeOrderMinted {
					lp,
					unstable_asset,
					price_range_in_ticks,
					liquidity,
					assets_debited,
					collected_fees,
				});

				Ok(())
			})
		}

		/// Collects and burns a range order.
		///
		/// ## Events
		///
		/// - [On success](Event::RangeOrderBurned)
		/// - [On success](Event::AccountCredited)
		///
		/// ## Errors
		///
		/// - [BadOrigin](frame_system::BadOrigin)
		/// - [PoolDoesNotExist](pallet_cf_pools::Error::PoolDoesNotExist)
		/// - [PoolDisabled](pallet_cf_pools::Error::PoolDisabled)
		/// - [InvalidTickRange](pallet_cf_pools::Error::InvalidTickRange)
		/// - [PositionDoesNotExist](pallet_cf_pools::Error::PositionDoesNotExist)
		/// - [BurningRangeOrderDisabled](pallet_cf_lp::Error::BurningRangeOrderDisabled)
		#[pallet::call_index(4)]
		#[pallet::weight(T::WeightInfo::collect_and_burn_range_order())]
		pub fn collect_and_burn_range_order(
			origin: OriginFor<T>,
			unstable_asset: any::Asset,
			price_range_in_ticks: core::ops::Range<Tick>,
			liquidity: Liquidity,
		) -> DispatchResult {
			ensure!(
				T::SafeMode::get().burning_range_order_enabled,
				Error::<T>::BurningRangeOrderDisabled
			);
			let lp = T::AccountRoleRegistry::ensure_liquidity_provider(origin)?;

			Self::try_mutate_pool_state(unstable_asset, |pool_state| {
				let (assets_withdrawn, range_orders::CollectedFees { fees }, _) = pool_state
					.range_orders
					.collect_and_burn(
						&lp,
						price_range_in_ticks.start,
						price_range_in_ticks.end,
						liquidity,
					)
					.map_err(|e| match e {
						range_orders::PositionError::InvalidTickRange =>
							Error::<T>::InvalidTickRange,
						range_orders::PositionError::NonExistent =>
							Error::<T>::PositionDoesNotExist,
						range_orders::PositionError::Other(e) => match e {},
					})?;

				let assets_credited =
					Self::try_credit_both_assets(&lp, unstable_asset, assets_withdrawn)?;
				let collected_fees = Self::try_credit_both_assets(&lp, unstable_asset, fees)?;

				Self::deposit_event(Event::<T>::RangeOrderBurned {
					lp,
					unstable_asset,
					price_range_in_ticks,
					liquidity,
					assets_credited,
					collected_fees,
				});

				Ok(())
			})
		}

		/// Collects and mints a limit order.
		///
		/// ## Events
		///
		/// - [On success](Event::RangeOrderMinted)
		/// - [On success](Event::AccountDebited)
		/// - [On success](Event::AccountCredited)
		///
		/// ## Errors
		///
		/// - [BadOrigin](frame_system::BadOrigin)
		/// - [PoolDoesNotExist](pallet_cf_pools::Error::PoolDoesNotExist)
		/// - [PoolDisabled](pallet_cf_pools::Error::PoolDisabled)
		/// - [InvalidTickRange](pallet_cf_pools::Error::InvalidTickRange)
		/// - [PositionDoesNotExist](pallet_cf_pools::Error::PositionDoesNotExist)
		/// - [MaximumGrossLiquidity](pallet_cf_pools::Error::MaximumGrossLiquidity)
		/// - [MintingLimitOrderDisabled](pallet_cf_lp::Error::MintingLimitOrderDisabled)
		#[pallet::call_index(5)]
		#[pallet::weight(T::WeightInfo::collect_and_mint_limit_order())]
		pub fn collect_and_mint_limit_order(
			origin: OriginFor<T>,
			unstable_asset: any::Asset,
			order: Order,
			price_as_tick: Tick,
			amount: AssetAmount,
			order_validity: Option<OrderValidity<T::BlockNumber>>,
		) -> DispatchResult {
			ensure!(
				T::SafeMode::get().minting_limit_order_enabled,
				Error::<T>::MintingLimitOrderDisabled
			);
			let lp = T::AccountRoleRegistry::ensure_liquidity_provider(origin)?;
<<<<<<< HEAD
			if let Some(order_validity) = order_validity {
				let current_block = <frame_system::Pallet<T>>::block_number();
				ensure!(
					!order_validity.is_expired(current_block),
					Error::<T>::OrderValidityExpired
				);
				// If order is already valid we can mint it straight away.
				if order_validity.is_valid(current_block) {
					Self::collect_and_mint_limit_order_inner(
						lp.clone(),
						unstable_asset,
						order,
						price_as_tick,
						amount,
					)?;
					Self::add_to_order_queue(
						order_validity.is_valid_until(),
						OrderDetails {
							lifetime: OrderLifetime::Inactive,
							validity: order_validity,
							details: LimitOrderDetails {
								lp,
								unstable_asset,
								order,
								price_as_tick,
								amount,
							},
						},
					);
					Ok(())
				// If not pass it to the limit order queue.
				} else {
					Self::add_to_order_queue(
						order_validity.gets_valid_at(),
						OrderDetails {
							lifetime: OrderLifetime::Active,
							validity: order_validity,
							details: LimitOrderDetails {
								lp,
								unstable_asset,
								order,
								price_as_tick,
								amount,
							},
						},
					);
					Ok(())
				}
			} else {
				Self::collect_and_mint_limit_order_inner(
=======
			Self::try_mutate_pool_state(unstable_asset, |pool_state| {
				let side = utilities::order_to_side(order);

				Self::try_debit_single_asset(&lp, unstable_asset, side, amount)?;

				let (limit_orders::CollectedAmounts { fees, swapped_liquidity }, _) =
					(match side {
						Side::Zero =>
							cf_amm::limit_orders::PoolState::collect_and_mint::<OneToZero>,
						Side::One => cf_amm::limit_orders::PoolState::collect_and_mint::<ZeroToOne>,
					})(&mut pool_state.limit_orders, &lp, price_as_tick, amount.into())
					.map_err(|e| match e {
						limit_orders::PositionError::InvalidTick => Error::<T>::InvalidTick,
						limit_orders::PositionError::NonExistent =>
							Error::<T>::PositionDoesNotExist,
						limit_orders::PositionError::Other(
							limit_orders::MintError::MaximumLiquidity,
						) => Error::<T>::MaximumGrossLiquidity,
						limit_orders::PositionError::Other(
							limit_orders::MintError::MaximumPoolInstances,
						) => Error::<T>::MaximumPoolInstances,
					})?;

				let collected_fees =
					Self::try_credit_single_asset(&lp, unstable_asset, !side, fees)?;
				let swapped_liquidity =
					Self::try_credit_single_asset(&lp, unstable_asset, !side, swapped_liquidity)?;

				Self::deposit_event(Event::<T>::LimitOrderMinted {
>>>>>>> d157e134
					lp,
					unstable_asset,
					order,
					price_as_tick,
					amount,
				)?;
				Ok(())
			}
		}

		/// Collects and burns a limit order.
		///
		/// ## Events
		///
		/// - [On success](Event::RangeOrderBurned)
		/// - [On success](Event::AccountDebited)
		/// - [On success](Event::AccountCredited)
		///
		/// ## Errors
		///
		/// - [BadOrigin](frame_system::BadOrigin)
		/// - [PoolDoesNotExist](pallet_cf_pools::Error::PoolDoesNotExist)
		/// - [PoolDisabled](pallet_cf_pools::Error::PoolDisabled)
		/// - [InvalidTickRange](pallet_cf_pools::Error::InvalidTickRange)
		/// - [PositionDoesNotExist](pallet_cf_pools::Error::PositionDoesNotExist)
		/// - [BurningLimitOrderDisabled](pallet_cf_lp::Error::BurningLimitOrderDisabled)
		#[pallet::call_index(6)]
		#[pallet::weight(T::WeightInfo::collect_and_burn_limit_order())]
		pub fn collect_and_burn_limit_order(
			origin: OriginFor<T>,
			unstable_asset: any::Asset,
			order: Order,
			price_as_tick: Tick,
			amount: AssetAmount,
		) -> DispatchResult {
			ensure!(
				T::SafeMode::get().burning_limit_order_enabled,
				Error::<T>::BurningLimitOrderDisabled
			);
			let lp = T::AccountRoleRegistry::ensure_liquidity_provider(origin)?;
<<<<<<< HEAD
			Self::collect_and_burn_limit_order_inner(
				lp,
				unstable_asset,
				order,
				price_as_tick,
				amount,
			)
=======
			Self::try_mutate_pool_state(unstable_asset, |pool_state| {
				let side = utilities::order_to_side(order);

				let (
					assets_credited,
					limit_orders::CollectedAmounts { fees, swapped_liquidity },
					_,
				) = (match side {
					Side::Zero => cf_amm::limit_orders::PoolState::collect_and_burn::<OneToZero>,
					Side::One => cf_amm::limit_orders::PoolState::collect_and_burn::<ZeroToOne>,
				})(&mut pool_state.limit_orders, &lp, price_as_tick, amount.into())
				.map_err(|e| match e {
					limit_orders::PositionError::InvalidTick => Error::<T>::InvalidTick,
					limit_orders::PositionError::NonExistent => Error::<T>::PositionDoesNotExist,
					limit_orders::PositionError::Other(e) => match e {},
				})?;

				let collected_fees =
					Self::try_credit_single_asset(&lp, unstable_asset, !side, fees)?;
				let swapped_liquidity =
					Self::try_credit_single_asset(&lp, unstable_asset, !side, swapped_liquidity)?;
				let assets_credited =
					Self::try_credit_single_asset(&lp, unstable_asset, side, assets_credited)?;

				Self::deposit_event(Event::<T>::LimitOrderBurned {
					lp,
					unstable_asset,
					order,
					price_as_tick,
					assets_credited,
					collected_fees,
					swapped_liquidity,
				});

				Ok(())
			})
>>>>>>> d157e134
		}
	}
}

impl<T: Config> SwappingApi for Pallet<T> {
	fn take_network_fee(input: AssetAmount) -> AssetAmount {
		if input.is_zero() {
			return input
		}
		let (remaining, fee) = utilities::calculate_network_fee(T::NetworkFee::get(), input);
		CollectedNetworkFee::<T>::mutate(|total| {
			total.saturating_accrue(fee);
		});
		Self::deposit_event(Event::<T>::NetworkFeeTaken { fee_amount: fee });
		remaining
	}

	#[transactional]
	fn swap_single_leg(
		leg: SwapLeg,
		unstable_asset: any::Asset,
		input_amount: AssetAmount,
	) -> Result<AssetAmount, DispatchError> {
		Self::try_mutate_pool_state(unstable_asset, |pool_state| {
			let (from, to, output_amount) = match leg {
				SwapLeg::FromStable => (STABLE_ASSET, unstable_asset, {
					let (output_amount, remaining_amount) =
						pool_state.swap::<cf_amm::common::OneToZero>(input_amount.into(), None);
					remaining_amount
						.is_zero()
						.then_some(())
						.ok_or(Error::<T>::InsufficientLiquidity)?;
					output_amount
				}),
				SwapLeg::ToStable => (unstable_asset, STABLE_ASSET, {
					let (output_amount, remaining_amount) =
						pool_state.swap::<cf_amm::common::ZeroToOne>(input_amount.into(), None);
					remaining_amount
						.is_zero()
						.then_some(())
						.ok_or(Error::<T>::InsufficientLiquidity)?;
					output_amount
				}),
			};
			let output_amount = output_amount.try_into().map_err(|_| Error::<T>::OutputOverflow)?;
			Self::deposit_event(Event::<T>::AssetSwapped { from, to, input_amount, output_amount });
			Ok(output_amount)
		})
	}
}

impl<T: Config> cf_traits::FlipBurnInfo for Pallet<T> {
	fn take_flip_to_burn() -> AssetAmount {
		FlipToBurn::<T>::take()
	}
}

impl<T: Config> Pallet<T> {
	pub fn add_to_order_queue(
		block_number: T::BlockNumber,
		order: OrderDetails<T::AccountId, T::BlockNumber>,
	) {
		OrderQueue::<T>::mutate(block_number, |orders| {
			if let Some(orders) = orders {
				orders.push(order);
			} else {
				*orders = Some(vec![order]);
			}
		});
	}

	pub fn mint_or_burn_orders(current_block: T::BlockNumber) -> Weight {
		if let Some(orders) = OrderQueue::<T>::take(current_block) {
			for order in orders.into_iter() {
				match order.lifetime {
					OrderLifetime::Active => {
						let details_copy = order.clone().details;
						match Self::collect_and_mint_limit_order_inner(
							order.details.lp,
							order.details.unstable_asset,
							order.details.order,
							order.details.price_as_tick,
							order.details.amount,
						) {
							Ok(_) => {
								Self::add_to_order_queue(
									order.validity.is_valid_until(),
									OrderDetails {
										lifetime: OrderLifetime::Inactive,
										validity: order.validity,
										details: details_copy,
									},
								);
							},
							Err(err) => {
								Self::deposit_event(Event::<T>::MintingLimitOrderFailed {
									lp: details_copy.lp,
									error: err,
								});
							},
						}
					},
					OrderLifetime::Inactive => {
						let details_copy = order.clone().details;
						if let Err(err) = Self::collect_and_burn_limit_order_inner(
							order.details.lp,
							order.details.unstable_asset,
							order.details.order,
							order.details.price_as_tick,
							order.details.amount,
						) {
							Self::deposit_event(Event::<T>::BurningLimitOrderFailed {
								lp: details_copy.lp,
								error: err,
							});
						}
					},
				}
			}
		}
		Weight::default()
	}

	pub fn collect_and_burn_limit_order_inner(
		lp: T::AccountId,
		unstable_asset: any::Asset,
		order: Order,
		price_as_tick: Tick,
		amount: AssetAmount,
	) -> DispatchResult {
		Self::try_mutate_pool_state(unstable_asset, |pool_state| {
			let side = utilities::order_to_side(order);

			let (assets_credited, limit_orders::CollectedAmounts { fees, swapped_liquidity }) =
				(match side {
					Side::Zero => cf_amm::limit_orders::PoolState::collect_and_burn::<OneToZero>,
					Side::One => cf_amm::limit_orders::PoolState::collect_and_burn::<ZeroToOne>,
				})(&mut pool_state.limit_orders, &lp, price_as_tick, amount.into())
				.map_err(|e| match e {
					limit_orders::PositionError::InvalidTick => Error::<T>::InvalidTick,
					limit_orders::PositionError::NonExistent => Error::<T>::PositionDoesNotExist,
					limit_orders::PositionError::Other(
						limit_orders::BurnError::PositionLacksLiquidity,
					) => Error::<T>::PositionLacksLiquidity,
				})?;

			let collected_fees = Self::try_credit_single_asset(&lp, unstable_asset, !side, fees)?;
			let swapped_liquidity =
				Self::try_credit_single_asset(&lp, unstable_asset, !side, swapped_liquidity)?;
			let assets_credited =
				Self::try_credit_single_asset(&lp, unstable_asset, side, assets_credited)?;

			Self::deposit_event(Event::<T>::LimitOrderBurned {
				lp,
				unstable_asset,
				order,
				price_as_tick,
				assets_credited,
				collected_fees,
				swapped_liquidity,
			});

			Ok(())
		})
	}

	pub fn collect_and_mint_limit_order_inner(
		lp: T::AccountId,
		unstable_asset: any::Asset,
		order: Order,
		price_as_tick: Tick,
		amount: AssetAmount,
	) -> DispatchResult {
		Self::try_mutate_pool_state(unstable_asset, |pool_state| {
			let side = utilities::order_to_side(order);

			Self::try_debit_single_asset(&lp, unstable_asset, side, amount)?;

			let limit_orders::CollectedAmounts { fees, swapped_liquidity } =
				(match side {
					Side::Zero => cf_amm::limit_orders::PoolState::collect_and_mint::<OneToZero>,
					Side::One => cf_amm::limit_orders::PoolState::collect_and_mint::<ZeroToOne>,
				})(&mut pool_state.limit_orders, &lp, price_as_tick, amount.into())
				.map_err(|e| match e {
					limit_orders::PositionError::InvalidTick => Error::<T>::InvalidTick,
					limit_orders::PositionError::NonExistent => Error::<T>::PositionDoesNotExist,
					limit_orders::PositionError::Other(
						limit_orders::MintError::MaximumLiquidity,
					) => Error::<T>::MaximumGrossLiquidity,
					limit_orders::PositionError::Other(
						limit_orders::MintError::MaximumPoolInstances,
					) => Error::<T>::MaximumPoolInstances,
				})?;

			let collected_fees = Self::try_credit_single_asset(&lp, unstable_asset, !side, fees)?;
			let swapped_liquidity =
				Self::try_credit_single_asset(&lp, unstable_asset, !side, swapped_liquidity)?;

			Self::deposit_event(Event::<T>::LimitOrderMinted {
				lp,
				unstable_asset,
				order,
				price_as_tick,
				assets_debited: amount,
				collected_fees,
				swapped_liquidity,
			});

			Ok(())
		})
	}
	#[transactional]
	pub fn swap_with_network_fee(
		from: any::Asset,
		to: any::Asset,
		input_amount: AssetAmount,
	) -> Result<SwapOutput, DispatchError> {
		Ok(match (from, to) {
			(input_asset, STABLE_ASSET) => Self::take_network_fee(Self::swap_single_leg(
				SwapLeg::ToStable,
				input_asset,
				input_amount,
			)?)
			.into(),
			(STABLE_ASSET, output_asset) => Self::swap_single_leg(
				SwapLeg::FromStable,
				output_asset,
				Self::take_network_fee(input_amount),
			)?
			.into(),
			(input_asset, output_asset) => {
				let intermediate_output =
					Self::swap_single_leg(SwapLeg::ToStable, input_asset, input_amount)?;
				SwapOutput {
					intermediary: Some(intermediate_output),
					output: Self::swap_single_leg(
						SwapLeg::FromStable,
						output_asset,
						Self::take_network_fee(intermediate_output),
					)?,
				}
			},
		})
	}

	pub fn get_pool(asset: Asset) -> Option<Pool<T::AccountId>> {
		Pools::<T>::get(asset)
	}

	fn try_credit_single_asset(
		lp: &T::AccountId,
		unstable_asset: Asset,
		side: Side,
		amount: cf_amm::common::Amount,
	) -> Result<AssetAmount, DispatchError> {
		let assets_credited = amount.try_into()?;
		T::LpBalance::try_credit_account(
			lp,
			utilities::side_to_asset(unstable_asset, side),
			assets_credited,
		)?;
		Ok(assets_credited)
	}

	fn try_credit_both_assets(
		lp: &T::AccountId,
		unstable_asset: Asset,
		amounts: SideMap<cf_amm::common::Amount>,
	) -> Result<SideMap<AssetAmount>, DispatchError> {
		amounts
			.try_map(|side, amount| Self::try_credit_single_asset(lp, unstable_asset, side, amount))
	}

	fn try_debit_single_asset(
		lp: &T::AccountId,
		unstable_asset: Asset,
		side: Side,
		amount: AssetAmount,
	) -> DispatchResult {
		T::LpBalance::try_debit_account(lp, utilities::side_to_asset(unstable_asset, side), amount)
	}

	fn try_debit_both_assets(
		lp: &T::AccountId,
		unstable_asset: Asset,
		amounts: SideMap<cf_amm::common::Amount>,
	) -> Result<SideMap<AssetAmount>, DispatchError> {
		amounts.try_map(|side, amount| {
			let assets_debited = amount.try_into()?;
			Self::try_debit_single_asset(lp, unstable_asset, side, assets_debited)?;
			Ok(assets_debited)
		})
	}

	fn try_mutate_pool_state<
		R,
		E: From<pallet::Error<T>>,
		F: FnOnce(&mut PoolState<T::AccountId>) -> Result<R, E>,
	>(
		asset: any::Asset,
		f: F,
	) -> Result<R, E> {
		Pools::<T>::try_mutate(asset, |maybe_pool| {
			let pool = maybe_pool.as_mut().ok_or(Error::<T>::PoolDoesNotExist)?;
			ensure!(pool.enabled, Error::<T>::PoolDisabled);
			f(&mut pool.pool_state)
		})
	}

	pub fn current_sqrt_price(from: Asset, to: Asset) -> Option<SqrtPriceQ64F96> {
		match (from, to) {
			(STABLE_ASSET, unstable_asset) => Pools::<T>::get(unstable_asset)
				.and_then(|mut pool| pool.pool_state.current_sqrt_price::<OneToZero>()),
			(unstable_asset, STABLE_ASSET) => Pools::<T>::get(unstable_asset)
				.and_then(|mut pool| pool.pool_state.current_sqrt_price::<ZeroToOne>()),
			_ => None,
		}
	}
}

pub mod utilities {
	use super::*;

	pub fn side_to_asset(unstable_asset: Asset, side: Side) -> Asset {
		match side {
			Side::Zero => unstable_asset,
			Side::One => STABLE_ASSET,
		}
	}

	pub fn order_to_side(order: Order) -> Side {
		match order {
			Order::Buy => Side::One,
			Order::Sell => Side::Zero,
		}
	}

	pub fn calculate_network_fee(
		fee_percentage: Permill,
		input: AssetAmount,
	) -> (AssetAmount, AssetAmount) {
		let fee = fee_percentage * input;
		(input - fee, fee)
	}
}<|MERGE_RESOLUTION|>--- conflicted
+++ resolved
@@ -10,18 +10,13 @@
 	sp_runtime::{Permill, Saturating},
 	transactional,
 };
-use frame_system::pallet_prelude::OriginFor;
-<<<<<<< HEAD
+use frame_system::pallet_prelude::{BlockNumberFor, OriginFor};
 use sp_arithmetic::traits::Zero;
-use sp_runtime::{Permill, Saturating};
 
 use sp_std::vec;
 
 #[cfg(feature = "std")]
-=======
->>>>>>> d157e134
 use serde::{Deserialize, Serialize};
-use sp_arithmetic::traits::Zero;
 
 pub use pallet::*;
 
@@ -61,15 +56,13 @@
 		pub pool_state: PoolState<LiquidityProvider>,
 	}
 
-	#[derive(
-		PartialEq, Eq, Copy, Clone, Debug, Encode, Decode, TypeInfo, Deserialize, Serialize,
-	)]
+	#[derive(PartialEq, Eq, Copy, Clone, Debug, Encode, Decode, TypeInfo)]
+	#[cfg_attr(feature = "std", derive(Deserialize, Serialize))]
 	pub enum Order {
 		Buy,
 		Sell,
 	}
 
-<<<<<<< HEAD
 	#[derive(Clone, Debug, Encode, Decode, TypeInfo)]
 	pub enum OrderLifetime {
 		Active,
@@ -95,21 +88,6 @@
 
 	#[derive(Copy, Clone, Debug, Encode, Decode, TypeInfo, MaxEncodedLen, PartialEq, Eq)]
 	#[cfg_attr(feature = "std", derive(Deserialize, Serialize))]
-=======
-	#[derive(
-		Copy,
-		Clone,
-		Debug,
-		Encode,
-		Decode,
-		TypeInfo,
-		MaxEncodedLen,
-		PartialEq,
-		Eq,
-		Deserialize,
-		Serialize,
-	)]
->>>>>>> d157e134
 	pub enum RangeOrderSize {
 		AssetAmounts { desired: SideMap<AssetAmount>, minimum: SideMap<AssetAmount> },
 		Liquidity(Liquidity),
@@ -157,8 +135,8 @@
 	pub(super) type OrderQueue<T: Config> = StorageMap<
 		_,
 		Twox64Concat,
-		T::BlockNumber,
-		Vec<OrderDetails<T::AccountId, T::BlockNumber>>,
+		BlockNumberFor<T>,
+		Vec<OrderDetails<T::AccountId, BlockNumberFor<T>>>,
 		OptionQuery,
 	>;
 
@@ -661,14 +639,13 @@
 			order: Order,
 			price_as_tick: Tick,
 			amount: AssetAmount,
-			order_validity: Option<OrderValidity<T::BlockNumber>>,
+			order_validity: Option<OrderValidity<BlockNumberFor<T>>>,
 		) -> DispatchResult {
 			ensure!(
 				T::SafeMode::get().minting_limit_order_enabled,
 				Error::<T>::MintingLimitOrderDisabled
 			);
 			let lp = T::AccountRoleRegistry::ensure_liquidity_provider(origin)?;
-<<<<<<< HEAD
 			if let Some(order_validity) = order_validity {
 				let current_block = <frame_system::Pallet<T>>::block_number();
 				ensure!(
@@ -719,37 +696,6 @@
 				}
 			} else {
 				Self::collect_and_mint_limit_order_inner(
-=======
-			Self::try_mutate_pool_state(unstable_asset, |pool_state| {
-				let side = utilities::order_to_side(order);
-
-				Self::try_debit_single_asset(&lp, unstable_asset, side, amount)?;
-
-				let (limit_orders::CollectedAmounts { fees, swapped_liquidity }, _) =
-					(match side {
-						Side::Zero =>
-							cf_amm::limit_orders::PoolState::collect_and_mint::<OneToZero>,
-						Side::One => cf_amm::limit_orders::PoolState::collect_and_mint::<ZeroToOne>,
-					})(&mut pool_state.limit_orders, &lp, price_as_tick, amount.into())
-					.map_err(|e| match e {
-						limit_orders::PositionError::InvalidTick => Error::<T>::InvalidTick,
-						limit_orders::PositionError::NonExistent =>
-							Error::<T>::PositionDoesNotExist,
-						limit_orders::PositionError::Other(
-							limit_orders::MintError::MaximumLiquidity,
-						) => Error::<T>::MaximumGrossLiquidity,
-						limit_orders::PositionError::Other(
-							limit_orders::MintError::MaximumPoolInstances,
-						) => Error::<T>::MaximumPoolInstances,
-					})?;
-
-				let collected_fees =
-					Self::try_credit_single_asset(&lp, unstable_asset, !side, fees)?;
-				let swapped_liquidity =
-					Self::try_credit_single_asset(&lp, unstable_asset, !side, swapped_liquidity)?;
-
-				Self::deposit_event(Event::<T>::LimitOrderMinted {
->>>>>>> d157e134
 					lp,
 					unstable_asset,
 					order,
@@ -790,52 +736,14 @@
 				Error::<T>::BurningLimitOrderDisabled
 			);
 			let lp = T::AccountRoleRegistry::ensure_liquidity_provider(origin)?;
-<<<<<<< HEAD
 			Self::collect_and_burn_limit_order_inner(
 				lp,
 				unstable_asset,
 				order,
 				price_as_tick,
 				amount,
-			)
-=======
-			Self::try_mutate_pool_state(unstable_asset, |pool_state| {
-				let side = utilities::order_to_side(order);
-
-				let (
-					assets_credited,
-					limit_orders::CollectedAmounts { fees, swapped_liquidity },
-					_,
-				) = (match side {
-					Side::Zero => cf_amm::limit_orders::PoolState::collect_and_burn::<OneToZero>,
-					Side::One => cf_amm::limit_orders::PoolState::collect_and_burn::<ZeroToOne>,
-				})(&mut pool_state.limit_orders, &lp, price_as_tick, amount.into())
-				.map_err(|e| match e {
-					limit_orders::PositionError::InvalidTick => Error::<T>::InvalidTick,
-					limit_orders::PositionError::NonExistent => Error::<T>::PositionDoesNotExist,
-					limit_orders::PositionError::Other(e) => match e {},
-				})?;
-
-				let collected_fees =
-					Self::try_credit_single_asset(&lp, unstable_asset, !side, fees)?;
-				let swapped_liquidity =
-					Self::try_credit_single_asset(&lp, unstable_asset, !side, swapped_liquidity)?;
-				let assets_credited =
-					Self::try_credit_single_asset(&lp, unstable_asset, side, assets_credited)?;
-
-				Self::deposit_event(Event::<T>::LimitOrderBurned {
-					lp,
-					unstable_asset,
-					order,
-					price_as_tick,
-					assets_credited,
-					collected_fees,
-					swapped_liquidity,
-				});
-
-				Ok(())
-			})
->>>>>>> d157e134
+			)?;
+			Ok(())
 		}
 	}
 }
@@ -895,8 +803,8 @@
 
 impl<T: Config> Pallet<T> {
 	pub fn add_to_order_queue(
-		block_number: T::BlockNumber,
-		order: OrderDetails<T::AccountId, T::BlockNumber>,
+		block_number: BlockNumberFor<T>,
+		order: OrderDetails<T::AccountId, BlockNumberFor<T>>,
 	) {
 		OrderQueue::<T>::mutate(block_number, |orders| {
 			if let Some(orders) = orders {
@@ -907,7 +815,7 @@
 		});
 	}
 
-	pub fn mint_or_burn_orders(current_block: T::BlockNumber) -> Weight {
+	pub fn mint_or_burn_orders(current_block: BlockNumberFor<T>) -> Weight {
 		if let Some(orders) = OrderQueue::<T>::take(current_block) {
 			for order in orders.into_iter() {
 				match order.lifetime {
@@ -969,7 +877,7 @@
 		Self::try_mutate_pool_state(unstable_asset, |pool_state| {
 			let side = utilities::order_to_side(order);
 
-			let (assets_credited, limit_orders::CollectedAmounts { fees, swapped_liquidity }) =
+			let (assets_credited, limit_orders::CollectedAmounts { fees, swapped_liquidity }, _) =
 				(match side {
 					Side::Zero => cf_amm::limit_orders::PoolState::collect_and_burn::<OneToZero>,
 					Side::One => cf_amm::limit_orders::PoolState::collect_and_burn::<ZeroToOne>,
@@ -977,9 +885,7 @@
 				.map_err(|e| match e {
 					limit_orders::PositionError::InvalidTick => Error::<T>::InvalidTick,
 					limit_orders::PositionError::NonExistent => Error::<T>::PositionDoesNotExist,
-					limit_orders::PositionError::Other(
-						limit_orders::BurnError::PositionLacksLiquidity,
-					) => Error::<T>::PositionLacksLiquidity,
+					limit_orders::PositionError::Other(e) => match e {},
 				})?;
 
 			let collected_fees = Self::try_credit_single_asset(&lp, unstable_asset, !side, fees)?;
@@ -1014,7 +920,7 @@
 
 			Self::try_debit_single_asset(&lp, unstable_asset, side, amount)?;
 
-			let limit_orders::CollectedAmounts { fees, swapped_liquidity } =
+			let (limit_orders::CollectedAmounts { fees, swapped_liquidity }, _) =
 				(match side {
 					Side::Zero => cf_amm::limit_orders::PoolState::collect_and_mint::<OneToZero>,
 					Side::One => cf_amm::limit_orders::PoolState::collect_and_mint::<ZeroToOne>,
