#![cfg_attr(not(feature = "std"), no_std)]
#![doc = include_str!("../README.md")]
#![doc = include_str!("../../cf-doc-head.md")]

#[cfg(test)]
pub mod mock;

#[cfg(test)]
mod tests;

// #[cfg(feature = "runtime-benchmarks")]
// mod benchmarking;

use codec::{Decode, Encode};

use cf_chains::{Chain, ChainCrypto};
use cf_traits::{
	offline_conditions::{OfflineCondition, OfflineReporter},
	Chainflip, KeyProvider, SignerNomination, SigningContext,
};
use frame_support::traits::EnsureOrigin;
use frame_system::pallet_prelude::OriginFor;
pub use pallet::*;
use sp_runtime::{
	traits::{BlockNumberProvider, Saturating},
	RuntimeDebug,
};
use sp_std::{
	collections::{btree_map::BTreeMap, btree_set::BTreeSet},
	convert::TryInto,
	iter::FromIterator,
	marker::PhantomData,
	prelude::*,
};

pub type CeremonyId = u64;

#[frame_support::pallet]
pub mod pallet {
	use super::*;
	use codec::FullCodec;
	use frame_support::{
		dispatch::{DispatchResultWithPostInfo, UnfilteredDispatchable},
		pallet_prelude::*,
		storage::bounded_btree_set::BoundedBTreeSet,
		unsigned::{TransactionValidity, ValidateUnsigned},
		Twox64Concat,
	};
	use frame_system::{ensure_none, pallet_prelude::*};

	/// Metadata for a pending threshold signature request.
	#[derive(Clone, RuntimeDebug, PartialEq, Eq, Encode, Decode)]
	pub struct RequestContext<T: Config<I>, I: 'static> {
		/// How many previous attempts have been made to sign the attached payload.
		pub attempt: u8,
		/// Whether or not this request has been scheduled to be retried.
		pub retry_scheduled: bool,
		/// The respondents that have yet to reply.
		pub remaining_respondents: BTreeSet<T::ValidatorId>,
		/// The number of blame votes (accusations) each validator has received.
		pub blame_counts: BTreeMap<T::ValidatorId, u32>,
		/// The total number of signing participants (ie. the threshold set size).
		pub participant_count: u32,
		/// Signing context for generating the payload and success callback.
		pub chain_signing_context: T::SigningContext,
	}

<<<<<<< HEAD
	pub type SignatureFor<T, I> =
		<<T as Config<I>>::TargetChain as ChainCrypto>::ThresholdSignature;
=======
	impl<T: Config<I>, I: 'static> RequestContext<T, I> {
		/// Based on the current state of the request, defines whether we have reached a point where
		/// enough respondents have reported a failure of the ceremony such that we can schedule a
		/// retry.
		pub fn countdown_initiation_threshold_reached(&self) -> bool {
			// The number of responses at which we start a timeout to allow other participants to
			// respond.
			let response_threshold = self.participant_count / 10 + 1;

			self.remaining_respondents.len() <=
				(self.participant_count - response_threshold) as usize
		}

		/// Based on the reported blame_counts, decide which nodes should be reported for failure.
		///
		/// We assume that at least 2/3 of participants need to blame a node for it to be reliable.
		///
		/// We also assume any parties that have not responded should be reported.
		///
		/// The absolute maximum number of nodes we can punish here is 1/2 of the participants,
		/// since any more than that would leave us with insufficient nodes to reach the signature
		/// threshold.
		///
		/// **TODO:** See if there is a better / more scientific basis for the abovementioned
		/// assumptions and thresholds. Also consider emergency rotations - we may not want this to
		/// immediately trigger an ER. For instance, imagine a failed tx: if we retry we most likely
		/// want to retry with the current validator set - however if we rotate, then the next
		/// validator set will no longer be in control of the vault.
		/// Similarly for vault rotations - we can't abort a rotation at the setAggKey stage: we
		/// have to keep retrying with the current set of validators.
		pub fn offenders(&self) -> Vec<T::ValidatorId> {
			// A threshold for number of blame 'accusations' that are required for someone to be
			// punished.
			let blame_threshold = self.participant_count * 2 / 3;
			// The maximum number of offenders we are willing to report without risking the liveness
			// of the network.
			let liveness_threshold = self.participant_count / 2;

			let mut to_report = self
				.blame_counts
				.iter()
				.filter(|(_, count)| **count > blame_threshold)
				.map(|(id, _)| id)
				.cloned()
				.collect::<BTreeSet<_>>();

			for id in self.remaining_respondents.iter() {
				to_report.insert(id.clone());
			}

			let to_report = to_report.into_iter().collect::<Vec<_>>();

			if to_report.len() <= liveness_threshold as usize {
				to_report
			} else {
				Vec::new()
			}
		}
	}

	type SignatureFor<T, I> = <<T as Config<I>>::TargetChain as ChainCrypto>::ThresholdSignature;
>>>>>>> 1715ac74
	type PayloadFor<T, I> = <<T as Config<I>>::TargetChain as ChainCrypto>::Payload;

	#[pallet::config]
	#[pallet::disable_frame_system_supertrait_check]
	pub trait Config<I: 'static = ()>: Chainflip {
		/// Because this pallet emits events, it depends on the runtime's definition of an event.
		type Event: From<Event<Self, I>> + IsType<<Self as frame_system::Config>::Event>;

		/// A marker trait identifying the chain that we are signing for.
		type TargetChain: Chain + ChainCrypto;

		/// The context definition for this instance.
		type SigningContext: SigningContext<
				Self,
				Chain = Self::TargetChain,
				ThresholdSignatureOrigin = Origin<Self, I>,
			> + Member
			+ FullCodec;

		/// Signer nomination.
		type SignerNomination: SignerNomination<SignerId = Self::ValidatorId>;

		/// Something that provides the current key for signing.
		type KeyProvider: KeyProvider<Self::TargetChain, KeyId = Self::KeyId>;

		/// For reporting bad actors.
		type OfflineReporter: OfflineReporter<ValidatorId = <Self as Chainflip>::ValidatorId>;
	}

	#[pallet::pallet]
	#[pallet::generate_store(pub(super) trait Store)]
	pub struct Pallet<T, I = ()>(PhantomData<(T, I)>);

	/// A counter to generate fresh ceremony ids.
	#[pallet::storage]
	#[pallet::getter(fn ceremony_id_counter)]
	pub type CeremonyIdCounter<T, I = ()> = StorageValue<_, CeremonyId, ValueQuery>;

	/// Stores the context required for processing live requests.
	#[pallet::storage]
	#[pallet::getter(fn pending_request)]
	pub type PendingRequests<T: Config<I>, I: 'static = ()> =
		StorageMap<_, Twox64Concat, CeremonyId, RequestContext<T, I>, OptionQuery>;

	/// A map containing lists of ceremony ids that should be retried at the block stored in the
	/// key.
	#[pallet::storage]
	#[pallet::getter(fn retry_queues)]
	pub type RetryQueues<T: Config<I>, I: 'static = ()> =
		StorageMap<_, Twox64Concat, BlockNumberFor<T>, Vec<CeremonyId>, ValueQuery>;

	#[pallet::event]
	#[pallet::generate_deposit(pub(super) fn deposit_event)]
	pub enum Event<T: Config<I>, I: 'static = ()> {
		/// \[ceremony_id, key_id, signatories, payload\]
		ThresholdSignatureRequest(CeremonyId, T::KeyId, Vec<T::ValidatorId>, PayloadFor<T, I>),
		/// \[ceremony_id, key_id, offenders\]
		ThresholdSignatureFailed(CeremonyId, T::KeyId, Vec<T::ValidatorId>),
		/// \[ceremony_id, result\]
		ThresholdDispatchComplete(CeremonyId, DispatchResult),
		/// \[ceremony_id\]
		RetryRequested(CeremonyId),
		/// \[ceremony_id\]
		RetryStale(CeremonyId),
		/// \[ceremony_id, reporter_id\]
		FailureReportProcessed(CeremonyId, T::ValidatorId),
	}

	#[pallet::error]
	pub enum Error<T, I = ()> {
		/// The provided ceremony id is invalid.
		InvalidCeremonyId,
		/// The provided threshold signature is invalid.
		InvalidThresholdSignature,
		/// The reporting party is not one of the signatories for this ceremony, or has already
		/// responded.
		InvalidRespondent,
		/// Too many parties were reported as having failed in the threshold ceremony.
		ExcessOffenders,
	}

	#[pallet::hooks]
	impl<T: Config<I>, I: 'static> Hooks<BlockNumberFor<T>> for Pallet<T, I> {
		fn on_initialize(current_block: BlockNumberFor<T>) -> frame_support::weights::Weight {
			let mut num_retries = 0;

			// Process pending retries.
			for ceremony_id in RetryQueues::<T, I>::take(current_block) {
				if let Some(failed_ceremony_context) = PendingRequests::<T, I>::take(ceremony_id) {
					num_retries += 1;
					// Report the offenders.
					for offender in failed_ceremony_context.offenders() {
						T::OfflineReporter::report(
							OfflineCondition::ParticipateSigningFailed,
							&offender,
						)
						.unwrap_or_else(|e| {
							log::error!(
								"Unable to report ParticipateSigningFailed for participant {:?}: {:?}",
								offender,
								e
							);
							0
						});
					}

					// Initiate a new attempt.
					Self::request_attempt(
						failed_ceremony_context.chain_signing_context,
						failed_ceremony_context.attempt.wrapping_add(1),
					);
					Self::deposit_event(Event::<T, I>::RetryRequested(ceremony_id))
				} else {
					Self::deposit_event(Event::<T, I>::RetryStale(ceremony_id))
				}
			}

			// TODO: replace this with benchmark results.
			num_retries as u64 *
				frame_support::weights::RuntimeDbWeight::default().reads_writes(3, 3)
		}
	}

	#[pallet::origin]
	#[derive(PartialEq, Eq, Copy, Clone, RuntimeDebug, Encode, Decode)]
	pub struct Origin<T: Config<I>, I: 'static = ()>(pub(super) PhantomData<(T, I)>);

	#[pallet::validate_unsigned]
	impl<T: Config<I>, I: 'static> ValidateUnsigned for Pallet<T, I> {
		type Call = Call<T, I>;

		fn validate_unsigned(_source: TransactionSource, call: &Self::Call) -> TransactionValidity {
			if let Call::<T, I>::signature_success(ceremony_id, signature) = call {
				let context =
					PendingRequests::<T, I>::get(ceremony_id).ok_or(InvalidTransaction::Stale)?;

				if <T::TargetChain as ChainCrypto>::verify_threshold_signature(
					&T::KeyProvider::current_key(),
					&context.chain_signing_context.get_payload(),
					&signature,
				) {
					ValidTransaction::with_tag_prefix("ThresholdSignature")
						// We only expect one success per ceremony.
						.and_provides(ceremony_id)
						.build()
				} else {
					InvalidTransaction::BadProof.into()
				}
			} else {
				InvalidTransaction::Call.into()
			}
		}
	}

	#[pallet::call]
	impl<T: Config<I>, I: 'static> Pallet<T, I> {
		/// A threshold signature ceremony has succeeded.
		///
		/// This is an **Unsigned** Extrinsic, meaning validation is performed in the
		/// [ValidateUnsigned] implementation for this pallet. This means that this call can only be
		/// triggered if the associated signature is valid, and therfore we don't need to check it
		/// again inside the call.
		///
		/// ## Events
		///
		/// - [ThresholdDispatchComplete](Event::ThresholdDispatchComplete)
		///
		/// ## Errors
		///
		/// - [InvalidCeremonyId](sp_runtime::traits::InvalidCeremonyId)
		/// - [BadOrigin](sp_runtime::traits::BadOrigin)
		#[pallet::weight(10_000)]
		pub fn signature_success(
			origin: OriginFor<T>,
			id: CeremonyId,
			signature: SignatureFor<T, I>,
		) -> DispatchResultWithPostInfo {
			let _ = ensure_none(origin)?;

			// The request succeeded, remove it.
			let context = PendingRequests::<T, I>::take(id).ok_or_else(|| {
				// We check the ceremony_id in the ValidateUnsigned transaction, so if this happens,
				// there is something seriously wrong with our assumptions.
				log::error!("Invalid ceremony id received {}.", id);
				Error::<T, I>::InvalidCeremonyId
			})?;

			// Dispatch the callback.
			let dispatch_result = context
				.chain_signing_context
				.dispatch_callback(Origin(Default::default()), signature);

			// Emit the result in an event.
			Self::deposit_event(Event::<T, I>::ThresholdDispatchComplete(
				id,
				dispatch_result.map(|_| ()).map_err(|e| {
					log::error!("Threshold dispatch failed for ceremony {}.", id);
					e.error
				}),
			));

			Ok(().into())
		}

		/// Report that a threshold signature ceremony has failed and incriminate the guilty
		/// participants.
		///
		/// The `offenders` argument takes a [BoundedBTreeSet] where the set size is limited
		/// to the current size of the threshold group.
		///
		/// ## Events
		///
		/// - [FailureReportProcessed](Event::FailureReportProcessed)
		///
		/// ## Errors
		///
		/// - [InvalidCeremonyId](Error::InvalidCeremonyId)
		/// - [InvalidRespondent](Error::InvalidRespondent)
		#[pallet::weight(10_000)]
		pub fn report_signature_failed(
			origin: OriginFor<T>,
			id: CeremonyId,
			offenders: BoundedBTreeSet<
				<T as Chainflip>::ValidatorId,
				cf_traits::CurrentThreshold<T>,
			>,
		) -> DispatchResultWithPostInfo {
			const FAILURE_TIMEOUT_BLOCKS: u32 = 10;

			let reporter_id = ensure_signed(origin)?.into();

			let _ = PendingRequests::<T, I>::try_mutate(id, |maybe_context| {
				maybe_context
					.as_mut()
					.ok_or(Error::<T, I>::InvalidCeremonyId)
					.and_then(|context| {
						if !context.remaining_respondents.remove(&reporter_id) {
							return Err(Error::<T, I>::InvalidRespondent)
						}

						for id in offenders {
							(*context.blame_counts.entry(id).or_default()) += 1;
						}

						if !context.retry_scheduled &&
							context.countdown_initiation_threshold_reached()
						{
							// Schedule for retry.
							context.retry_scheduled = true;
							RetryQueues::<T, I>::append(
								frame_system::Pallet::<T>::current_block_number().saturating_add(
									BlockNumberFor::<T>::from(FAILURE_TIMEOUT_BLOCKS),
								),
								id,
							);
						}
						if context.remaining_respondents.is_empty() {
							// All respondents have reported, schedule retry for next block.
							RetryQueues::<T, I>::append(
								frame_system::Pallet::<T>::current_block_number()
									.saturating_add(BlockNumberFor::<T>::from(1u32)),
								id,
							);
						}

						Ok(())
					})
			})?;

			Self::deposit_event(Event::<T, I>::FailureReportProcessed(id, reporter_id));

			Ok(().into())
		}

		/// Same as [Self::report_signature_failed] except accepts an unbounded [BTreeSet] as an
		/// input argument.
		///
		/// ## Events
		///
		/// - [FailureReportProcessed](Event::FailureReportProcessed)
		///
		/// ## Errors
		///
		/// - [ToManyOffenders](Error::ToManyOffenders)
		/// - [InvalidCeremonyId](Error::InvalidCeremonyId)
		/// - [InvalidRespondent](Error::InvalidRespondent)

		#[pallet::weight(10_000)]
		pub fn report_signature_failed_unbounded(
			origin: OriginFor<T>,
			id: CeremonyId,
			offenders: BTreeSet<<T as Chainflip>::ValidatorId>,
		) -> DispatchResultWithPostInfo {
			Call::<T, I>::report_signature_failed(
				id,
				offenders.try_into().map_err(|_| Error::<T, I>::ExcessOffenders)?,
			)
			.dispatch_bypass_filter(origin)
		}
	}
}

impl<T: Config<I>, I: 'static> Pallet<T, I> {
	/// Initiate a new signature request, returning the request id.
	pub fn request_signature(context: T::SigningContext) -> u64 {
		Self::request_attempt(context, 0)
	}

	/// Emits a request event, stores its context, and returns its id.
	fn request_attempt(context: T::SigningContext, attempt: u8) -> u64 {
		// Get a new id.
		let id = CeremonyIdCounter::<T, I>::mutate(|id| {
			*id += 1;
			*id
		});

		// Get the current signing key.
		let key_id = T::KeyProvider::current_key_id();

		// Construct the payload.
		let payload = context.get_payload();

		// Select nominees for threshold signature.
		let nominees = T::SignerNomination::threshold_nomination_with_seed(id);

		// Store the context.
		PendingRequests::<T, I>::insert(
			id,
			RequestContext {
				attempt,
				retry_scheduled: false,
				remaining_respondents: BTreeSet::from_iter(nominees.clone()),
				blame_counts: Default::default(),
				participant_count: nominees.len() as u32,
				chain_signing_context: context,
			},
		);

		// Emit the request to the CFE.
		Self::deposit_event(Event::<T, I>::ThresholdSignatureRequest(
			id, key_id, nominees, payload,
		));

		id
	}
}

pub struct EnsureThresholdSigned<T: Config<I>, I: 'static>(PhantomData<(T, I)>);

impl<OuterOrigin, T, I> EnsureOrigin<OuterOrigin> for EnsureThresholdSigned<T, I>
where
	OuterOrigin: Into<Result<Origin<T, I>, OuterOrigin>> + From<Origin<T, I>>,
	T: Config<I>,
	I: 'static,
{
	type Success = ();

	fn try_origin(o: OuterOrigin) -> Result<Self::Success, OuterOrigin> {
		o.into().map(|_| ())
	}

	#[cfg(feature = "runtime-benchmarks")]
	fn successful_origin() -> OuterOrigin {
		Origin::<T, I>(Default::default()).into()
	}
}

impl<T, I: 'static> cf_traits::ThresholdSigner<T> for Pallet<T, I>
where
	T: Config<I>,
{
	type Context = T::SigningContext;

	fn request_signature(context: Self::Context) -> u64 {
		Self::request_signature(context)
	}
}<|MERGE_RESOLUTION|>--- conflicted
+++ resolved
@@ -65,10 +65,6 @@
 		pub chain_signing_context: T::SigningContext,
 	}
 
-<<<<<<< HEAD
-	pub type SignatureFor<T, I> =
-		<<T as Config<I>>::TargetChain as ChainCrypto>::ThresholdSignature;
-=======
 	impl<T: Config<I>, I: 'static> RequestContext<T, I> {
 		/// Based on the current state of the request, defines whether we have reached a point where
 		/// enough respondents have reported a failure of the ceremony such that we can schedule a
@@ -130,7 +126,6 @@
 	}
 
 	type SignatureFor<T, I> = <<T as Config<I>>::TargetChain as ChainCrypto>::ThresholdSignature;
->>>>>>> 1715ac74
 	type PayloadFor<T, I> = <<T as Config<I>>::TargetChain as ChainCrypto>::Payload;
 
 	#[pallet::config]
