#![cfg_attr(not(feature = "std"), no_std)]

//! Witness Api Pallet
//!
//! A collection of convenience extrinsics that delegate to other pallets via witness consensus.

pub use pallet::*;

#[cfg(test)]
mod mock;

#[cfg(test)]
mod tests;

#[frame_support::pallet]
pub mod pallet {
	use cf_chains::eth::SchnorrSignature;
	use cf_traits::Witnesser;
	use frame_support::{dispatch::DispatchResultWithPostInfo, pallet_prelude::*};
	use frame_system::pallet_prelude::*;
	use pallet_cf_staking::{
		Call as StakingCall, Config as StakingConfig, EthTransactionHash, EthereumAddress,
		FlipBalance,
	};
<<<<<<< HEAD
	use pallet_cf_vaults::rotation::{KeygenResponse, RequestIndex, VaultRotationResponse};
	use pallet_cf_vaults::{Call as VaultsCall, Config as VaultsConfig, EthSigningTxResponse};
=======
	use pallet_cf_vaults::rotation::{CeremonyId, KeygenResponse, VaultRotationResponse};
	use pallet_cf_vaults::{
		rotation::SchnorrSigTruncPubkey, Call as VaultsCall, Config as VaultsConfig,
		ThresholdSignatureResponse,
	};
	use sp_core::U256;
>>>>>>> 44067f9e

	type AccountId<T> = <T as frame_system::Config>::AccountId;

	#[pallet::config]
	pub trait Config: frame_system::Config + StakingConfig + VaultsConfig {
		/// Standard Call type. We need this so we can use it as a constraint in `Witnesser`.
		type Call: IsType<<Self as frame_system::Config>::Call>
			+ From<StakingCall<Self>>
			+ From<VaultsCall<Self>>;

		/// An implementation of the witnesser, allows us to define our witness_* helper extrinsics.
		type Witnesser: Witnesser<Call = <Self as Config>::Call, AccountId = AccountId<Self>>;
	}

	#[pallet::pallet]
	pub struct Pallet<T>(_);

	#[pallet::hooks]
	impl<T: Config> Hooks<BlockNumberFor<T>> for Pallet<T> {}

	#[pallet::call]
	impl<T: Config> Pallet<T> {
		//*** Staking pallet witness calls ***//

		/// Witness that the claim signature generated by the CFE was posted.
		///
		/// This is a convenience extrinsic that simply delegates to the configured witnesser.
		#[pallet::weight(10_000)]
		pub fn witness_post_claim_signature(
			origin: OriginFor<T>,
			account_id: AccountId<T>,
			signature: SchnorrSignature,
		) -> DispatchResultWithPostInfo {
			let who = ensure_signed(origin)?;
			let call = StakingCall::post_claim_signature(account_id, signature);
			T::Witnesser::witness(who, call.into())?;
			Ok(().into())
		}

		/// Witness that a `Staked` event was emitted by the `StakeManager` smart contract.
		///
		/// This is a convenience extrinsic that simply delegates to the configured witnesser.
		#[pallet::weight(10_000)]
		pub fn witness_staked(
			origin: OriginFor<T>,
			staker_account_id: AccountId<T>,
			amount: FlipBalance<T>,
			withdrawal_address: Option<EthereumAddress>,
			tx_hash: EthTransactionHash,
		) -> DispatchResultWithPostInfo {
			let who = ensure_signed(origin)?;
			let call = StakingCall::staked(staker_account_id, amount, withdrawal_address, tx_hash);
			T::Witnesser::witness(who, call.into())
		}

		/// Witness that a `Claimed` event was emitted by the `StakeManager` smart contract.
		///
		/// This is a convenience extrinsic that simply delegates to the configured witnesser.
		#[pallet::weight(10_000)]
		pub fn witness_claimed(
			origin: OriginFor<T>,
			account_id: AccountId<T>,
			claimed_amount: FlipBalance<T>,
			tx_hash: EthTransactionHash,
		) -> DispatchResultWithPostInfo {
			let who = ensure_signed(origin)?;
			let call = StakingCall::claimed(account_id, claimed_amount, tx_hash);
			T::Witnesser::witness(who, call.into())
		}

		/// Witness that a key generation response from 2/3 of our old validators
		///
		/// This is a convenience extrinsic that simply delegates to the configured witnesser.
		#[pallet::weight(10_000)]
		pub fn witness_keygen_response(
			origin: OriginFor<T>,
			ceremony_id: CeremonyId,
			response: KeygenResponse<T::ValidatorId, T::PublicKey>,
		) -> DispatchResultWithPostInfo {
			let who = ensure_signed(origin)?;
			let call = VaultsCall::keygen_response(ceremony_id, response);
			T::Witnesser::witness(who, call.into())
		}

		/// Witness that a vault rotation response from 2/3 of our old validators
		///
		/// This is a convenience extrinsic that simply delegates to the configured witnesser.
		#[pallet::weight(10_000)]
		pub fn witness_vault_rotation_response(
			origin: OriginFor<T>,
			ceremony_id: CeremonyId,
			response: VaultRotationResponse<T::TransactionHash>,
		) -> DispatchResultWithPostInfo {
			let who = ensure_signed(origin)?;
			let call = VaultsCall::vault_rotation_response(ceremony_id, response);
			T::Witnesser::witness(who, call.into())
		}

		#[pallet::weight(10_000)]
		pub fn witness_threshold_signature_response(
			origin: OriginFor<T>,
			ceremony_id: CeremonyId,
			response: ThresholdSignatureResponse<T::ValidatorId, SchnorrSigTruncPubkey>,
		) -> DispatchResultWithPostInfo {
			let who = ensure_signed(origin)?;
			let call = VaultsCall::threshold_signature_response(ceremony_id, response);
			T::Witnesser::witness(who, call.into())
		}
	}
}<|MERGE_RESOLUTION|>--- conflicted
+++ resolved
@@ -22,17 +22,12 @@
 		Call as StakingCall, Config as StakingConfig, EthTransactionHash, EthereumAddress,
 		FlipBalance,
 	};
-<<<<<<< HEAD
-	use pallet_cf_vaults::rotation::{KeygenResponse, RequestIndex, VaultRotationResponse};
-	use pallet_cf_vaults::{Call as VaultsCall, Config as VaultsConfig, EthSigningTxResponse};
-=======
 	use pallet_cf_vaults::rotation::{CeremonyId, KeygenResponse, VaultRotationResponse};
 	use pallet_cf_vaults::{
 		rotation::SchnorrSigTruncPubkey, Call as VaultsCall, Config as VaultsConfig,
 		ThresholdSignatureResponse,
 	};
 	use sp_core::U256;
->>>>>>> 44067f9e
 
 	type AccountId<T> = <T as frame_system::Config>::AccountId;
 
