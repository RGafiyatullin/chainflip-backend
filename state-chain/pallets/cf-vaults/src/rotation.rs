--- conflicted
+++ resolved
@@ -84,13 +84,8 @@
 /// This would be used for each supporting chain
 #[derive(PartialEq, Eq, Clone, Encode, Decode, RuntimeDebug)]
 pub struct KeygenRequest<ValidatorId> {
-<<<<<<< HEAD
-	/// A Chain's parameters
-	pub chain: ChainParams,
-=======
 	/// The chain type
 	pub(crate) chain_type: ChainType,
->>>>>>> a7a26992
 	/// The set of validators from which we would like to generate the key
 	pub validator_candidates: Vec<ValidatorId>,
 }
