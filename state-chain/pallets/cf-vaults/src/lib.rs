#![cfg_attr(not(feature = "std"), no_std)]
#![doc = include_str!("../README.md")]
#![doc = include_str!("../../cf-doc-head.md")]

use cf_chains::{
	eth::{set_agg_key_with_agg_key::SetAggKeyWithAggKey, AggKey},
	ChainId, Ethereum,
};
use cf_traits::{
	offline_conditions::{OfflineCondition, OfflineReporter},
	Chainflip, EpochIndex, EpochInfo, Nonce, NonceProvider, SigningContext, ThresholdSigner,
	VaultRotationHandler, VaultRotator,
};
use frame_support::{
	dispatch::{DispatchError, DispatchResult},
	pallet_prelude::*,
};
pub use pallet::*;
use sp_std::{convert::TryFrom, prelude::*};

#[cfg(test)]
mod mock;
#[cfg(test)]
mod tests;

/// Id type used for the KeyGen ceremony.
pub type CeremonyId = u64;

/// The current status of a vault rotation.
#[derive(PartialEq, Eq, Clone, Encode, Decode, RuntimeDebug)]
pub enum VaultRotationStatus<T: Config> {
	AwaitingKeygen { keygen_ceremony_id: CeremonyId, candidates: Vec<T::ValidatorId> },
	AwaitingRotation { new_public_key: Vec<u8> },
	Complete { tx_hash: Vec<u8> },
}

/// The bounds within which a public key for a vault should be used for witnessing.
#[derive(PartialEq, Eq, Clone, Encode, Decode, RuntimeDebug, Default)]
pub struct BlockHeightWindow {
	pub from: u64,
	pub to: Option<u64>,
}

pub type BlockHeight = u64;

/// A single vault.
#[derive(PartialEq, Eq, Clone, Encode, Decode, RuntimeDebug)]
pub struct Vault {
	/// The vault's public key.
	pub public_key: Vec<u8>,
<<<<<<< HEAD
	/// At which block height this key was rotated to
	pub block_height: BlockHeight,
=======
	/// The active window for this vault
	pub active_window: BlockHeightWindow,
>>>>>>> 48544689
}

#[frame_support::pallet]
pub mod pallet {
	use super::*;
	use frame_system::pallet_prelude::*;

<<<<<<< HEAD
	/// This is roughly the number of Ethereum blocks in 14 days.
	pub const ETHEREUM_LEEWAY_IN_BLOCKS: u64 = 80_000;

=======
>>>>>>> 48544689
	#[pallet::pallet]
	#[pallet::generate_store(pub (super) trait Store)]
	pub struct Pallet<T>(_);

	#[pallet::config]
	#[pallet::disable_frame_system_supertrait_check]
	pub trait Config: Chainflip {
		/// The event type.
		type Event: From<Event<Self>> + IsType<<Self as frame_system::Config>::Event>;

		/// Rotation handler.
		type RotationHandler: VaultRotationHandler<ValidatorId = Self::ValidatorId>;

		/// Epoch info.
		type EpochInfo: EpochInfo<ValidatorId = Self::ValidatorId>;

		/// For reporting misbehaving validators.
		type OfflineReporter: OfflineReporter<ValidatorId = Self::ValidatorId>;

		/// Top-level Ethereum signing context needs to support `SetAggKeyWithAggKey`.
		type SigningContext: From<SetAggKeyWithAggKey> + SigningContext<Self, Chain = Ethereum>;

		/// Threshold signer.
		type ThresholdSigner: ThresholdSigner<Self, Context = Self::SigningContext>;
	}

	/// Pallet implements [`Hooks`] trait
	#[pallet::hooks]
	impl<T: Config> Hooks<BlockNumberFor<T>> for Pallet<T> {}

	/// Counter for generating unique ceremony ids for the keygen ceremony.
	#[pallet::storage]
	#[pallet::getter(fn keygen_ceremony_id_counter)]
	pub(super) type KeygenCeremonyIdCounter<T: Config> = StorageValue<_, CeremonyId, ValueQuery>;

	/// A map of vaults by epoch and chain
	#[pallet::storage]
	#[pallet::getter(fn vaults)]
	pub(super) type Vaults<T: Config> =
		StorageDoubleMap<_, Blake2_128Concat, EpochIndex, Blake2_128Concat, ChainId, Vault>;

	/// Vault rotation statuses for the current epoch rotation.
	#[pallet::storage]
	#[pallet::getter(fn pending_vault_rotations)]
	pub(super) type PendingVaultRotations<T: Config> =
		StorageMap<_, Blake2_128Concat, ChainId, VaultRotationStatus<T>>;

	/// Threshold key nonces for each chain.
	#[pallet::storage]
	#[pallet::getter(fn chain_nonces)]
	pub(super) type ChainNonces<T: Config> =
		StorageMap<_, Blake2_128Concat, ChainId, Nonce, ValueQuery>;

	#[pallet::event]
	#[pallet::generate_deposit(pub (super) fn deposit_event)]
	pub enum Event<T: Config> {
		/// Request a key generation \[ceremony_id, chain_id, participants\]
		KeygenRequest(CeremonyId, ChainId, Vec<T::ValidatorId>),
		/// The vault for the request has rotated \[chain_id\]
		VaultRotationCompleted(ChainId),
		/// All KeyGen ceremonies have been aborted \[chain_ids\]
		KeygenAborted(Vec<ChainId>),
		/// A complete set of vaults have been rotated
		VaultsRotated,
		/// UnexpectedPubkeyWitnessed \[chain_id, key\]
		UnexpectedPubkeyWitnessed(ChainId, Vec<u8>),
	}

	#[pallet::error]
	pub enum Error<T> {
		/// An invalid ceremony id
		InvalidCeremonyId,
		/// We have an empty validator set
		EmptyValidatorSet,
		/// The rotation has not been confirmed
		NotConfirmed,
		/// There is currently no vault rotation in progress for this chain.
		NoActiveRotation,
		/// The specified chain is not supported.
		UnsupportedChain,
		/// The requested call is invalid based on the current rotation state.
		InvalidRotationStatus,
		/// The generated key is not a valid public key.
		InvalidPublicKey,
		/// A rotation for the requested ChainId is already underway.
		DuplicateRotationRequest,
	}

	#[pallet::call]
	impl<T: Config> Pallet<T> {
		/// A key generation succeeded. Update the state of the rotation and attempt to broadcast
		/// the setAggKey transaction.
		///
		/// ## Events
		///
		/// - None
		///
		/// ## Errors
		///
		/// - [NoActiveRotation](Error::NoActiveRotation)
		/// - [InvalidRotationStatus](Error::InvalidRotationStatus)
		/// - [InvalidCeremonyId](Error::InvalidCeremonyId)
		/// - [InvalidPublicKey](Error::InvalidPublicKey)
		///
		/// ## Dependencies
		///
		/// - [Threshold Signer Trait](ThresholdSigner)
		#[pallet::weight(10_000)]
		pub fn keygen_success(
			origin: OriginFor<T>,
			ceremony_id: CeremonyId,
			chain_id: ChainId,
			new_public_key: Vec<u8>,
		) -> DispatchResultWithPostInfo {
			T::EnsureWitnessed::ensure_origin(origin)?;

			let rotation =
				PendingVaultRotations::<T>::get(chain_id).ok_or(Error::<T>::NoActiveRotation)?;
			let pending_ceremony_id = ensure_variant!(
				VaultRotationStatus::<T>::AwaitingKeygen { keygen_ceremony_id, .. } => keygen_ceremony_id,
				rotation,
				Error::<T>::InvalidRotationStatus,
			);
			ensure!(pending_ceremony_id == ceremony_id, Error::<T>::InvalidCeremonyId);
			let agg_key = AggKey::try_from(&new_public_key[..]).map_err(|e| {
				log::error!("Unable to decode new public key {:?}: {:?}", new_public_key, e);
				Error::<T>::InvalidPublicKey
			})?;

			PendingVaultRotations::<T>::insert(
				chain_id,
				VaultRotationStatus::<T>::AwaitingRotation { new_public_key },
			);

			// TODO: 1. We only want to do this once *all* of the keygen ceremonies have succeeded
			// so we might need an          intermediate VaultRotationStatus::AwaitingOtherKeygens.
			//       2. This also implicitly broadcasts the transaction - could be made clearer.
			//       3. This is eth-specific, should be chain-agnostic.
			T::ThresholdSigner::request_transaction_signature(SetAggKeyWithAggKey::new_unsigned(
				<Self as NonceProvider<Ethereum>>::next_nonce(),
				agg_key,
			));

			Ok(().into())
		}

		/// Key generation failed. We report the guilty parties and abort all pending keygen
		/// ceremonies.
		///
		/// If key generation fails for *any* chain we need to abort *all* chains.
		///
		/// ## Events
		///
		/// - [KeygenAborted](Event::KeygenAborted)
		///
		/// ## Errors
		///
		/// - [NoActiveRotation](Error::NoActiveRotation)
		/// - [InvalidRotationStatus](Error::InvalidRotationStatus)
		/// - [InvalidCeremonyId](Error::InvalidCeremonyId)
		///
		/// ## Dependencies
		///
		/// - [Offline Reporter Trait](OfflineReporter)
		/// - [Threshold Signer Trait](ThresholdSigner)
		#[pallet::weight(10_000)]
		pub fn keygen_failure(
			origin: OriginFor<T>,
			ceremony_id: CeremonyId,
			chain_id: ChainId,
			guilty_validators: Vec<T::ValidatorId>,
		) -> DispatchResultWithPostInfo {
			T::EnsureWitnessed::ensure_origin(origin)?;

			let rotation =
				PendingVaultRotations::<T>::get(chain_id).ok_or(Error::<T>::NoActiveRotation)?;
			let pending_ceremony_id = ensure_variant!(
				VaultRotationStatus::<T>::AwaitingKeygen { keygen_ceremony_id, .. } => keygen_ceremony_id,
				rotation,
				Error::<T>::InvalidRotationStatus,
			);
			ensure!(pending_ceremony_id == ceremony_id, Error::<T>::InvalidCeremonyId);

			// TODO:
			// - Centralise penalty points.
			// - Define offline condition(s) for keygen failures.
			const PENALTY: i32 = 15;
			for offender in guilty_validators {
				T::OfflineReporter::report(
					OfflineCondition::ParticipateSigningFailed,
					PENALTY,
					&offender,
				)
				.unwrap_or_else(|e| {
					log::error!(
						"Unable to report ParticipateSigningFailed for signer {:?}: {:?}",
						offender,
						e
					);
					0
				});
			}
			Pallet::<T>::abort_rotation();
			Ok(().into())
		}

		/// A vault rotation event has been witnessed, we update the vault with the new key.
		///
		/// ## Events
		///
		/// - [UnexpectedPubkeyWitnessed](Event::UnexpectedPubkeyWitnessed)
		/// - [VaultRotationCompleted](Event::VaultRotationCompleted)
		///
		/// ## Errors
		///
		/// - [NoActiveRotation](Error::NoActiveRotation)
		/// - [InvalidRotationStatus](Error::InvalidRotationStatus)
		/// - [UnsupportedChain](Error::UnsupportedChain)
		/// - [InvalidPublicKey](Error::InvalidPublicKey)
		///
		/// ## Dependencies
		///
		/// - [Epoch Info Trait](EpochInfo)
		#[pallet::weight(10_000)]
		pub fn vault_key_rotated(
			origin: OriginFor<T>,
			chain_id: ChainId,
			new_public_key: Vec<u8>,
			block_number: u64,
			tx_hash: Vec<u8>,
		) -> DispatchResultWithPostInfo {
			T::EnsureWitnessed::ensure_origin(origin)?;

			let rotation =
				PendingVaultRotations::<T>::get(chain_id).ok_or(Error::<T>::NoActiveRotation)?;

			let expected_new_key = ensure_variant!(
				VaultRotationStatus::<T>::AwaitingRotation { new_public_key } => new_public_key,
				rotation,
				Error::<T>::InvalidRotationStatus
			);

			// If the keys don't match, we don't have much choice but to trust the witnessed one
			// over the one we expected, but we should log the issue nonetheless.
			if new_public_key != expected_new_key {
				log::error!(
					"Unexpected new agg key witnessed for {:?}. Expected {:?}, got {:?}.",
					chain_id,
					expected_new_key,
					new_public_key,
				);
				Self::deposit_event(Event::<T>::UnexpectedPubkeyWitnessed(
					chain_id,
					new_public_key.clone(),
				));
			}

<<<<<<< HEAD
=======
			// We update the current epoch with an active window for the outgoers
			Vaults::<T>::try_mutate_exists(T::EpochInfo::epoch_index(), chain_id, |maybe_vault| {
				if let Some(vault) = maybe_vault.as_mut() {
					vault.active_window.to = Some(block_number);
					Ok(())
				} else {
					Err(Error::<T>::UnsupportedChain)
				}
			})?;

>>>>>>> 48544689
			PendingVaultRotations::<T>::insert(
				chain_id,
				VaultRotationStatus::<T>::Complete { tx_hash },
			);

<<<<<<< HEAD
			// For the new epoch we create a new vault with the new public key and the block height
=======
			// For the new epoch we create a new vault with the new public key and its active
			// window at for the block after that reported
>>>>>>> 48544689
			Vaults::<T>::insert(
				T::EpochInfo::epoch_index().saturating_add(1),
				ChainId::Ethereum,
				Vault {
					public_key: new_public_key,
<<<<<<< HEAD
					block_height: block_number,
=======
					active_window: BlockHeightWindow {
						from: block_number.saturating_add(1),
						to: None,
					},
>>>>>>> 48544689
				},
			);

			Pallet::<T>::deposit_event(Event::VaultRotationCompleted(chain_id));

			Ok(().into())
		}
	}

	#[pallet::genesis_config]
	pub struct GenesisConfig {
		/// The Vault key should be a 33-byte compressed key in `[y; x]` order, where is `2` (even)
		/// or `3` (odd).
		///
		/// Requires `Serialize` and `Deserialize` which isn't implemented for `[u8; 33]` otherwise
		/// we could use that instead of `Vec`...
		pub ethereum_vault_key: Vec<u8>,
	}

	#[cfg(feature = "std")]
	impl Default for GenesisConfig {
		fn default() -> Self {
			Self { ethereum_vault_key: Default::default() }
		}
	}

	#[pallet::genesis_build]
	impl<T: Config> GenesisBuild<T> for GenesisConfig {
		fn build(&self) {
			let _ = AggKey::try_from(&self.ethereum_vault_key[..])
				.expect("Can't build genesis without a valid ethereum vault key.");

			Vaults::<T>::insert(
<<<<<<< HEAD
				T::EpochInfo::epoch_index(),
				ChainId::Ethereum,
				Vault {
					public_key: self.ethereum_vault_key.clone(),
					block_height: BlockHeight::default(),
=======
				0,
				ChainId::Ethereum,
				Vault {
					public_key: self.ethereum_vault_key.clone(),
					active_window: BlockHeightWindow::default(),
>>>>>>> 48544689
				},
			);
		}
	}
}

impl<T: Config> NonceProvider<Ethereum> for Pallet<T> {
	fn next_nonce() -> Nonce {
		ChainNonces::<T>::mutate(ChainId::Ethereum, |nonce| {
			let new_nonce = nonce.saturating_add(1);
			*nonce = new_nonce;
			new_nonce
		})
	}
}

impl<T: Config> Pallet<T> {
	/// Abort all pending rotations and notify the `VaultRotationHandler` trait of our decision to
	/// abort.
	fn abort_rotation() {
		// TODO: Should disallow aborting if we have passed the keygen stage.
		// TODO: Should also notify of the ceremony id for each aborted ceremony.
		Self::deposit_event(Event::KeygenAborted(
			PendingVaultRotations::<T>::iter().map(|(c, _)| c).collect(),
		));
		PendingVaultRotations::<T>::remove_all(None);
		T::RotationHandler::vault_rotation_aborted();
	}

	fn no_active_chain_vault_rotations() -> bool {
		// Returns true if the iterator is empty or if all rotations are complete.
		PendingVaultRotations::<T>::iter()
			.all(|(_, status)| matches!(status, VaultRotationStatus::Complete { .. }))
	}

	fn start_vault_rotation_for_chain(
		candidates: Vec<T::ValidatorId>,
		chain_id: ChainId,
	) -> DispatchResult {
		// Main entry point for the pallet
		ensure!(!candidates.is_empty(), Error::<T>::EmptyValidatorSet);
		ensure!(
			!PendingVaultRotations::<T>::contains_key(chain_id),
			Error::<T>::DuplicateRotationRequest
		);

		let ceremony_id = KeygenCeremonyIdCounter::<T>::mutate(|id| {
			*id += 1;
			*id
		});

		PendingVaultRotations::<T>::insert(
			chain_id,
			VaultRotationStatus::<T>::AwaitingKeygen {
				keygen_ceremony_id: ceremony_id,
				candidates: candidates.clone(),
			},
		);
		Pallet::<T>::deposit_event(Event::KeygenRequest(ceremony_id, chain_id, candidates));

		Ok(())
	}
}

impl<T: Config> VaultRotator for Pallet<T> {
	type ValidatorId = T::ValidatorId;
	type RotationError = DispatchError;

	fn start_vault_rotation(candidates: Vec<Self::ValidatorId>) -> Result<(), Self::RotationError> {
		// We only support Ethereum for now.
		Self::start_vault_rotation_for_chain(candidates, ChainId::Ethereum)
	}

	fn finalize_rotation() -> Result<(), Self::RotationError> {
		if Pallet::<T>::no_active_chain_vault_rotations() {
			// The 'exit' point for the pallet, no rotations left to process
			PendingVaultRotations::<T>::remove_all(None);
			Self::deposit_event(Event::VaultsRotated);
			Ok(())
		} else {
			// Wait on confirmation
			Err(Error::<T>::NotConfirmed.into())
		}
	}
}

/// Takes three arguments: a pattern, a variable expression and an error literal.
///
/// If the variable matches the pattern, returns it, otherwise returns an error. The pattern may
/// optionally have an expression attached to process and return inner arguments.
///
/// ## Example
///
/// let x = ensure_variant!(Some(..), optional_value, Error::<T>::ValueIsNone);
///
/// let 2x = ensure_variant!(Some(x) => { 2 * x }, optional_value, Error::<T>::ValueIsNone);
#[macro_export]
macro_rules! ensure_variant {
	( $variant:pat => $varexp:expr, $var:expr, $err:expr $(,)? ) => {
		if let $variant = $var {
			$varexp
		} else {
			frame_support::fail!($err)
		}
	};
	( $variant:pat, $var:expr, $err:expr $(,)? ) => {
		ensure_variant!($variant => { $var }, $var, $err)
	};
}<|MERGE_RESOLUTION|>--- conflicted
+++ resolved
@@ -48,13 +48,8 @@
 pub struct Vault {
 	/// The vault's public key.
 	pub public_key: Vec<u8>,
-<<<<<<< HEAD
-	/// At which block height this key was rotated to
-	pub block_height: BlockHeight,
-=======
 	/// The active window for this vault
 	pub active_window: BlockHeightWindow,
->>>>>>> 48544689
 }
 
 #[frame_support::pallet]
@@ -62,12 +57,6 @@
 	use super::*;
 	use frame_system::pallet_prelude::*;
 
-<<<<<<< HEAD
-	/// This is roughly the number of Ethereum blocks in 14 days.
-	pub const ETHEREUM_LEEWAY_IN_BLOCKS: u64 = 80_000;
-
-=======
->>>>>>> 48544689
 	#[pallet::pallet]
 	#[pallet::generate_store(pub (super) trait Store)]
 	pub struct Pallet<T>(_);
@@ -325,8 +314,6 @@
 				));
 			}
 
-<<<<<<< HEAD
-=======
 			// We update the current epoch with an active window for the outgoers
 			Vaults::<T>::try_mutate_exists(T::EpochInfo::epoch_index(), chain_id, |maybe_vault| {
 				if let Some(vault) = maybe_vault.as_mut() {
@@ -337,31 +324,22 @@
 				}
 			})?;
 
->>>>>>> 48544689
 			PendingVaultRotations::<T>::insert(
 				chain_id,
 				VaultRotationStatus::<T>::Complete { tx_hash },
 			);
 
-<<<<<<< HEAD
-			// For the new epoch we create a new vault with the new public key and the block height
-=======
 			// For the new epoch we create a new vault with the new public key and its active
 			// window at for the block after that reported
->>>>>>> 48544689
 			Vaults::<T>::insert(
 				T::EpochInfo::epoch_index().saturating_add(1),
 				ChainId::Ethereum,
 				Vault {
 					public_key: new_public_key,
-<<<<<<< HEAD
-					block_height: block_number,
-=======
 					active_window: BlockHeightWindow {
 						from: block_number.saturating_add(1),
 						to: None,
 					},
->>>>>>> 48544689
 				},
 			);
 
@@ -395,19 +373,11 @@
 				.expect("Can't build genesis without a valid ethereum vault key.");
 
 			Vaults::<T>::insert(
-<<<<<<< HEAD
-				T::EpochInfo::epoch_index(),
-				ChainId::Ethereum,
-				Vault {
-					public_key: self.ethereum_vault_key.clone(),
-					block_height: BlockHeight::default(),
-=======
 				0,
 				ChainId::Ethereum,
 				Vault {
 					public_key: self.ethereum_vault_key.clone(),
 					active_window: BlockHeightWindow::default(),
->>>>>>> 48544689
 				},
 			);
 		}
