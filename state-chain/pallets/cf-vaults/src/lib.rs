#![cfg_attr(not(feature = "std"), no_std)]
#![feature(extended_key_value_attributes)] // NOTE: This is stable as of rustc v1.54.0
#![doc = include_str!("../README.md")]

use cf_chains::{
	eth::{set_agg_key_with_agg_key::SetAggKeyWithAggKey, AggKey},
	ChainId, Ethereum,
};
use cf_traits::{
	offline_conditions::{OfflineCondition, OfflineReporter},
	Chainflip, EpochInfo, Nonce, NonceProvider, SigningContext, ThresholdSigner,
	VaultRotationHandler, VaultRotator,
};
use frame_support::{
	dispatch::{DispatchError, DispatchResult},
	pallet_prelude::*,
};
pub use pallet::*;
<<<<<<< HEAD
use sp_runtime::traits::{One, Saturating};
use sp_std::{convert::TryFrom, prelude::*};
=======

pub use crate::rotation::*;
// we need these types exposed so subxt can use the type size
use crate::ethereum::EthereumChain;
pub use crate::rotation::{KeygenRequest, VaultRotationRequest};
use sp_runtime::traits::One;

pub mod crypto;
mod ethereum;
pub mod rotation;
>>>>>>> a1830e72

#[cfg(test)]
mod mock;
#[cfg(test)]
mod tests;

/// Id type used for the KeyGen ceremony.
pub type CeremonyId = u64;

/// The current status of a vault rotation.
#[derive(PartialEq, Eq, Clone, Encode, Decode, RuntimeDebug)]
pub enum VaultRotationStatus<T: Config> {
	AwaitingKeygen {
		keygen_ceremony_id: CeremonyId,
		candidates: Vec<T::ValidatorId>,
	},
	AwaitingRotation {
		new_public_key: Vec<u8>,
	},
	Complete {
		tx_hash: Vec<u8>,
	},
}

/// A single vault.
#[derive(PartialEq, Eq, Clone, Encode, Decode, RuntimeDebug)]
pub struct Vault {
	/// The vault's public key.
	pub public_key: Vec<u8>,
}

#[frame_support::pallet]
pub mod pallet {
	use super::*;
<<<<<<< HEAD
=======
	use crate::ethereum::EthereumChain;
	use crate::rotation::SchnorrSigTruncPubkey;
	use cf_traits::{Chainflip, EpochIndex, EpochInfo, NonceProvider};
>>>>>>> a1830e72
	use frame_system::pallet_prelude::*;

	#[derive(PartialEq, Eq, Clone, Encode, Decode, RuntimeDebug, Default)]
	pub struct BlockHeightWindow {
		pub from: u64,
		pub to: Option<u64>,
	}

	#[pallet::pallet]
	#[pallet::generate_store(pub (super) trait Store)]
	pub struct Pallet<T>(_);

	#[pallet::config]
	#[pallet::disable_frame_system_supertrait_check]
	pub trait Config: Chainflip {
		/// The event type.
		type Event: From<Event<Self>> + IsType<<Self as frame_system::Config>::Event>;

		/// Rotation handler.
		type RotationHandler: VaultRotationHandler<ValidatorId = Self::ValidatorId>;

		/// Epoch info.
		type EpochInfo: EpochInfo<ValidatorId = Self::ValidatorId>;

		/// For reporting misbehaving validators.
		type OfflineReporter: OfflineReporter<ValidatorId = Self::ValidatorId>;

		/// Top-level Ethereum signing context needs to support `SetAggKeyWithAggKey`.
		type SigningContext: From<SetAggKeyWithAggKey> + SigningContext<Self, Chain = Ethereum>;

		/// Threshold signer.
		type ThresholdSigner: ThresholdSigner<Self, Context = Self::SigningContext>;
	}

	/// Pallet implements [`Hooks`] trait
	#[pallet::hooks]
	impl<T: Config> Hooks<BlockNumberFor<T>> for Pallet<T> {}

	/// Counter for generating unique ceremony ids for the keygen ceremony.
	#[pallet::storage]
	#[pallet::getter(fn keygen_ceremony_id_counter)]
	pub(super) type KeygenCeremonyIdCounter<T: Config> = StorageValue<_, CeremonyId, ValueQuery>;

	/// The active vaults for the current epoch.
	#[pallet::storage]
	#[pallet::getter(fn vaults)]
	pub(super) type Vaults<T: Config> = StorageMap<_, Blake2_128Concat, ChainId, Vault>;

	/// Vault rotation statuses for the current epoch rotation.
	#[pallet::storage]
	#[pallet::getter(fn pending_vault_rotations)]
	pub(super) type PendingVaultRotations<T: Config> =
		StorageMap<_, Blake2_128Concat, ChainId, VaultRotationStatus<T>>;

	/// Threshold key nonces for each chain.
	#[pallet::storage]
	#[pallet::getter(fn chain_nonces)]
	pub(super) type ChainNonces<T: Config> = StorageMap<_, Blake2_128Concat, ChainId, Nonce>;

	#[pallet::storage]
	#[pallet::getter(fn active_windows)]
	pub(super) type ActiveWindows<T: Config> = StorageDoubleMap<
		_,
		Blake2_128Concat,
		EpochIndex,
		Blake2_128Concat,
		ChainId,
		BlockHeightWindow,
		ValueQuery,
	>;

	#[pallet::event]
	#[pallet::generate_deposit(pub (super) fn deposit_event)]
	pub enum Event<T: Config> {
		/// Request a key generation \[ceremony_id, chain_id, participants\]
		KeygenRequest(CeremonyId, ChainId, Vec<T::ValidatorId>),
		/// The vault for the request has rotated \[chain_id\]
		VaultRotationCompleted(ChainId),
		/// All KeyGen ceremonies have been aborted \[chain_ids\]
		KeygenAborted(Vec<ChainId>),
		/// A complete set of vaults have been rotated
		VaultsRotated,
	}

	#[pallet::error]
	pub enum Error<T> {
		/// An invalid ceremony id
		InvalidCeremonyId,
		/// We have an empty validator set
		EmptyValidatorSet,
		/// The rotation has not been confirmed
		NotConfirmed,
		/// There is currently no vault rotation in progress for this chain.
		NoActiveRotation,
		/// The specified chain is not supported.
		UnsupportedChain,
		/// The requested call is invalid based on the current rotation state.
		InvalidRotationStatus,
		/// The generated key is not a valid public key.
		InvalidPublicKey,
		/// A rotation for the requested ChainId is already underway.
		DuplicateRotationRequest,
	}

	#[pallet::call]
	impl<T: Config> Pallet<T> {
		/// A key generation succeeded. Update the state of the rotation and attempt to broadcast the setAggKey
		/// transaction.
		#[pallet::weight(10_000)]
		pub fn keygen_success(
			origin: OriginFor<T>,
			ceremony_id: CeremonyId,
			chain_id: ChainId,
			new_public_key: Vec<u8>,
		) -> DispatchResultWithPostInfo {
			T::EnsureWitnessed::ensure_origin(origin)?;

			let rotation =
				PendingVaultRotations::<T>::get(chain_id).ok_or(Error::<T>::NoActiveRotation)?;
			let pending_ceremony_id = ensure_variant!(
				VaultRotationStatus::<T>::AwaitingKeygen { keygen_ceremony_id, .. } => keygen_ceremony_id,
				rotation,
				Error::<T>::InvalidRotationStatus,
			);
			ensure!(
				pending_ceremony_id == ceremony_id,
				Error::<T>::InvalidCeremonyId
			);
			let agg_key = AggKey::try_from(&new_public_key[..]).map_err(|e| {
				frame_support::debug::error!(
					"Unable to decode new public key {:?}: {:?}",
					new_public_key,
					e
				);
				Error::<T>::InvalidPublicKey
			})?;

			PendingVaultRotations::<T>::insert(
				chain_id,
				VaultRotationStatus::<T>::AwaitingRotation { new_public_key },
			);

			// TODO: 1. We only want to do this once *all* of the keygen ceremonies have succeeded so we might need an
			//          intermediate VaultRotationStatus::AwaitingOtherKeygens.
			//       2. This is implicitly also broadcasts the transaction - could be made clearer.
			//       3. This is eth-specific, should be chain-agnostic.
			T::ThresholdSigner::request_transaction_signature(SetAggKeyWithAggKey::new_unsigned(
				<Self as NonceProvider<Ethereum>>::next_nonce(),
				agg_key,
			));

			Ok(().into())
		}

		/// Key generation failed. We report the guilty parties and abort all pending keygen ceremonies.
		///
		/// If key generation fails for *any* chain we need to abort *all* chains.
		#[pallet::weight(10_000)]
		pub fn keygen_failure(
			origin: OriginFor<T>,
			ceremony_id: CeremonyId,
			chain_id: ChainId,
			guilty_validators: Vec<T::ValidatorId>,
		) -> DispatchResultWithPostInfo {
			T::EnsureWitnessed::ensure_origin(origin)?;

			let rotation =
				PendingVaultRotations::<T>::get(chain_id).ok_or(Error::<T>::NoActiveRotation)?;
			let pending_ceremony_id = ensure_variant!(
				VaultRotationStatus::<T>::AwaitingKeygen { keygen_ceremony_id, .. } => keygen_ceremony_id,
				rotation,
				Error::<T>::InvalidRotationStatus,
			);
			ensure!(
				pending_ceremony_id == ceremony_id,
				Error::<T>::InvalidCeremonyId
			);

			// TODO:
			// - Centralise penalty points.
			// - Define offline condition(s) for keygen failures.
			const PENALTY: i32 = 15;
			for offender in guilty_validators {
				T::OfflineReporter::report(
					OfflineCondition::ParticipateSigningFailed,
					PENALTY,
					&offender,
				)
				.unwrap_or_else(|e| {
					frame_support::debug::error!(
						"Unable to report ParticipateSigningFailed for signer {:?}: {:?}",
						offender,
						e
					);
					0
				});
			}
			Pallet::<T>::abort_rotation();
			Ok(().into())
		}

		/// A vault rotation event has been witnessed, we update the vault with the new key.
		#[pallet::weight(10_000)]
		pub fn vault_key_rotated(
			origin: OriginFor<T>,
			chain_id: ChainId,
			new_public_key: Vec<u8>,
			block_number: u64,
			_tx_hash: Vec<u8>,
		) -> DispatchResultWithPostInfo {
			T::EnsureWitnessed::ensure_origin(origin)?;

			let rotation =
				PendingVaultRotations::<T>::get(chain_id).ok_or(Error::<T>::NoActiveRotation)?;

			let expected_new_key = ensure_variant!(
				VaultRotationStatus::<T>::AwaitingRotation { new_public_key } => new_public_key,
				rotation,
				Error::<T>::InvalidRotationStatus
			);

			// If the keys don't match, we don't have much choice but to trust the witnessed one over the one
			// we expected, but we should log the issue nonetheless.
			if new_public_key != expected_new_key {
				frame_support::debug::warn!(
					"Unexpected new agg key witnessed for {:?}. Expected {:?}, got {:?}.",
					chain_id,
					expected_new_key,
					new_public_key,
				)
			}

			Vaults::<T>::try_mutate_exists(chain_id, |maybe_vault| {
				if let Some(mut vault) = maybe_vault.as_mut() {
					vault.public_key = new_public_key;
					Ok(())
				} else {
					Err(Error::<T>::UnsupportedChain)
				}
			})?;

			// This is roughly the number of blocks for 14 days in Ethereum
			const ETHEREUM_LEEWAY_IN_BLOCKS: u64 = 80_000;

			// Record this new incoming set for the next epoch
			ActiveWindows::<T>::insert(
				T::EpochInfo::epoch_index().saturating_add(One::one()),
				ChainId::Ethereum,
				BlockHeightWindow {
					from: block_number,
					to: None,
				},
			);

			// Set the leaving block number for the outgoing set
			ActiveWindows::<T>::mutate(
				T::EpochInfo::epoch_index(),
				ChainId::Ethereum,
				|block_height_window| {
					block_height_window.to = Some(block_number + ETHEREUM_LEEWAY_IN_BLOCKS);
				},
			);

			Pallet::<T>::deposit_event(Event::VaultRotationCompleted(chain_id));

			Ok(().into())
		}
	}

	#[pallet::genesis_config]
	pub struct GenesisConfig {
		/// The Vault key should be a 33-byte compressed key in `[y; x]` order, where is `2` (even) or `3` (odd).
		///
		/// Requires `Serialize` and `Deserialize` which isn't implemented for `[u8; 33]` otherwise we could use
		/// that instead of `Vec`...
		pub ethereum_vault_key: Vec<u8>,
	}

	#[cfg(feature = "std")]
	impl Default for GenesisConfig {
		fn default() -> Self {
			Self {
				ethereum_vault_key: Default::default(),
			}
		}
	}

	#[pallet::genesis_build]
	impl<T: Config> GenesisBuild<T> for GenesisConfig {
		fn build(&self) {
			let _ = AggKey::try_from(&self.ethereum_vault_key[..])
				.expect("Can't build genesis without a valid ethereum vault key.");

			Vaults::<T>::insert(
				ChainId::Ethereum,
				Vault {
					public_key: self.ethereum_vault_key.clone(),
				},
			);
		}
	}
}

impl<T: Config> NonceProvider<Ethereum> for Pallet<T> {
	fn next_nonce() -> Nonce {
		ChainNonces::<T>::mutate(ChainId::Ethereum, |nonce| {
			let new_nonce = nonce.unwrap_or_default().saturating_add(One::one());
			*nonce = Some(new_nonce);
			new_nonce
		})
	}
}

impl<T: Config> Pallet<T> {
	/// Abort all pending rotations and notify the `VaultRotationHandler` trait of our decision to abort.
	fn abort_rotation() {
		// TODO: Should also notify of the ceremony id for each aborted ceremony.
		Self::deposit_event(Event::KeygenAborted(
			PendingVaultRotations::<T>::iter().map(|(c, _)| c).collect(),
		));
<<<<<<< HEAD
		PendingVaultRotations::<T>::remove_all();
		T::RotationHandler::abort();
=======
		ActiveChainVaultRotations::<T>::remove_all();
		T::RotationHandler::vault_rotation_aborted();
>>>>>>> a1830e72
	}

	fn no_active_chain_vault_rotations() -> bool {
		PendingVaultRotations::<T>::iter().count() == 0
	}

	fn start_vault_rotation_for_chain(
		candidates: Vec<T::ValidatorId>,
		chain_id: ChainId,
	) -> DispatchResult {
		// Main entry point for the pallet
		ensure!(!candidates.is_empty(), Error::<T>::EmptyValidatorSet);
		ensure!(
			!PendingVaultRotations::<T>::contains_key(chain_id),
			Error::<T>::DuplicateRotationRequest
		);

		let ceremony_id = KeygenCeremonyIdCounter::<T>::mutate(|id| {
			*id += 1;
			*id
		});

		PendingVaultRotations::<T>::insert(
			chain_id,
			VaultRotationStatus::<T>::AwaitingKeygen {
				keygen_ceremony_id: ceremony_id,
				candidates: candidates.clone(),
			},
		);
		Pallet::<T>::deposit_event(Event::KeygenRequest(ceremony_id, chain_id, candidates));

		Ok(())
	}
}

impl<T: Config> VaultRotator for Pallet<T> {
	type ValidatorId = T::ValidatorId;
	type RotationError = DispatchError;

	fn start_vault_rotation(candidates: Vec<Self::ValidatorId>) -> Result<(), Self::RotationError> {
		// We only support Ethereum for now.
		Self::start_vault_rotation_for_chain(candidates, ChainId::Ethereum)
	}

	fn finalize_rotation() -> Result<(), Self::RotationError> {
		// The 'exit' point for the pallet, no rotations left to process
		if Pallet::<T>::no_active_chain_vault_rotations() {
			// The process has completed successfully
			Self::deposit_event(Event::VaultsRotated);
			Ok(())
		} else {
			// Wait on confirmation
			Err(Error::<T>::NotConfirmed.into())
		}
	}
}

<<<<<<< HEAD
/// Takes three arguments: a pattern, a variable expression and an error literal.
///
/// If the variable matches the pattern, returns it, otherwise returns an error. The pattern may optionally have an
/// expression attached to process and return inner arguments.
///
/// ## Example
///
/// let x = ensure_variant!(Some(..), optional_value, Error::<T>::ValueIsNone);
///
/// let 2x = ensure_variant!(Some(x) => { 2 * x }, optional_value, Error::<T>::ValueIsNone);
///
#[macro_export]
macro_rules! ensure_variant {
	( $variant:pat => $varexp:expr, $var:expr, $err:expr $(,)? ) => {
		if let $variant = $var {
			$varexp
		} else {
			frame_support::fail!($err)
=======
// The first phase generating the key generation requests
struct KeygenRequestResponse<T: Config>(PhantomData<T>);

impl<T: Config>
	RequestResponse<
		CeremonyId,
		KeygenRequest<T::ValidatorId>,
		KeygenResponse<T::ValidatorId, T::PublicKey>,
		RotationError<T::ValidatorId>,
	> for KeygenRequestResponse<T>
{
	/// Emit as an event the key generation request, this is the first step after receiving a proposed
	/// validator set from the `AuctionHandler::on_auction_completed()`
	fn make_request(
		ceremony_id: CeremonyId,
		request: KeygenRequest<T::ValidatorId>,
	) -> Result<(), RotationError<T::ValidatorId>> {
		ActiveChainVaultRotations::<T>::insert(
			ceremony_id,
			VaultRotation {
				new_public_key: None,
				keygen_request: request.clone(),
			},
		);
		Pallet::<T>::deposit_event(Event::KeygenRequest(ceremony_id, request));
		Ok(())
	}

	/// Try to process the response back for the key generation request and hand it off to the relevant
	/// chain to continue processing.  Failure would result in penalisation for the bad validators returned
	/// and the vault rotation aborted.
	fn handle_response(
		ceremony_id: CeremonyId,
		response: KeygenResponse<T::ValidatorId, T::PublicKey>,
	) -> Result<(), RotationError<T::ValidatorId>> {
		ensure_index!(ceremony_id);
		match response {
			KeygenResponse::Success(new_public_key) => {
				if EthereumVault::<T>::get().current_key != new_public_key {
					ActiveChainVaultRotations::<T>::mutate(ceremony_id, |maybe_vault_rotation| {
						if let Some(vault_rotation) = maybe_vault_rotation {
							(*vault_rotation).new_public_key = Some(new_public_key.clone());
							EthereumChain::<T>::rotate_vault(
								ceremony_id,
								new_public_key,
								T::EpochInfo::current_validators(),
							)
						} else {
							Err(RotationError::InvalidCeremonyId)
						}
					})
				} else {
					Pallet::<T>::abort_rotation();
					Err(RotationError::KeyUnchanged)
				}
			}
			KeygenResponse::Error(bad_validators) => {
				// Abort this key generation request
				Pallet::<T>::abort_rotation();
				// Do as you wish with these, I wash my hands..
				T::RotationHandler::penalise(&bad_validators);
				// Report back we have processed the failure
				Ok(().into())
			}
		}
	}
}

// Request response for the vault rotation requests
struct VaultRotationRequestResponse<T: Config>(PhantomData<T>);
impl<T: Config>
	RequestResponse<
		CeremonyId,
		VaultRotationRequest,
		VaultRotationResponse<T::TransactionHash>,
		RotationError<T::ValidatorId>,
	> for VaultRotationRequestResponse<T>
{
	/// Emit our event for the start of a vault rotation generation request.
	fn make_request(
		ceremony_id: CeremonyId,
		request: VaultRotationRequest,
	) -> Result<(), RotationError<T::ValidatorId>> {
		ensure_index!(ceremony_id);
		Pallet::<T>::deposit_event(Event::VaultRotationRequest(ceremony_id, request));
		Ok(())
	}

	/// Handle the response posted back on our request for a vault rotation request
	/// The request is cleared from the cache of pending requests and the relevant vault is
	/// notified
	fn handle_response(
		ceremony_id: CeremonyId,
		response: VaultRotationResponse<T::TransactionHash>,
	) -> Result<(), RotationError<T::ValidatorId>> {
		ensure_index!(ceremony_id);
		// Feedback to vaults
		// We have assumed here that once we have one confirmation of a vault rotation we wouldn't
		// need to rollback any if one of the group of vault rotations fails
		match response {
			VaultRotationResponse::Success {
				tx_hash,
				block_number,
			} => {
				if let Some(vault_rotation) = ActiveChainVaultRotations::<T>::take(ceremony_id) {
					// At the moment we just have Ethereum to notify
					match vault_rotation.keygen_request.chain {
						Chain::Ethereum => {
							// This is roughly the number of blocks for 14 days in Ethereum
							const ETHEREUM_LEEWAY_IN_BLOCKS: u64 = 80_000;

							// Set the leaving block number for the outgoing set for this epoch
							ActiveWindows::<T>::mutate(
								T::EpochInfo::epoch_index(),
								Chain::Ethereum,
								|outgoing_set| {
									(*outgoing_set).to =
										Some(block_number + ETHEREUM_LEEWAY_IN_BLOCKS);
								},
							);

							// Record this new incoming set for the next epoch
							ActiveWindows::<T>::insert(
								T::EpochInfo::epoch_index().saturating_add(1u32.into()),
								Chain::Ethereum,
								BlockHeightWindow {
									from: block_number,
									to: None,
								},
							);

							EthereumChain::<T>::vault_rotated(
								vault_rotation
									.new_public_key
									.ok_or_else(|| RotationError::NewPublicKeyNotSet)?,
								tx_hash,
							)
						}
					}
				}
				// This request is complete
				Pallet::<T>::deposit_event(Event::VaultRotationCompleted(ceremony_id));
			}
			VaultRotationResponse::Error => {
				Pallet::<T>::abort_rotation();
			}
>>>>>>> a1830e72
		}
	};
	( $variant:pat, $var:expr, $err:expr $(,)? ) => {
		ensure_variant!($variant => { $var }, $var, $err)
	};
}<|MERGE_RESOLUTION|>--- conflicted
+++ resolved
@@ -8,7 +8,7 @@
 };
 use cf_traits::{
 	offline_conditions::{OfflineCondition, OfflineReporter},
-	Chainflip, EpochInfo, Nonce, NonceProvider, SigningContext, ThresholdSigner,
+	Chainflip, EpochIndex, EpochInfo, Nonce, NonceProvider, SigningContext, ThresholdSigner,
 	VaultRotationHandler, VaultRotator,
 };
 use frame_support::{
@@ -16,21 +16,8 @@
 	pallet_prelude::*,
 };
 pub use pallet::*;
-<<<<<<< HEAD
 use sp_runtime::traits::{One, Saturating};
 use sp_std::{convert::TryFrom, prelude::*};
-=======
-
-pub use crate::rotation::*;
-// we need these types exposed so subxt can use the type size
-use crate::ethereum::EthereumChain;
-pub use crate::rotation::{KeygenRequest, VaultRotationRequest};
-use sp_runtime::traits::One;
-
-pub mod crypto;
-mod ethereum;
-pub mod rotation;
->>>>>>> a1830e72
 
 #[cfg(test)]
 mod mock;
@@ -65,12 +52,6 @@
 #[frame_support::pallet]
 pub mod pallet {
 	use super::*;
-<<<<<<< HEAD
-=======
-	use crate::ethereum::EthereumChain;
-	use crate::rotation::SchnorrSigTruncPubkey;
-	use cf_traits::{Chainflip, EpochIndex, EpochInfo, NonceProvider};
->>>>>>> a1830e72
 	use frame_system::pallet_prelude::*;
 
 	#[derive(PartialEq, Eq, Clone, Encode, Decode, RuntimeDebug, Default)]
@@ -391,13 +372,8 @@
 		Self::deposit_event(Event::KeygenAborted(
 			PendingVaultRotations::<T>::iter().map(|(c, _)| c).collect(),
 		));
-<<<<<<< HEAD
 		PendingVaultRotations::<T>::remove_all();
-		T::RotationHandler::abort();
-=======
-		ActiveChainVaultRotations::<T>::remove_all();
 		T::RotationHandler::vault_rotation_aborted();
->>>>>>> a1830e72
 	}
 
 	fn no_active_chain_vault_rotations() -> bool {
@@ -455,7 +431,6 @@
 	}
 }
 
-<<<<<<< HEAD
 /// Takes three arguments: a pattern, a variable expression and an error literal.
 ///
 /// If the variable matches the pattern, returns it, otherwise returns an error. The pattern may optionally have an
@@ -474,154 +449,6 @@
 			$varexp
 		} else {
 			frame_support::fail!($err)
-=======
-// The first phase generating the key generation requests
-struct KeygenRequestResponse<T: Config>(PhantomData<T>);
-
-impl<T: Config>
-	RequestResponse<
-		CeremonyId,
-		KeygenRequest<T::ValidatorId>,
-		KeygenResponse<T::ValidatorId, T::PublicKey>,
-		RotationError<T::ValidatorId>,
-	> for KeygenRequestResponse<T>
-{
-	/// Emit as an event the key generation request, this is the first step after receiving a proposed
-	/// validator set from the `AuctionHandler::on_auction_completed()`
-	fn make_request(
-		ceremony_id: CeremonyId,
-		request: KeygenRequest<T::ValidatorId>,
-	) -> Result<(), RotationError<T::ValidatorId>> {
-		ActiveChainVaultRotations::<T>::insert(
-			ceremony_id,
-			VaultRotation {
-				new_public_key: None,
-				keygen_request: request.clone(),
-			},
-		);
-		Pallet::<T>::deposit_event(Event::KeygenRequest(ceremony_id, request));
-		Ok(())
-	}
-
-	/// Try to process the response back for the key generation request and hand it off to the relevant
-	/// chain to continue processing.  Failure would result in penalisation for the bad validators returned
-	/// and the vault rotation aborted.
-	fn handle_response(
-		ceremony_id: CeremonyId,
-		response: KeygenResponse<T::ValidatorId, T::PublicKey>,
-	) -> Result<(), RotationError<T::ValidatorId>> {
-		ensure_index!(ceremony_id);
-		match response {
-			KeygenResponse::Success(new_public_key) => {
-				if EthereumVault::<T>::get().current_key != new_public_key {
-					ActiveChainVaultRotations::<T>::mutate(ceremony_id, |maybe_vault_rotation| {
-						if let Some(vault_rotation) = maybe_vault_rotation {
-							(*vault_rotation).new_public_key = Some(new_public_key.clone());
-							EthereumChain::<T>::rotate_vault(
-								ceremony_id,
-								new_public_key,
-								T::EpochInfo::current_validators(),
-							)
-						} else {
-							Err(RotationError::InvalidCeremonyId)
-						}
-					})
-				} else {
-					Pallet::<T>::abort_rotation();
-					Err(RotationError::KeyUnchanged)
-				}
-			}
-			KeygenResponse::Error(bad_validators) => {
-				// Abort this key generation request
-				Pallet::<T>::abort_rotation();
-				// Do as you wish with these, I wash my hands..
-				T::RotationHandler::penalise(&bad_validators);
-				// Report back we have processed the failure
-				Ok(().into())
-			}
-		}
-	}
-}
-
-// Request response for the vault rotation requests
-struct VaultRotationRequestResponse<T: Config>(PhantomData<T>);
-impl<T: Config>
-	RequestResponse<
-		CeremonyId,
-		VaultRotationRequest,
-		VaultRotationResponse<T::TransactionHash>,
-		RotationError<T::ValidatorId>,
-	> for VaultRotationRequestResponse<T>
-{
-	/// Emit our event for the start of a vault rotation generation request.
-	fn make_request(
-		ceremony_id: CeremonyId,
-		request: VaultRotationRequest,
-	) -> Result<(), RotationError<T::ValidatorId>> {
-		ensure_index!(ceremony_id);
-		Pallet::<T>::deposit_event(Event::VaultRotationRequest(ceremony_id, request));
-		Ok(())
-	}
-
-	/// Handle the response posted back on our request for a vault rotation request
-	/// The request is cleared from the cache of pending requests and the relevant vault is
-	/// notified
-	fn handle_response(
-		ceremony_id: CeremonyId,
-		response: VaultRotationResponse<T::TransactionHash>,
-	) -> Result<(), RotationError<T::ValidatorId>> {
-		ensure_index!(ceremony_id);
-		// Feedback to vaults
-		// We have assumed here that once we have one confirmation of a vault rotation we wouldn't
-		// need to rollback any if one of the group of vault rotations fails
-		match response {
-			VaultRotationResponse::Success {
-				tx_hash,
-				block_number,
-			} => {
-				if let Some(vault_rotation) = ActiveChainVaultRotations::<T>::take(ceremony_id) {
-					// At the moment we just have Ethereum to notify
-					match vault_rotation.keygen_request.chain {
-						Chain::Ethereum => {
-							// This is roughly the number of blocks for 14 days in Ethereum
-							const ETHEREUM_LEEWAY_IN_BLOCKS: u64 = 80_000;
-
-							// Set the leaving block number for the outgoing set for this epoch
-							ActiveWindows::<T>::mutate(
-								T::EpochInfo::epoch_index(),
-								Chain::Ethereum,
-								|outgoing_set| {
-									(*outgoing_set).to =
-										Some(block_number + ETHEREUM_LEEWAY_IN_BLOCKS);
-								},
-							);
-
-							// Record this new incoming set for the next epoch
-							ActiveWindows::<T>::insert(
-								T::EpochInfo::epoch_index().saturating_add(1u32.into()),
-								Chain::Ethereum,
-								BlockHeightWindow {
-									from: block_number,
-									to: None,
-								},
-							);
-
-							EthereumChain::<T>::vault_rotated(
-								vault_rotation
-									.new_public_key
-									.ok_or_else(|| RotationError::NewPublicKeyNotSet)?,
-								tx_hash,
-							)
-						}
-					}
-				}
-				// This request is complete
-				Pallet::<T>::deposit_event(Event::VaultRotationCompleted(ceremony_id));
-			}
-			VaultRotationResponse::Error => {
-				Pallet::<T>::abort_rotation();
-			}
->>>>>>> a1830e72
 		}
 	};
 	( $variant:pat, $var:expr, $err:expr $(,)? ) => {
