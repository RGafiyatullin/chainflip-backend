#![cfg_attr(not(feature = "std"), no_std)]

//! # ChainFlip Vaults Module
//!
//! A module managing the vaults of ChainFlip
//!
//! - [`Config`]
//! - [`Call`]
//! - [`Module`]
//!
//! ## Overview
//! The module contains functionality to manage the vault rotation that has to occur for the ChainFlip
//! validator set to rotate.  The process of vault rotation is triggered by a successful auction via
//! the trait `VaultRotation::start_vault_rotation()`, which provides a list of suitable validators with which we would
//! like to proceed in rotating the vaults concerned.  The process of rotation is multi-faceted and involves a number of
//! pallets.  With the end of an epoch (by reaching a block number or forced), the `Validator` pallet requests an auction to
//! start from the `Auction` pallet.  A set of stakers are provided by the `Staking` pallet and an auction is run with the
//! outcome being shared via `VaultRotation::start_vault_rotation()`.

//! A key generation request is created for each chain supported and emitted as an event from which a ceremony is performed
//! and on success reports back with a response which is delegated to the chain specialisation which continues performing
//! steps necessary to rotate its vault implementing the `ChainVault` trait.  On completing this phase and via the trait
//! `ChainHandler`, the final step is executed with a vault rotation request being emitted.  A `VaultRotationResponse` is
//! submitted to inform whether this request to rotate has succeeded or not.
//!
//! Currently Ethereum is the only supported chain.
//!
//! During the process the network is in an auction phase, where the current validators secure the network and on successful
//! rotation of the vaults a set of nodes become validators.  Feedback on whether a rotation had occurred is provided by
//! `VaultRotation::finalize_rotation()` with which on success the validators are rotated and on failure a new auction
//! is started.
//!
//!
//! ## Terminology
//! - **Vault:** A cryptocurrency wallet.
//! - **Validators:** A set of nodes that validate and support the ChainFlip network.
//! - **Bad Validators:** A set of nodes that have acted badly, the determination of what bad is is
//!   outside the scope of the `Vaults` pallet.
//! - **Key generation:** The process of creating a new key pair which would be used for operating a vault.
//! - **Auction:** A process by which a set of validators are proposed and on successful vault rotation
//!   become the next validating set for the network.
//! - **Vault Rotation:** The rotation of vaults where funds are 'moved' from one to another.
//! - **Validator Rotation:** The rotation of validators from old to new.

use frame_support::pallet_prelude::*;
use sp_std::prelude::*;

use cf_traits::{
	Nonce, NonceIdentifier, NonceProvider, RotationError, VaultRotation, VaultRotationHandler,
};
pub use pallet::*;
use sp_core::H160;

use crate::rotation::ChainParams::Ethereum;
<<<<<<< HEAD
use crate::rotation::*;
// we need these types exposed so the CFE can use them
pub use crate::rotation::{CeremonyId, KeygenRequest, VaultRotationRequest};
=======
pub use crate::rotation::*;
// we need these types exposed so subxt can use the type size
pub use crate::rotation::{KeygenRequest, VaultRotationRequest};
>>>>>>> 59b03365
use ethabi::{Bytes, Function, Param, ParamType, Token};
use sp_runtime::traits::One;

#[cfg(test)]
mod mock;
pub mod rotation;
#[cfg(test)]
mod tests;

<<<<<<< HEAD
/// A signing request
#[derive(PartialEq, Eq, Clone, Encode, Decode, RuntimeDebug)]
pub struct EthSigningTxRequest<ValidatorId> {
	/// Payload to be signed by the existing aggregate key
	pub payload: Vec<u8>,
	/// Subset of active validators selected to sign the payload
	pub validators: Vec<ValidatorId>,
}

/// A response back with our signature else a list of bad validators
#[derive(PartialEq, Eq, Clone, Encode, Decode, RuntimeDebug)]
pub enum EthSigningTxResponse<ValidatorId> {
	// Signature
	Success(Vec<u8>),
	// Bad validators
	Error(Vec<ValidatorId>),
}

=======
>>>>>>> 59b03365
#[frame_support::pallet]
pub mod pallet {
	use super::*;
	use cf_traits::{Chainflip, Nonce, NonceIdentifier};
	use frame_system::pallet_prelude::*;

	#[pallet::pallet]
	#[pallet::generate_store(pub (super) trait Store)]
	pub struct Pallet<T>(_);

	#[pallet::config]
	pub trait Config: frame_system::Config + Chainflip {
		/// The event type
		type Event: From<Event<Self>> + IsType<<Self as frame_system::Config>::Event>;
		/// Provides an origin check for witness transactions.
		type EnsureWitnessed: EnsureOrigin<Self::Origin>;
		/// A public key
		type PublicKey: Member + Parameter + Into<Vec<u8>> + Default + MaybeSerializeDeserialize;
		/// A transaction
		type Transaction: Member + Parameter + Into<Vec<u8>> + Default;
		/// Rotation handler
		type RotationHandler: VaultRotationHandler<ValidatorId = Self::ValidatorId>;
		/// A nonce provider
		type NonceProvider: NonceProvider;
	}

	/// Pallet implements [`Hooks`] trait
	#[pallet::hooks]
	impl<T: Config> Hooks<BlockNumberFor<T>> for Pallet<T> {}

	/// Current request index used in request/response
	#[pallet::storage]
	#[pallet::getter(fn current_request)]
	pub(super) type CurrentRequest<T: Config> = StorageValue<_, CeremonyId, ValueQuery>;

	/// The Vault for this instance
	#[pallet::storage]
	#[pallet::getter(fn eth_vault)]
	pub(super) type EthereumVault<T: Config> =
		StorageValue<_, Vault<T::PublicKey, T::Transaction>, ValueQuery>;

	/// A map acting as a list of our current vault rotations
	#[pallet::storage]
	#[pallet::getter(fn vault_rotations)]
	pub(super) type VaultRotations<T: Config> =
		StorageMap<_, Blake2_128Concat, CeremonyId, KeygenRequest<T::ValidatorId>>;

	/// A map of Nonces for chains supported
	#[pallet::storage]
	#[pallet::getter(fn chain_nonces)]
	pub(super) type ChainNonces<T: Config> =
		StorageMap<_, Blake2_128Concat, NonceIdentifier, Nonce>;

	#[pallet::event]
	#[pallet::generate_deposit(pub (super) fn deposit_event)]
	pub enum Event<T: Config> {
		/// Request a key generation \[ceremony_id, request\]
		// TODO: KeygenRequest can be inlined
		KeygenRequest(CeremonyId, KeygenRequest<T::ValidatorId>),
		/// Request a rotation of the vault for this chain \[ceremony_id, request\]
		VaultRotationRequest(CeremonyId, VaultRotationRequest),
		/// The vault for the request has rotated \[ceremony_id\]
		VaultRotationCompleted(CeremonyId),
		/// A rotation of vaults has been aborted \[ceremony_ids\]
		RotationAborted(Vec<CeremonyId>),
		/// A complete set of vaults have been rotated
		VaultsRotated,
		/// Request this payload to be signed by the existing aggregate key
<<<<<<< HEAD
		EthSignTxRequest(CeremonyId, EthSigningTxRequest<T::ValidatorId>),
=======
		ThresholdSignatureRequest(
			RequestIndex,
			ThresholdSignatureRequest<T::PublicKey, T::ValidatorId>,
		),
>>>>>>> 59b03365
	}

	#[pallet::error]
	pub enum Error<T> {
		/// An invalid request index
		InvalidCeremonyId,
		/// We have an empty validator set
		EmptyValidatorSet,
		/// The key generation response failed
		KeyResponseFailed,
		/// A vault rotation has failed
		VaultRotationCompletionFailed,
		/// A key generation response has failed
		KeygenResponseFailed,
		/// A vault rotation has failed
		VaultRotationFailed,
		/// A set of badly acting validators
		BadValidators,
		/// Failed to construct a valid chain specific payload for rotation
		FailedToConstructPayload,
		/// Failed to sign the tx for the ethereum chain
		SignatureResponseFailed,
		/// The rotation has not been confirmed
		NotConfirmed,
		/// Failed to make a key generation request
		FailedToMakeKeygenRequest,
	}

	#[pallet::call]
	impl<T: Config> Pallet<T> {
		/// A key generation response received from a key generation request and handled
		/// by [KeygenRequestResponse::handle_response]
		#[pallet::weight(10_000)]
		pub fn keygen_response(
			origin: OriginFor<T>,
			ceremony_id: CeremonyId,
			response: KeygenResponse<T::ValidatorId, T::PublicKey>,
		) -> DispatchResultWithPostInfo {
			T::EnsureWitnessed::ensure_origin(origin)?;
			match KeygenRequestResponse::<T>::handle_response(ceremony_id, response) {
				Ok(_) => Ok(().into()),
				Err(e) => Err(Error::<T>::from(e).into()),
			}
		}

		/// A ethereum signing transaction response received and handled
		/// by [EthereumChain::handle_response]
		#[pallet::weight(10_000)]
		pub fn eth_signing_tx_response(
			origin: OriginFor<T>,
			ceremony_id: CeremonyId,
			response: EthSigningTxResponse<T::ValidatorId>,
		) -> DispatchResultWithPostInfo {
			T::EnsureWitnessed::ensure_origin(origin)?;
			match EthereumChain::<T>::handle_response(ceremony_id, response) {
				Ok(_) => Ok(().into()),
				Err(_) => Err(Error::<T>::EthSigningTxResponseFailed.into()),
			}
		}

		/// A vault rotation response received from a vault rotation request and handled
		/// by [VaultRotationRequestResponse::handle_response]
		#[pallet::weight(10_000)]
<<<<<<< HEAD
		pub fn vault_rotation_response(
			origin: OriginFor<T>,
			ceremony_id: CeremonyId,
			response: VaultRotationResponse<T::PublicKey, T::Transaction>,
=======
		pub fn threshold_signature_response(
			origin: OriginFor<T>,
			request_id: RequestIndex,
			response: ThresholdSignatureResponse<T::ValidatorId>,
>>>>>>> 59b03365
		) -> DispatchResultWithPostInfo {
			T::EnsureWitnessed::ensure_origin(origin)?;
			match VaultRotationRequestResponse::<T>::handle_response(ceremony_id, response) {
				Ok(_) => Ok(().into()),
<<<<<<< HEAD
				Err(e) => Err(Error::<T>::from(e).into()),
=======
				Err(_) => Err(Error::<T>::SignatureResponseFailed.into()),
>>>>>>> 59b03365
			}
		}
	}

	#[pallet::genesis_config]
	pub struct GenesisConfig<T: Config> {
		pub ethereum_vault_key: T::PublicKey,
	}

	#[cfg(feature = "std")]
	impl<T: Config> Default for GenesisConfig<T> {
		fn default() -> Self {
			Self {
				ethereum_vault_key: Default::default(),
			}
		}
	}

	// The build of genesis for the pallet.
	#[pallet::genesis_build]
	impl<T: Config> GenesisBuild<T> for GenesisConfig<T> {
		fn build(&self) {
			EthereumVault::<T>::set(Vault {
				old_key: self.ethereum_vault_key.clone(),
				new_key: Default::default(),
				tx: Default::default(),
			});
		}
	}
}

impl<T: Config> From<RotationError<T::ValidatorId>> for Error<T> {
	fn from(err: RotationError<T::ValidatorId>) -> Self {
		match err {
			RotationError::EmptyValidatorSet => Error::<T>::EmptyValidatorSet,
			RotationError::BadValidators(_) => Error::<T>::BadValidators,
			RotationError::FailedToConstructPayload => Error::<T>::FailedToConstructPayload,
			RotationError::VaultRotationCompletionFailed => {
				Error::<T>::VaultRotationCompletionFailed
			}
			RotationError::KeyResponseFailed => Error::<T>::KeyResponseFailed,
			RotationError::InvalidCeremonyId => Error::<T>::InvalidCeremonyId,
			RotationError::NotConfirmed => Error::<T>::NotConfirmed,
			RotationError::FailedToMakeKeygenRequest => Error::<T>::FailedToMakeKeygenRequest,
		}
	}
}

impl<T: Config> NonceProvider for Pallet<T> {
	fn next_nonce(identifier: NonceIdentifier) -> Nonce {
		ChainNonces::<T>::mutate(identifier, |nonce| {
			let new_nonce = nonce.unwrap_or_default().saturating_add(One::one());
			*nonce = Some(new_nonce);
			new_nonce
		})
	}
}

impl<T: Config> Pallet<T> {
	/// Abort all rotations registered and notify the `VaultRotationHandler` trait of our decision to abort.
	fn abort_rotation() {
		Self::deposit_event(Event::RotationAborted(
			VaultRotations::<T>::iter().map(|(k, _)| k).collect(),
		));
		VaultRotations::<T>::remove_all();
		T::RotationHandler::abort();
	}

	/// Provide the next index
	fn next_index() -> CeremonyId {
		CurrentRequest::<T>::mutate(|index| {
			*index = *index + 1;
			*index
		})
	}

	fn rotations_complete() -> bool {
		VaultRotations::<T>::iter().count() == 0
	}
}

impl<T: Config> VaultRotation for Pallet<T> {
	type ValidatorId = T::ValidatorId;
	fn start_vault_rotation(
		candidates: Vec<Self::ValidatorId>,
	) -> Result<(), RotationError<Self::ValidatorId>> {
		// Main entry point for the pallet
		ensure!(!candidates.is_empty(), RotationError::EmptyValidatorSet);
		// Create a KeyGenRequest for Ethereum
		let keygen_request = KeygenRequest {
			chain: EthereumChain::<T>::chain_params(),
			validator_candidates: candidates.clone(),
		};

		KeygenRequestResponse::<T>::make_request(Self::next_index(), keygen_request)
			.map_err(|_| RotationError::FailedToMakeKeygenRequest)
	}

	fn finalize_rotation() -> Result<(), RotationError<Self::ValidatorId>> {
		// The 'exit' point for the pallet, no rotations left to process
		if Pallet::<T>::rotations_complete() {
			// We can now confirm the auction and rotate
			// The process has completed successfully
			Self::deposit_event(Event::VaultsRotated);
			Ok(())
		} else {
			// Wait on confirmation
			Err(RotationError::NotConfirmed)
		}
	}
}

// The first phase generating the key generation requests
struct KeygenRequestResponse<T: Config>(PhantomData<T>);

impl<T: Config>
	RequestResponse<
		CeremonyId,
		KeygenRequest<T::ValidatorId>,
		KeygenResponse<T::ValidatorId, T::PublicKey>,
		RotationError<T::ValidatorId>,
	> for KeygenRequestResponse<T>
{
	/// Emit as an event the key generation request, this is the first step after receiving a proposed
	/// validator set from the `AuctionHandler::on_auction_completed()`
	fn make_request(
		index: CeremonyId,
		request: KeygenRequest<T::ValidatorId>,
	) -> Result<(), RotationError<T::ValidatorId>> {
		VaultRotations::<T>::insert(index, request.clone());
		Pallet::<T>::deposit_event(Event::KeygenRequest(index, request));
		Ok(())
	}

	/// Try to process the response back for the key generation request and hand it off to the relevant
	/// chain to continue processing.  Failure would result in penalisation for the bad validators returned
	/// and the vault rotation aborted.
	fn handle_response(
		index: CeremonyId,
		response: KeygenResponse<T::ValidatorId, T::PublicKey>,
	) -> Result<(), RotationError<T::ValidatorId>> {
		ensure_index!(index);
		match response {
			KeygenResponse::Success(new_public_key) => {
				// Go forth and construct
				match VaultRotations::<T>::try_get(index) {
					Ok(keygen_request) => EthereumChain::<T>::start_vault_rotation(
						index,
						new_public_key,
						keygen_request.validator_candidates.to_vec(),
					),
					Err(_) => Err(RotationError::KeyResponseFailed),
				}
			}
			KeygenResponse::Failure(bad_validators) => {
				// Abort this key generation request
				Pallet::<T>::abort_rotation();
				// Do as you wish with these, I wash my hands..
				T::RotationHandler::penalise(bad_validators);
				// Report back we have processed the failure
				Ok(().into())
			}
		}
	}
}

// We have now had feedback from the vault/chain that we can proceed with the final request for the
// vault rotation
impl<T: Config> ChainHandler for Pallet<T> {
	type ValidatorId = T::ValidatorId;
	type Error = RotationError<T::ValidatorId>;

	/// Try to complete the final vault rotation with feedback from the chain implementation over
	/// the `ChainHandler` trait.  This is forwarded as a request and hence an event is emitted.
	/// Failure is handled and potential bad validators are penalised and the rotation is now aborted.
	fn request_vault_rotation(
		index: CeremonyId,
		result: Result<VaultRotationRequest, RotationError<Self::ValidatorId>>,
	) -> Result<(), Self::Error> {
		ensure_index!(index);
		match result {
			// All good, forward on the request
			Ok(request) => VaultRotationRequestResponse::<T>::make_request(index, request),
			// Penalise if we have a set of bad validators and abort the rotation
			Err(err) => {
				if let RotationError::BadValidators(bad) = err {
					T::RotationHandler::penalise(bad);
				}
				Self::abort_rotation();
				Err(RotationError::VaultRotationCompletionFailed)
			}
		}
	}
}

// Request response for the vault rotation requests
struct VaultRotationRequestResponse<T: Config>(PhantomData<T>);
impl<T: Config>
	RequestResponse<
		CeremonyId,
		VaultRotationRequest,
		VaultRotationResponse<T::PublicKey, T::Transaction>,
		RotationError<T::ValidatorId>,
	> for VaultRotationRequestResponse<T>
{
	/// Emit our event for the start of a vault rotation generation request.
	fn make_request(
		index: CeremonyId,
		request: VaultRotationRequest,
	) -> Result<(), RotationError<T::ValidatorId>> {
		ensure_index!(index);
		Pallet::<T>::deposit_event(Event::VaultRotationRequest(index, request));
		Ok(())
	}

	/// Handle the response posted back on our request for a vault rotation request
	/// The request is cleared from the cache of pending requests and the relevant vault is
	/// notified
	fn handle_response(
		index: CeremonyId,
		response: VaultRotationResponse<T::PublicKey, T::Transaction>,
	) -> Result<(), RotationError<T::ValidatorId>> {
		ensure_index!(index);
		// Feedback to vaults
		// We have assumed here that once we have one confirmation of a vault rotation we wouldn't
		// need to rollback any if one of the group of vault rotations fails
		match response {
			VaultRotationResponse::Success {
				old_key,
				new_key,
				tx,
			} => {
				if let Some(keygen_request) = VaultRotations::<T>::take(index) {
					// At the moment we just have Ethereum to notify
					match keygen_request.chain {
						ChainParams::Ethereum(_) => EthereumChain::<T>::vault_rotated(Vault {
							old_key,
							new_key,
							tx,
						}),
						// Leaving this to be explicit about more to come
						ChainParams::Other(_) => {}
					}
				}
				// This request is complete
				Pallet::<T>::deposit_event(Event::VaultRotationCompleted(index));
			}
			VaultRotationResponse::Failure => {
				Pallet::<T>::abort_rotation();
			}
		}

		Ok(())
	}
}

pub struct EthereumChain<T: Config>(PhantomData<T>);

impl<T: Config> ChainVault for EthereumChain<T> {
	type PublicKey = T::PublicKey;
	type Transaction = T::Transaction;
	type ValidatorId = T::ValidatorId;
	type Error = RotationError<T::ValidatorId>;

	/// Parameters required when creating key generation requests
	fn chain_params() -> ChainParams {
		ChainParams::Ethereum(vec![])
	}

	/// The initial phase has completed with success and we are notified of this from `Vaults`.
	/// Now the specifics for this chain/vault are processed.  In the case for Ethereum we request
	/// to have the function `setAggKeyWithAggKey` signed by the old set of validators.
	/// A payload is built and emitted as a `EthSigningTxRequest`, failing this an error is reported
	/// back to `Vaults`
	fn start_vault_rotation(
		index: CeremonyId,
		new_public_key: Self::PublicKey,
		validators: Vec<Self::ValidatorId>,
	) -> Result<(), Self::Error> {
		// Create payload for signature here
		// function setAggKeyWithAggKey(SigData calldata sigData, Key calldata newKey)
		match Self::encode_set_agg_key_with_agg_key(new_public_key.clone()) {
			Ok(payload) => {
				// Emit the event
				Self::make_request(
					index,
					ThresholdSignatureRequest {
						validators,
						payload,
						public_key: EthereumVault::<T>::get().old_key,
					},
				)
			}
			Err(_) => {
				Pallet::<T>::abort_rotation();
				Err(RotationError::FailedToConstructPayload)
			}
		}
	}

	/// The vault for this chain has been rotated and we store this vault to storage
	fn vault_rotated(vault: Vault<Self::PublicKey, Self::Transaction>) {
		EthereumVault::<T>::set(vault);
	}
}

impl<T: Config>
	RequestResponse<
<<<<<<< HEAD
		CeremonyId,
		EthSigningTxRequest<T::ValidatorId>,
		EthSigningTxResponse<T::ValidatorId>,
=======
		RequestIndex,
		ThresholdSignatureRequest<T::PublicKey, T::ValidatorId>,
		ThresholdSignatureResponse<T::ValidatorId>,
>>>>>>> 59b03365
		RotationError<T::ValidatorId>,
	> for EthereumChain<T>
{
	/// Make the request to sign by emitting an event
	fn make_request(
<<<<<<< HEAD
		index: CeremonyId,
		request: EthSigningTxRequest<T::ValidatorId>,
=======
		index: RequestIndex,
		request: ThresholdSignatureRequest<T::PublicKey, T::ValidatorId>,
>>>>>>> 59b03365
	) -> Result<(), RotationError<T::ValidatorId>> {
		Pallet::<T>::deposit_event(Event::ThresholdSignatureRequest(index, request));
		Ok(().into())
	}

	/// Try to handle the response and pass this onto `Vaults` to complete the vault rotation
	fn handle_response(
<<<<<<< HEAD
		index: CeremonyId,
		response: EthSigningTxResponse<T::ValidatorId>,
=======
		index: RequestIndex,
		response: ThresholdSignatureResponse<T::ValidatorId>,
>>>>>>> 59b03365
	) -> Result<(), RotationError<T::ValidatorId>> {
		match response {
			ThresholdSignatureResponse::Success(signature) => {
				VaultRotationRequestResponse::<T>::make_request(index, Ethereum(signature).into())
			}
			ThresholdSignatureResponse::Error(bad_validators) => {
				T::RotationHandler::penalise(bad_validators.clone());
				Pallet::<T>::abort_rotation();
				Err(RotationError::BadValidators(bad_validators))
			}
		}
	}
}

impl<T: Config> EthereumChain<T> {
	/// Encode `setAggKeyWithAggKey` call using `ethabi`.  This is a long approach as we are working
	/// around `no_std` limitations here for the runtime.
	pub(crate) fn encode_set_agg_key_with_agg_key(
		new_public_key: T::PublicKey,
	) -> ethabi::Result<Bytes> {
		Function::new(
			"setAggKeyWithAggKey",
			vec![
				Param::new(
					"sigData",
					ParamType::Tuple(vec![
						ParamType::Uint(256),
						ParamType::Uint(256),
						ParamType::Uint(256),
						ParamType::Address,
					]),
				),
				Param::new("newKey", ParamType::FixedBytes(32)),
			],
			vec![],
			false,
		)
		.encode_input(&vec![
			// sigData: SigData(uint, uint, uint, address)
			Token::Tuple(vec![
				Token::Uint(ethabi::Uint::zero()),
				Token::Uint(ethabi::Uint::zero()),
				Token::Uint(T::NonceProvider::next_nonce(NonceIdentifier::Ethereum).into()),
				Token::Address(H160::zero()),
			]),
			// newKey: bytes32
			Token::FixedBytes(new_public_key.into()),
		])
	}
}<|MERGE_RESOLUTION|>--- conflicted
+++ resolved
@@ -52,15 +52,9 @@
 use sp_core::H160;
 
 use crate::rotation::ChainParams::Ethereum;
-<<<<<<< HEAD
-use crate::rotation::*;
-// we need these types exposed so the CFE can use them
-pub use crate::rotation::{CeremonyId, KeygenRequest, VaultRotationRequest};
-=======
 pub use crate::rotation::*;
 // we need these types exposed so subxt can use the type size
 pub use crate::rotation::{KeygenRequest, VaultRotationRequest};
->>>>>>> 59b03365
 use ethabi::{Bytes, Function, Param, ParamType, Token};
 use sp_runtime::traits::One;
 
@@ -70,27 +64,6 @@
 #[cfg(test)]
 mod tests;
 
-<<<<<<< HEAD
-/// A signing request
-#[derive(PartialEq, Eq, Clone, Encode, Decode, RuntimeDebug)]
-pub struct EthSigningTxRequest<ValidatorId> {
-	/// Payload to be signed by the existing aggregate key
-	pub payload: Vec<u8>,
-	/// Subset of active validators selected to sign the payload
-	pub validators: Vec<ValidatorId>,
-}
-
-/// A response back with our signature else a list of bad validators
-#[derive(PartialEq, Eq, Clone, Encode, Decode, RuntimeDebug)]
-pub enum EthSigningTxResponse<ValidatorId> {
-	// Signature
-	Success(Vec<u8>),
-	// Bad validators
-	Error(Vec<ValidatorId>),
-}
-
-=======
->>>>>>> 59b03365
 #[frame_support::pallet]
 pub mod pallet {
 	use super::*;
@@ -147,31 +120,26 @@
 	#[pallet::event]
 	#[pallet::generate_deposit(pub (super) fn deposit_event)]
 	pub enum Event<T: Config> {
-		/// Request a key generation \[ceremony_id, request\]
-		// TODO: KeygenRequest can be inlined
+		/// Request a key generation \[request_index, request\]
 		KeygenRequest(CeremonyId, KeygenRequest<T::ValidatorId>),
-		/// Request a rotation of the vault for this chain \[ceremony_id, request\]
+		/// Request a rotation of the vault for this chain \[request_index, request\]
 		VaultRotationRequest(CeremonyId, VaultRotationRequest),
-		/// The vault for the request has rotated \[ceremony_id\]
+		/// The vault for the request has rotated \[request_index\]
 		VaultRotationCompleted(CeremonyId),
-		/// A rotation of vaults has been aborted \[ceremony_ids\]
+		/// A rotation of vaults has been aborted \[request_indexes\]
 		RotationAborted(Vec<CeremonyId>),
 		/// A complete set of vaults have been rotated
 		VaultsRotated,
 		/// Request this payload to be signed by the existing aggregate key
-<<<<<<< HEAD
-		EthSignTxRequest(CeremonyId, EthSigningTxRequest<T::ValidatorId>),
-=======
 		ThresholdSignatureRequest(
-			RequestIndex,
+			CeremonyId,
 			ThresholdSignatureRequest<T::PublicKey, T::ValidatorId>,
 		),
->>>>>>> 59b03365
 	}
 
 	#[pallet::error]
 	pub enum Error<T> {
-		/// An invalid request index
+		/// An invalid ceremony id
 		InvalidCeremonyId,
 		/// We have an empty validator set
 		EmptyValidatorSet,
@@ -212,44 +180,33 @@
 			}
 		}
 
+		/// A vault rotation response received from a vault rotation request and handled
+		/// by [VaultRotationRequestResponse::handle_response]
+		#[pallet::weight(10_000)]
+		pub fn vault_rotation_response(
+			origin: OriginFor<T>,
+			ceremony_id: CeremonyId,
+			response: VaultRotationResponse<T::PublicKey, T::Transaction>,
+		) -> DispatchResultWithPostInfo {
+			T::EnsureWitnessed::ensure_origin(origin)?;
+			match VaultRotationRequestResponse::<T>::handle_response(ceremony_id, response) {
+				Ok(_) => Ok(().into()),
+				Err(e) => Err(Error::<T>::from(e).into()),
+			}
+		}
+
 		/// A ethereum signing transaction response received and handled
 		/// by [EthereumChain::handle_response]
 		#[pallet::weight(10_000)]
-		pub fn eth_signing_tx_response(
+		pub fn threshold_signature_response(
 			origin: OriginFor<T>,
 			ceremony_id: CeremonyId,
-			response: EthSigningTxResponse<T::ValidatorId>,
+			response: ThresholdSignatureResponse<T::ValidatorId>,
 		) -> DispatchResultWithPostInfo {
 			T::EnsureWitnessed::ensure_origin(origin)?;
 			match EthereumChain::<T>::handle_response(ceremony_id, response) {
 				Ok(_) => Ok(().into()),
-				Err(_) => Err(Error::<T>::EthSigningTxResponseFailed.into()),
-			}
-		}
-
-		/// A vault rotation response received from a vault rotation request and handled
-		/// by [VaultRotationRequestResponse::handle_response]
-		#[pallet::weight(10_000)]
-<<<<<<< HEAD
-		pub fn vault_rotation_response(
-			origin: OriginFor<T>,
-			ceremony_id: CeremonyId,
-			response: VaultRotationResponse<T::PublicKey, T::Transaction>,
-=======
-		pub fn threshold_signature_response(
-			origin: OriginFor<T>,
-			request_id: RequestIndex,
-			response: ThresholdSignatureResponse<T::ValidatorId>,
->>>>>>> 59b03365
-		) -> DispatchResultWithPostInfo {
-			T::EnsureWitnessed::ensure_origin(origin)?;
-			match VaultRotationRequestResponse::<T>::handle_response(ceremony_id, response) {
-				Ok(_) => Ok(().into()),
-<<<<<<< HEAD
-				Err(e) => Err(Error::<T>::from(e).into()),
-=======
 				Err(_) => Err(Error::<T>::SignatureResponseFailed.into()),
->>>>>>> 59b03365
 			}
 		}
 	}
@@ -318,7 +275,7 @@
 		T::RotationHandler::abort();
 	}
 
-	/// Provide the next index
+	/// Provide the next ceremony id
 	fn next_index() -> CeremonyId {
 		CurrentRequest::<T>::mutate(|index| {
 			*index = *index + 1;
@@ -426,13 +383,13 @@
 	/// the `ChainHandler` trait.  This is forwarded as a request and hence an event is emitted.
 	/// Failure is handled and potential bad validators are penalised and the rotation is now aborted.
 	fn request_vault_rotation(
-		index: CeremonyId,
+		ceremony_id: CeremonyId,
 		result: Result<VaultRotationRequest, RotationError<Self::ValidatorId>>,
 	) -> Result<(), Self::Error> {
-		ensure_index!(index);
+		ensure_index!(ceremony_id);
 		match result {
 			// All good, forward on the request
-			Ok(request) => VaultRotationRequestResponse::<T>::make_request(index, request),
+			Ok(request) => VaultRotationRequestResponse::<T>::make_request(ceremony_id, request),
 			// Penalise if we have a set of bad validators and abort the rotation
 			Err(err) => {
 				if let RotationError::BadValidators(bad) = err {
@@ -457,11 +414,11 @@
 {
 	/// Emit our event for the start of a vault rotation generation request.
 	fn make_request(
-		index: CeremonyId,
+		ceremony_id: CeremonyId,
 		request: VaultRotationRequest,
 	) -> Result<(), RotationError<T::ValidatorId>> {
-		ensure_index!(index);
-		Pallet::<T>::deposit_event(Event::VaultRotationRequest(index, request));
+		ensure_index!(ceremony_id);
+		Pallet::<T>::deposit_event(Event::VaultRotationRequest(ceremony_id, request));
 		Ok(())
 	}
 
@@ -469,10 +426,10 @@
 	/// The request is cleared from the cache of pending requests and the relevant vault is
 	/// notified
 	fn handle_response(
-		index: CeremonyId,
+		ceremony_id: CeremonyId,
 		response: VaultRotationResponse<T::PublicKey, T::Transaction>,
 	) -> Result<(), RotationError<T::ValidatorId>> {
-		ensure_index!(index);
+		ensure_index!(ceremony_id);
 		// Feedback to vaults
 		// We have assumed here that once we have one confirmation of a vault rotation we wouldn't
 		// need to rollback any if one of the group of vault rotations fails
@@ -482,7 +439,7 @@
 				new_key,
 				tx,
 			} => {
-				if let Some(keygen_request) = VaultRotations::<T>::take(index) {
+				if let Some(keygen_request) = VaultRotations::<T>::take(ceremony_id) {
 					// At the moment we just have Ethereum to notify
 					match keygen_request.chain {
 						ChainParams::Ethereum(_) => EthereumChain::<T>::vault_rotated(Vault {
@@ -495,7 +452,7 @@
 					}
 				}
 				// This request is complete
-				Pallet::<T>::deposit_event(Event::VaultRotationCompleted(index));
+				Pallet::<T>::deposit_event(Event::VaultRotationCompleted(ceremony_id));
 			}
 			VaultRotationResponse::Failure => {
 				Pallet::<T>::abort_rotation();
@@ -525,7 +482,7 @@
 	/// A payload is built and emitted as a `EthSigningTxRequest`, failing this an error is reported
 	/// back to `Vaults`
 	fn start_vault_rotation(
-		index: CeremonyId,
+		ceremony_id: CeremonyId,
 		new_public_key: Self::PublicKey,
 		validators: Vec<Self::ValidatorId>,
 	) -> Result<(), Self::Error> {
@@ -535,7 +492,7 @@
 			Ok(payload) => {
 				// Emit the event
 				Self::make_request(
-					index,
+					ceremony_id,
 					ThresholdSignatureRequest {
 						validators,
 						payload,
@@ -558,45 +515,32 @@
 
 impl<T: Config>
 	RequestResponse<
-<<<<<<< HEAD
 		CeremonyId,
-		EthSigningTxRequest<T::ValidatorId>,
-		EthSigningTxResponse<T::ValidatorId>,
-=======
-		RequestIndex,
 		ThresholdSignatureRequest<T::PublicKey, T::ValidatorId>,
 		ThresholdSignatureResponse<T::ValidatorId>,
->>>>>>> 59b03365
 		RotationError<T::ValidatorId>,
 	> for EthereumChain<T>
 {
 	/// Make the request to sign by emitting an event
 	fn make_request(
-<<<<<<< HEAD
-		index: CeremonyId,
-		request: EthSigningTxRequest<T::ValidatorId>,
-=======
-		index: RequestIndex,
+		ceremony_id: CeremonyId,
 		request: ThresholdSignatureRequest<T::PublicKey, T::ValidatorId>,
->>>>>>> 59b03365
 	) -> Result<(), RotationError<T::ValidatorId>> {
-		Pallet::<T>::deposit_event(Event::ThresholdSignatureRequest(index, request));
+		Pallet::<T>::deposit_event(Event::ThresholdSignatureRequest(ceremony_id, request));
 		Ok(().into())
 	}
 
 	/// Try to handle the response and pass this onto `Vaults` to complete the vault rotation
 	fn handle_response(
-<<<<<<< HEAD
-		index: CeremonyId,
-		response: EthSigningTxResponse<T::ValidatorId>,
-=======
-		index: RequestIndex,
+		ceremony_id: CeremonyId,
 		response: ThresholdSignatureResponse<T::ValidatorId>,
->>>>>>> 59b03365
 	) -> Result<(), RotationError<T::ValidatorId>> {
 		match response {
 			ThresholdSignatureResponse::Success(signature) => {
-				VaultRotationRequestResponse::<T>::make_request(index, Ethereum(signature).into())
+				VaultRotationRequestResponse::<T>::make_request(
+					ceremony_id,
+					Ethereum(signature).into(),
+				)
 			}
 			ThresholdSignatureResponse::Error(bad_validators) => {
 				T::RotationHandler::penalise(bad_validators.clone());
