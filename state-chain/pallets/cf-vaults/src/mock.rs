--- conflicted
+++ resolved
@@ -131,11 +131,7 @@
 
 impl pallet_cf_vaults::Config for MockRuntime {
 	type Event = Event;
-<<<<<<< HEAD
-=======
 	type Chain = Ethereum;
-	type RotationHandler = MockRotationHandler;
->>>>>>> 06942ae3
 	type OfflineReporter = MockOfflineReporter;
 	type SigningContext = MockEthSigningContext;
 	type ThresholdSigner = MockThresholdSigner;
