--- conflicted
+++ resolved
@@ -1,12 +1,7 @@
 mod tests {
 	use crate::{
-<<<<<<< HEAD
-		mock::*, Error, Event as PalletEvent, PendingVaultRotations, Vault, VaultRotationStatus,
-		Vaults,
-=======
 		mock::*, BlockHeightWindow, Error, Event as PalletEvent, PendingVaultRotations, Vault,
 		VaultRotationStatus, Vaults,
->>>>>>> 48544689
 	};
 	use cf_chains::ChainId;
 	use cf_traits::{Chainflip, EpochInfo, VaultRotator};
@@ -201,50 +196,6 @@
 			);
 
 			// We have yet to move to the new epoch
-<<<<<<< HEAD
-			let old_epoch = <MockRuntime as crate::Config>::EpochInfo::epoch_index();
-
-			let Vault {
-				public_key,
-				block_height,
-			} = Vaults::<MockRuntime>::get(old_epoch, ChainId::Ethereum)
-				.expect("Ethereum Vault should exists");
-
-			// The genesis vault is updated with the active window
-			assert_eq!(
-				public_key, GENESIS_ETHEREUM_AGG_PUB_KEY,
-				"we should have the old agg key in this vault"
-			);
-
-			assert_eq!(block_height, 0, "we should have the block height of 0");
-
-			// The new epoch
-			let new_epoch = old_epoch + 1;
-
-			let Vault {
-				public_key,
-				block_height,
-			} = Vaults::<MockRuntime>::get(new_epoch, ChainId::Ethereum)
-				.expect("Ethereum Vault should exist");
-
-			// The genesis vault is updated with with block height
-			assert_eq!(
-				public_key, new_public_key,
-				"we should have the new public key in the new vault"
-			);
-
-			assert_eq!(
-				block_height, ROTATION_BLOCK_NUMBER,
-				"we should have the end block height for the previous epoch"
-			);
-
-			// Status is complete.
-			assert_eq!(
-				PendingVaultRotations::<MockRuntime>::get(ChainId::Ethereum),
-				Some(VaultRotationStatus::Complete {
-					tx_hash: TX_HASH.to_vec()
-				}),
-=======
 			let current_epoch = <MockRuntime as crate::Config>::EpochInfo::epoch_index();
 
 			let Vault { public_key, active_window } =
@@ -288,7 +239,6 @@
 			assert_eq!(
 				PendingVaultRotations::<MockRuntime>::get(ChainId::Ethereum),
 				Some(VaultRotationStatus::Complete { tx_hash: TX_HASH.to_vec() }),
->>>>>>> 48544689
 			);
 		});
 	}
