--- conflicted
+++ resolved
@@ -52,56 +52,6 @@
 			impl TryFrom<u32> for Asset {
 				type Error = &'static str;
 
-<<<<<<< HEAD
-	use super::*;
-	pub type Chain = AnyChain;
-
-	/// A token or currency that can be swapped natively in the Chainflip AMM.
-	#[derive(
-		Copy,
-		Clone,
-		Debug,
-		PartialEq,
-		Eq,
-		Encode,
-		Decode,
-		TypeInfo,
-		MaxEncodedLen,
-		Hash,
-		PartialOrd,
-		Ord,
-		EnumIter,
-		Serialize,
-		Deserialize,
-	)]
-	#[repr(u32)]
-	#[serde(rename_all = "UPPERCASE")]
-	// !!!!!! IMPORTANT !!!!!!
-	// Do not change these indices.
-	pub enum Asset {
-		// 0 is reserved for particular cross chain messaging scenarios where we want to pass
-		// through a message without making a swap.
-		Eth = 1u32,
-		Flip = 2u32,
-		Usdc = 3u32,
-		Dot = 4u32,
-		Btc = 5u32,
-		Sol = 6u32,
-	}
-
-	impl TryFrom<u32> for Asset {
-		type Error = &'static str;
-
-		fn try_from(n: u32) -> Result<Self, Self::Error> {
-			match n {
-				x if x == Self::Eth as u32 => Ok(Self::Eth),
-				x if x == Self::Flip as u32 => Ok(Self::Flip),
-				x if x == Self::Usdc as u32 => Ok(Self::Usdc),
-				x if x == Self::Dot as u32 => Ok(Self::Dot),
-				x if x == Self::Btc as u32 => Ok(Self::Btc),
-				x if x == Self::Sol as u32 => Ok(Self::Sol),
-				_ => Err("Invalid asset id"),
-=======
 				fn try_from(n: u32) -> Result<Self, Self::Error> {
 					match n {
 						$(
@@ -151,7 +101,6 @@
 						_ => Err("Unrecognized asset"),
 					}
 				}
->>>>>>> acd6ac47
 			}
 			pub use asset_serde_impls::SerdeAsset as OldAsset;
 			pub(super) mod asset_serde_impls {
@@ -189,37 +138,6 @@
 					}
 				}
 
-<<<<<<< HEAD
-	impl From<Asset> for ForeignChain {
-		fn from(asset: Asset) -> Self {
-			match asset {
-				Asset::Eth => Self::Ethereum,
-				Asset::Flip => Self::Ethereum,
-				Asset::Usdc => Self::Ethereum,
-				Asset::Dot => Self::Polkadot,
-				Asset::Btc => Self::Bitcoin,
-				Asset::Sol => Self::Solana,
-			}
-		}
-	}
-
-	impl FromStr for Asset {
-		type Err = &'static str;
-
-		fn from_str(s: &str) -> Result<Self, Self::Err> {
-			match s.to_lowercase().as_str() {
-				"eth" => Ok(Asset::Eth),
-				"flip" => Ok(Asset::Flip),
-				"usdc" => Ok(Asset::Usdc),
-				"dot" => Ok(Asset::Dot),
-				"btc" => Ok(Asset::Btc),
-				"sol" => Ok(Asset::Sol),
-				_ => Err("Unrecognized asset"),
-			}
-		}
-	}
-}
-=======
 				#[derive(Serialize, Deserialize)]
 				#[serde(untagged)]
 				#[serde(
@@ -254,7 +172,6 @@
 											SerdeAsset::$gas_asset $(| SerdeAsset::$asset)* => $crate::ForeignChain::$chain,
 										)*
 									};
->>>>>>> acd6ac47
 
 									if asset_chain != serde_chain {
 										return Err(<<D as serde::Deserializer<'de>>::Error as serde::de::Error>::custom(lazy_format::lazy_format!("The asset '{asset}' does not exist on the '{serde_chain}' chain, but is instead a '{asset_chain}' asset. Either try using '{{\"chain\":\"{asset_chain}\", \"asset\":\"{asset}\"}}', or use a different asset (i.e. '{example_chain_asset}') ", asset = super::Asset::from(serde_asset), example_chain_asset = match serde_chain {
@@ -454,14 +371,6 @@
 	}
 }
 
-<<<<<<< HEAD
-// Defines each chain's Asset enum.
-// Must be consistent with the mapping defined in any::Asset
-chain_assets!(eth, Ethereum, Eth, Flip, Usdc);
-chain_assets!(dot, Polkadot, Dot);
-chain_assets!(btc, Bitcoin, Btc);
-chain_assets!(sol, Solana, Sol);
-=======
 // !!!!!! IMPORTANT !!!!!!
 // Do not change these indices, or the orderings (as the orderings will effect some serde formats
 // (But not JSON), and the scale encoding)
@@ -479,8 +388,10 @@
 	(btc, Bitcoin, "Bitcoin") => {
 		(Btc, btc) = 5u32 (GAS_ASSET),
 	},
+	(sol, Solana, "Solana") => {
+		(Sol, sol) = 6u32 (GAS_ASSET),
+	}
 });
->>>>>>> acd6ac47
 
 #[cfg(test)]
 mod test_assets {
@@ -507,6 +418,7 @@
 		assert_eq!(any::Asset::try_from(3).unwrap(), any::Asset::Usdc);
 		assert_eq!(any::Asset::try_from(4).unwrap(), any::Asset::Dot);
 		assert_eq!(any::Asset::try_from(5).unwrap(), any::Asset::Btc);
+		assert_eq!(any::Asset::try_from(6).unwrap(), any::Asset::Sol);
 	}
 
 	#[test]
@@ -516,6 +428,7 @@
 		assert_conversion!(eth, Usdc);
 		assert_conversion!(dot, Dot);
 		assert_conversion!(btc, Btc);
+		assert_conversion!(sol, Sol);
 
 		assert_incompatible!(eth, Dot);
 		assert_incompatible!(dot, Eth);
