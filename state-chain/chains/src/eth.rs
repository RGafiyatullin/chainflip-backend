//! Types and functions that are common to ethereum.
pub mod api;

pub mod benchmarking;

pub mod deposit_address;

use crate::{
	evm::{DeploymentStatus, EvmFetchId, Transaction},
	*,
};
use cf_primitives::chains::assets;
pub use cf_primitives::chains::Ethereum;
use codec::{Decode, Encode, MaxEncodedLen};
pub use ethabi::{
	ethereum_types::{H256, U256},
	Address, Hash as TxHash, Token, Uint, Word,
};
use evm::api::EvmReplayProtection;
use frame_support::sp_runtime::{FixedPointNumber, FixedU64, RuntimeDebug};
use scale_info::TypeInfo;
use serde::{Deserialize, Serialize};
use sp_std::{cmp::min, convert::TryInto, str};

// Reference constants for the chain spec
pub const CHAIN_ID_MAINNET: u64 = 1;
pub const CHAIN_ID_ROPSTEN: u64 = 3;
pub const CHAIN_ID_GOERLI: u64 = 5;
pub const CHAIN_ID_KOVAN: u64 = 42;

impl Chain for Ethereum {
	const NAME: &'static str = "Ethereum";
	type ChainCrypto = evm::EvmCrypto;
<<<<<<< HEAD
	type OptimisticActivation = ConstBool<false>;
=======

>>>>>>> 0231a5a9
	type ChainBlockNumber = u64;
	type ChainAmount = EthAmount;
	type TransactionFee = evm::TransactionFee;
	type TrackedData = EthereumTrackedData;
	type ChainAccount = evm::Address;
	type ChainAsset = assets::eth::Asset;
	type EpochStartData = ();
	type DepositFetchId = EvmFetchId;
	type DepositChannelState = DeploymentStatus;
	type DepositDetails = ();
	type Transaction = Transaction;
	type ReplayProtectionParams = Self::ChainAccount;
	type ReplayProtection = EvmReplayProtection;
}
#[derive(
	Copy,
	Clone,
	RuntimeDebug,
	PartialEq,
	Eq,
	Encode,
	Decode,
	MaxEncodedLen,
	TypeInfo,
	Serialize,
	Deserialize,
)]
#[codec(mel_bound())]
pub struct EthereumTrackedData {
	pub base_fee: <Ethereum as Chain>::ChainAmount,
	pub priority_fee: <Ethereum as Chain>::ChainAmount,
}

impl EthereumTrackedData {
	pub fn max_fee_per_gas(
		&self,
		base_fee_multiplier: FixedU64,
	) -> <Ethereum as Chain>::ChainAmount {
		base_fee_multiplier
			.saturating_mul_int(self.base_fee)
			.saturating_add(self.priority_fee)
	}
}

impl Default for EthereumTrackedData {
	#[track_caller]
	fn default() -> Self {
		panic!("You should not use the default chain tracking, as it's meaningless.")
	}
}

impl FeeRefundCalculator<Ethereum> for Transaction {
	fn return_fee_refund(
		&self,
		fee_paid: <Ethereum as Chain>::TransactionFee,
	) -> <Ethereum as Chain>::ChainAmount {
		min(
			self.max_fee_per_gas
				.unwrap_or_default()
				.try_into()
				.expect("In practice `max_fee_per_gas` is always less than u128::MAX"),
			fee_paid.effective_gas_price,
		)
		.saturating_mul(fee_paid.gas_used)
	}
}

impl From<&DepositChannel<Ethereum>> for EvmFetchId {
	fn from(channel: &DepositChannel<Ethereum>) -> Self {
		match channel.state {
			DeploymentStatus::Undeployed => EvmFetchId::DeployAndFetch(channel.channel_id),
			DeploymentStatus::Pending | DeploymentStatus::Deployed =>
				if channel.asset == assets::eth::Asset::Eth {
					EvmFetchId::NotRequired
				} else {
					EvmFetchId::Fetch(channel.address)
				},
		}
	}
}

#[cfg(any(test, feature = "runtime-benchmarks"))]
pub mod sig_constants {
	/*
		The below constants have been derived from integration tests with the KeyManager contract.

		In order to check if verification works, we need to use this to construct the AggKey and `SigData` as we
		normally would when submitting a function call to a threshold-signature-protected smart contract.
	*/
	pub const AGG_KEY_PRIV: [u8; 32] =
		hex_literal::hex!("fbcb47bc85b881e0dfb31c872d4e06848f80530ccbd18fc016a27c4a744d0eba");
	pub const AGG_KEY_PUB: [u8; 33] =
		hex_literal::hex!("0331b2ba4b46201610901c5164f42edd1f64ce88076fde2e2c544f9dc3d7b350ae");
	pub const MSG_HASH: [u8; 32] =
		hex_literal::hex!("2bdc19071c7994f088103dbf8d5476d6deb6d55ee005a2f510dc7640055cc84e");
	pub const SIG: [u8; 32] =
		hex_literal::hex!("beb37e87509e15cd88b19fa224441c56acc0e143cb25b9fd1e57fdafed215538");
	pub const SIG_NONCE: [u8; 32] =
		hex_literal::hex!("d51e13c68bf56155a83e50fd9bc840e2a1847fb9b49cd206a577ecd1cd15e285");
}

#[cfg(test)]
mod lifecycle_tests {
	use super::*;
	const ETH: assets::eth::Asset = assets::eth::Asset::Eth;
	const USDC: assets::eth::Asset = assets::eth::Asset::Usdc;

	macro_rules! expect_deposit_state {
		( $state:expr, $asset:expr, $pat:pat ) => {
			assert!(matches!(
				DepositChannel::<Ethereum> {
					channel_id: Default::default(),
					address: Default::default(),
					asset: $asset,
					state: $state,
				}
				.fetch_id(),
				$pat
			));
		};
	}
	#[test]
	fn eth_deposit_address_lifecycle() {
		// Initial state is undeployed.
		let mut state = DeploymentStatus::default();
		assert_eq!(state, DeploymentStatus::Undeployed);
		assert!(state.can_fetch());
		expect_deposit_state!(state, ETH, EvmFetchId::DeployAndFetch(..));
		expect_deposit_state!(state, USDC, EvmFetchId::DeployAndFetch(..));

		// Pending channels can't be fetched from.
		assert!(state.on_fetch_scheduled());
		assert_eq!(state, DeploymentStatus::Pending);
		assert!(!state.can_fetch());

		// Trying to schedule the fetch on a pending channel has no effect.
		assert!(!state.on_fetch_scheduled());
		assert_eq!(state, DeploymentStatus::Pending);
		assert!(!state.can_fetch());

		// On completion, the pending channel is now deployed and be fetched from again.
		assert!(state.on_fetch_completed());
		assert_eq!(state, DeploymentStatus::Deployed);
		assert!(state.can_fetch());
		expect_deposit_state!(state, ETH, EvmFetchId::NotRequired);
		expect_deposit_state!(state, USDC, EvmFetchId::Fetch(..));

		// Channel is now in its final deployed state and be fetched from at any time.
		assert!(!state.on_fetch_scheduled());
		assert!(state.can_fetch());
		assert!(!state.on_fetch_completed());
		assert!(state.can_fetch());
		expect_deposit_state!(state, ETH, EvmFetchId::NotRequired);
		expect_deposit_state!(state, USDC, EvmFetchId::Fetch(..));

		assert_eq!(state, DeploymentStatus::Deployed);
		assert!(!state.on_fetch_scheduled());
	}
}<|MERGE_RESOLUTION|>--- conflicted
+++ resolved
@@ -31,11 +31,6 @@
 impl Chain for Ethereum {
 	const NAME: &'static str = "Ethereum";
 	type ChainCrypto = evm::EvmCrypto;
-<<<<<<< HEAD
-	type OptimisticActivation = ConstBool<false>;
-=======
-
->>>>>>> 0231a5a9
 	type ChainBlockNumber = u64;
 	type ChainAmount = EthAmount;
 	type TransactionFee = evm::TransactionFee;
