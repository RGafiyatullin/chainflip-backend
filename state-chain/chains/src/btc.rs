--- conflicted
+++ resolved
@@ -408,15 +408,12 @@
 	}
 }
 
-<<<<<<< HEAD
 pub struct BitcoinTransaction {
 	inputs: Vec<Utxo>,
 	outputs: Vec<BitcoinOutput>,
 	signatures: Vec<Signature>,
 }
 
-=======
->>>>>>> bc309d88
 impl BitcoinTransaction {
 	pub fn create_new_unsigned(inputs: Vec<Utxo>, outputs: Vec<BitcoinOutput>) -> Self {
 		Self { inputs, outputs, signatures: vec![] }
