--- conflicted
+++ resolved
@@ -175,11 +175,6 @@
 impl Chain for Bitcoin {
 	const NAME: &'static str = "Bitcoin";
 	type ChainCrypto = BitcoinCrypto;
-<<<<<<< HEAD
-	type OptimisticActivation = ConstBool<true>;
-=======
-
->>>>>>> 0231a5a9
 	type ChainBlockNumber = BlockNumber;
 	type ChainAmount = BtcAmount;
 	type TransactionFee = Self::ChainAmount;
