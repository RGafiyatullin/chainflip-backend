--- conflicted
+++ resolved
@@ -7,11 +7,9 @@
 use core::{cmp::max, mem::size_of};
 
 use self::deposit_address::DepositAddress;
-<<<<<<< HEAD
-use crate::{Chain, ChainCrypto, DepositChannel, FeeEstimationApi, FeeRefundCalculator};
-=======
-use crate::{Chain, ChainCrypto, DepositChannel, FeeRefundCalculator, RetryPolicy};
->>>>>>> 1d4a14aa
+use crate::{
+	Chain, ChainCrypto, DepositChannel, FeeEstimationApi, FeeRefundCalculator, RetryPolicy,
+};
 use alloc::{collections::VecDeque, string::String};
 use arrayref::array_ref;
 use base58::{FromBase58, ToBase58};
@@ -1031,27 +1029,24 @@
 	}
 }
 
-pub struct BitcoinRetryPolicy {}
-
+// 1200 blocks are 2 hours - the maximum time we want to wait between retries.
+const MAX_BROADCAST_DELAY: u32 = 1200u32;
+// 25 * 6 = 150 seconds / 2.5 minutes
+const DELAY_THRESHOLD: u32 = 25u32;
+
+pub struct BitcoinRetryPolicy;
 impl RetryPolicy for BitcoinRetryPolicy {
 	type BlockNumber = u32;
 	type AttemptCount = u32;
 
-	fn next_attempt_delay(retry_attempts: Self::AttemptCount) -> Self::BlockNumber {
-		// Attempts after the slowdown has started.
-		let attempts = retry_attempts - Self::attempt_slowdown_threshold();
-		// Cap it at 1024 blocks thats about 100 minutes. 11 attemmpts is 2^11 = 2048 Blocks.
-		if attempts > 11 {
-			// 1200 blocks are 2 hours - the maximum time we want to wait between retries.
-			1200
-		} else {
-			2u32.pow(attempts)
-		}
+	fn next_attempt_delay(retry_attempts: Self::AttemptCount) -> Option<Self::BlockNumber> {
+		retry_attempts
+			.checked_sub(Self::attempt_slowdown_threshold())
+			.map(|above_threshold| sp_std::cmp::min(2u32.pow(above_threshold), MAX_BROADCAST_DELAY))
 	}
 
 	fn attempt_slowdown_threshold() -> Self::AttemptCount {
-		// 25 * 6 = 150 seconds / 2.5 minutes
-		25
+		DELAY_THRESHOLD
 	}
 }
 
@@ -1370,12 +1365,17 @@
 	}
 
 	#[test]
-	fn retry_ramp_off() {
-		assert!(BitcoinRetryPolicy::next_attempt_delay(26) == 2);
-		assert!(BitcoinRetryPolicy::next_attempt_delay(27) == 4);
-		assert!(BitcoinRetryPolicy::next_attempt_delay(28) == 8);
-		assert!(BitcoinRetryPolicy::next_attempt_delay(29) == 16);
-		assert!(BitcoinRetryPolicy::next_attempt_delay(30) == 32);
-		assert!(BitcoinRetryPolicy::next_attempt_delay(40) == 1200);
+	fn retry_delay_ramps_up() {
+		assert_eq!(BitcoinRetryPolicy::next_attempt_delay(0), None);
+		assert_eq!(BitcoinRetryPolicy::next_attempt_delay(1), None);
+		assert_eq!(BitcoinRetryPolicy::next_attempt_delay(24), None);
+		assert_eq!(BitcoinRetryPolicy::next_attempt_delay(25), Some(1));
+		assert_eq!(BitcoinRetryPolicy::next_attempt_delay(26), Some(2));
+		assert_eq!(BitcoinRetryPolicy::next_attempt_delay(27), Some(4));
+		assert_eq!(BitcoinRetryPolicy::next_attempt_delay(28), Some(8));
+		assert_eq!(BitcoinRetryPolicy::next_attempt_delay(29), Some(16));
+		assert_eq!(BitcoinRetryPolicy::next_attempt_delay(30), Some(32));
+		assert_eq!(BitcoinRetryPolicy::next_attempt_delay(40), Some(1200));
+		assert_eq!(BitcoinRetryPolicy::next_attempt_delay(150), Some(1200));
 	}
 }