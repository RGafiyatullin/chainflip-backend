#[cfg(test)]
mod tests {
<<<<<<< HEAD

	use frame_support::sp_io::TestExternalities;
	use frame_support::traits::GenesisBuild;
	use frame_support::traits::OnInitialize;
	use frame_support::{assert_noop, assert_ok};
=======
	use frame_support::{
		assert_ok,
		sp_io::TestExternalities,
		traits::{GenesisBuild, OnInitialize},
	};
>>>>>>> da5c3c20
	use sp_consensus_aura::sr25519::AuthorityId as AuraId;
	use sp_core::crypto::{Pair, Public};
	use sp_finality_grandpa::AuthorityId as GrandpaId;
	use sp_runtime::{traits::Zero, Storage};
	use state_chain_runtime::{
<<<<<<< HEAD
		Auction, Emissions, Flip, Governance, Online, Origin, Reputation, Rewards, Session,
		Staking, Timestamp, Validator, Vaults,
=======
		constants::common::*, opaque::SessionKeys, AccountId, Auction, Emissions, Flip, Governance,
		Online, Reputation, Rewards, Runtime, Session, Staking, System, Timestamp, Validator,
		Vaults,
>>>>>>> da5c3c20
	};

	use cf_chains::ChainId;
	use cf_traits::{BlockNumber, FlipBalance, IsOnline};
	use pallet_cf_staking::{EthTransactionHash, EthereumAddress};
	use sp_runtime::AccountId32;

	type NodeId = AccountId32;
	const ETH_ZERO_ADDRESS: EthereumAddress = [0xff; 20];
	const TX_HASH: EthTransactionHash = [211u8; 32];

	macro_rules! on_events {
		($events:expr, $( $p:pat => $b:block ),*) => {
			for event in $events {
				$(if let $p = event { $b })*
			}
		}
	}

	mod network {
		use super::*;
		use crate::tests::BLOCK_TIME;
		use cf_chains::eth::SchnorrVerificationComponents;
		use cf_traits::{ChainflipAccount, ChainflipAccountState, ChainflipAccountStore};
		use frame_support::traits::HandleLifetime;
<<<<<<< HEAD
		use state_chain_runtime::HeartbeatBlockInterval;
		use state_chain_runtime::{Event, Origin};
=======
		use pallet_cf_staking::{EthTransactionHash, EthereumAddress};
		use state_chain_runtime::{Event, HeartbeatBlockInterval, Origin};
>>>>>>> da5c3c20
		use std::collections::HashMap;

		// Events from ethereum contract
		#[derive(Debug, Clone)]
		pub enum ContractEvent {
			Staked { node_id: NodeId, amount: FlipBalance, total: FlipBalance },
		}

		// A staking contract
		#[derive(Default)]
		pub struct StakingContract {
			// List of stakes
			pub stakes: HashMap<NodeId, FlipBalance>,
			// Events to be processed
			pub events: Vec<ContractEvent>,
		}

		impl StakingContract {
			// Stake for validator
			pub fn stake(&mut self, node_id: NodeId, amount: FlipBalance) {
				let current_amount = self.stakes.get(&node_id).unwrap_or(&0);
				let total = current_amount + amount;
				self.stakes.insert(node_id.clone(), total);

				self.events.push(ContractEvent::Staked { node_id, amount, total });
			}
			// Get events for this contract
			fn events(&self) -> Vec<ContractEvent> {
				self.events.clone()
			}
			// Clear events
			fn clear(&mut self) {
				self.events.clear();
			}
		}

		// Engine monitoring contract
		pub struct Engine {
			pub node_id: NodeId,
			pub active: bool,
		}

		impl Engine {
			fn new(node_id: NodeId) -> Self {
				Engine { node_id, active: true }
			}

			fn state(&self) -> ChainflipAccountState {
				ChainflipAccountStore::<Runtime>::get(&self.node_id).state
			}

			// Handle events from contract
			fn on_contract_event(&self, event: &ContractEvent) {
				if self.state() == ChainflipAccountState::Validator && self.active {
					match event {
						ContractEvent::Staked { node_id: validator_id, amount, .. } => {
							// Witness event -> send transaction to state chain
							state_chain_runtime::WitnesserApi::witness_staked(
								Origin::signed(self.node_id.clone()),
								validator_id.clone(),
								*amount,
								ETH_ZERO_ADDRESS,
								TX_HASH,
							)
							.expect("should be able to witness stake for node");
						},
					}
				}
			}

			// Handle events coming in from the state chain
			// TODO have this abstracted out
			fn handle_state_chain_events(&self, events: &[Event]) {
				if self.state() == ChainflipAccountState::Validator && self.active {
					// Handle events
					on_events!(
						events,
						Event::EthereumThresholdSigner(
							// A signature request
							pallet_cf_threshold_signature::Event::ThresholdSignatureRequest(
								ceremony_id,
								_,
								ref signers,
								_)) => {

							// Participate in signing ceremony if requested
							if signers.contains(&self.node_id) {
								// TODO signature generation, will fail when we have verification implemented
								let signature = SchnorrVerificationComponents {
									s: [0u8; 32],
									k_times_g_addr: [0u8; 20],
								};

								state_chain_runtime::WitnesserApi::witness_eth_signature_success(
									Origin::signed(self.node_id.clone()),
									*ceremony_id,
									signature,
								).expect("should be able to ethereum signature for node");
							}
						},
						Event::EthereumThresholdSigner(
							// A threshold has been met for this signature
							pallet_cf_threshold_signature::Event::ThresholdSignatureSuccess(
								_ceremony_id)) => {
								// Witness a vault rotation?
								let ethereum_block_number: u64 = 100;
								let mut new_public_key = vec![0u8; 33];
								new_public_key[0] = 2;
								let tx_hash = vec![1u8; 32];
								state_chain_runtime::WitnesserApi::witness_vault_key_rotated(
									Origin::signed(self.node_id.clone()),
									ChainId::Ethereum,
									new_public_key,
									ethereum_block_number,
									tx_hash,
								).expect("should be able to vault key rotation for node");
						},
						Event::Vaults(
							// A keygen request has been made
							pallet_cf_vaults::Event::KeygenRequest(ceremony_id, ..)) => {
								// Generate a public agg key, TODO refactor out
								let mut public_key = vec![0u8; 33];
								public_key[0] = 2;

								state_chain_runtime::WitnesserApi::witness_keygen_success(
									Origin::signed(self.node_id.clone()),
									*ceremony_id,
									ChainId::Ethereum,
									public_key
								).expect(&format!(
									"should be able to witness keygen request from node: {:?}",
									self.node_id)
								);
						}
					);
				}
			}

			// On block handler
			fn on_block(&self, block_number: BlockNumber) {
				if self.active {
					// Heartbeat -> Send transaction to state chain twice an interval
					if block_number % (HeartbeatBlockInterval::get() / 2) == 0 {
						// Online pallet, ignore error
						let _ = Online::heartbeat(state_chain_runtime::Origin::signed(
							self.node_id.clone(),
						));
					}
				}
			}
		}

		// Create an account, generate and register the session keys
		fn setup_account(node_id: &NodeId) {
			assert_ok!(frame_system::Provider::<Runtime>::created(&node_id));

			let seed = &node_id.clone().to_string();

			let key = SessionKeys {
				aura: get_from_seed::<AuraId>(seed),
				grandpa: get_from_seed::<GrandpaId>(seed),
			};

			assert_ok!(state_chain_runtime::Session::set_keys(
				state_chain_runtime::Origin::signed(node_id.clone()),
				key,
				vec![]
			));
		}

		#[derive(Default)]
		pub struct Network {
			engines: HashMap<NodeId, Engine>,
			pub stake_manager_contract: StakingContract,
			last_event: usize,
		}

		impl Network {
			// Create a network which includes the validators in genesis of number of nodes
			// and return a network and sorted list of nodes within
			pub fn create(number_of_nodes: u8, nodes_to_include: &[NodeId]) -> (Self, Vec<NodeId>) {
				let mut network: Network = Network::default();

				// Include any nodes already *created* to the test network
				for node in nodes_to_include {
					network.add_node(node.clone());
				}

				let remaining_nodes = number_of_nodes.saturating_sub(nodes_to_include.len() as u8);

				let mut nodes = Vec::new();
				for index in 1..=remaining_nodes {
					let node_id: NodeId = [index; 32].into();
					nodes.push(node_id.clone());
					setup_account(&node_id);
					network.engines.insert(node_id.clone(), Engine::new(node_id));
				}

				nodes.append(&mut nodes_to_include.to_vec());
				nodes.sort();
				(network, nodes)
			}

			pub fn filter_nodes(&self, state: ChainflipAccountState) -> Vec<NodeId> {
				self.engines
					.iter()
					.filter_map(|(node_id, engine)| {
						if engine.state() == state {
							Some(node_id)
						} else {
							None
						}
					})
					.cloned()
					.collect()
			}

			pub fn set_active(&mut self, node_id: &NodeId, active: bool) {
				self.engines.get_mut(node_id).expect("valid node_id").active = active;
			}

			pub fn add_node(&mut self, node_id: NodeId) {
				setup_account(&node_id);
				self.engines.insert(node_id.clone(), Engine { node_id, active: true });
			}

			pub fn move_forward_blocks(&mut self, n: u32) {
				pub const INIT_TIMESTAMP: u64 = 30_000;
				let current_block_number = System::block_number();
				while System::block_number() < current_block_number + n {
					System::set_block_number(System::block_number() + 1);
					Timestamp::set_timestamp(
						(System::block_number() as u64 * BLOCK_TIME) + INIT_TIMESTAMP,
					);
					Session::on_initialize(System::block_number());
					Online::on_initialize(System::block_number());
					Flip::on_initialize(System::block_number());
					Staking::on_initialize(System::block_number());
					Auction::on_initialize(System::block_number());
					Emissions::on_initialize(System::block_number());
					Governance::on_initialize(System::block_number());
					Reputation::on_initialize(System::block_number());
					Vaults::on_initialize(System::block_number());
					Validator::on_initialize(System::block_number());

					// Notify contract events
					for event in self.stake_manager_contract.events() {
						for (_, engine) in &self.engines {
							engine.on_contract_event(&event);
						}
					}

					// Clear events on contract
					self.stake_manager_contract.clear();

					// Collect state chain events
					let events = frame_system::Pallet::<Runtime>::events()
						.into_iter()
						.map(|e| e.event)
						.skip(self.last_event)
						.collect::<Vec<Event>>();

					self.last_event += events.len();

					// State chain events
					for (_, engine) in &self.engines {
						engine.handle_state_chain_events(&events);
					}

					// A completed block notification
					for (_, engine) in &self.engines {
						engine.on_block(System::block_number());
					}
				}
			}
		}
	}

	// TODO - remove collision of account numbers
	pub const ALICE: [u8; 32] = [0xff; 32];
	pub const BOB: [u8; 32] = [0xfe; 32];
	pub const CHARLIE: [u8; 32] = [0xfd; 32];
	pub const ERIN: [u8; 32] = [0xfc; 32];

	pub const BLOCK_TIME: u64 = 1000;

	pub fn get_from_seed<TPublic: Public>(seed: &str) -> <TPublic::Pair as Pair>::Public {
		TPublic::Pair::from_string(&format!("//{}", seed), None)
			.expect("static values are valid; qed")
			.public()
	}

	pub struct ExtBuilder {
		pub accounts: Vec<(AccountId, FlipBalance)>,
		winners: Vec<AccountId>,
		root: AccountId,
		blocks_per_epoch: BlockNumber,
		max_validators: u32,
	}

	impl Default for ExtBuilder {
		fn default() -> Self {
			Self {
				accounts: vec![],
				winners: vec![],
				root: AccountId::default(),
				blocks_per_epoch: Zero::zero(),
				max_validators: MAX_VALIDATORS,
			}
		}
	}

	impl ExtBuilder {
		fn accounts(mut self, accounts: Vec<(AccountId, FlipBalance)>) -> Self {
			self.accounts = accounts;
			self
		}

		fn winners(mut self, winners: Vec<AccountId>) -> Self {
			self.winners = winners;
			self
		}

		fn root(mut self, root: AccountId) -> Self {
			self.root = root;
			self
		}

		fn blocks_per_epoch(mut self, blocks_per_epoch: BlockNumber) -> Self {
			self.blocks_per_epoch = blocks_per_epoch;
			self
		}

		fn max_validators(mut self, max_validators: u32) -> Self {
			self.max_validators = max_validators;
			self
		}

		fn configure_storages(&self, storage: &mut Storage) {
			pallet_cf_flip::GenesisConfig::<Runtime> { total_issuance: TOTAL_ISSUANCE }
				.assimilate_storage(storage)
				.unwrap();

			pallet_cf_staking::GenesisConfig::<Runtime> { genesis_stakers: self.accounts.clone() }
				.assimilate_storage(storage)
				.unwrap();

			pallet_session::GenesisConfig::<Runtime> {
				keys: self
					.accounts
					.iter()
					.map(|x| {
						(
							x.0.clone(),
							x.0.clone(),
							SessionKeys {
								aura: get_from_seed::<AuraId>(&x.0.clone().to_string()),
								grandpa: get_from_seed::<GrandpaId>(&x.0.clone().to_string()),
							},
						)
					})
					.collect::<Vec<_>>(),
			}
			.assimilate_storage(storage)
			.unwrap();

			pallet_cf_auction::GenesisConfig::<Runtime> {
				validator_size_range: (1, self.max_validators),
				winners: self.winners.clone(),
				minimum_active_bid: TOTAL_ISSUANCE / 100,
			}
			.assimilate_storage(storage)
			.unwrap();

			GenesisBuild::<Runtime>::assimilate_storage(
				&pallet_cf_emissions::GenesisConfig {
					validator_emission_inflation: VALIDATOR_EMISSION_INFLATION_BPS,
					backup_validator_emission_inflation: BACKUP_VALIDATOR_EMISSION_INFLATION_BPS,
				},
				storage,
			)
			.unwrap();

			pallet_cf_governance::GenesisConfig::<Runtime> {
				members: vec![self.root.clone()],
				expiry_span: EXPIRY_SPAN_IN_SECONDS,
			}
			.assimilate_storage(storage)
			.unwrap();

			pallet_cf_reputation::GenesisConfig::<Runtime> {
				accrual_ratio: (ACCRUAL_POINTS, ACCRUAL_BLOCKS),
			}
			.assimilate_storage(storage)
			.unwrap();

			GenesisBuild::<Runtime>::assimilate_storage(
				&pallet_cf_vaults::GenesisConfig {
					ethereum_vault_key: {
						let key: [u8; 33] = hex_literal::hex![
							"0339e302f45e05949fbb347e0c6bba224d82d227a701640158bc1c799091747015"
						];
						key.to_vec()
					},
				},
				storage,
			)
			.unwrap();

			pallet_cf_validator::GenesisConfig::<Runtime> {
				blocks_per_epoch: self.blocks_per_epoch,
			}
			.assimilate_storage(storage)
			.unwrap();
		}

		/// Default ext configuration with BlockNumber 1
		pub fn build(&self) -> TestExternalities {
			let mut storage =
				frame_system::GenesisConfig::default().build_storage::<Runtime>().unwrap();

			self.configure_storages(&mut storage);

			let mut ext = TestExternalities::from(storage);
			ext.execute_with(|| System::set_block_number(1));

			ext
		}
	}

	mod genesis {
		use super::*;
		use cf_traits::{
			AuctionResult, Auctioneer, ChainflipAccount, ChainflipAccountStore, StakeTransfer,
		};
		pub const GENESIS_BALANCE: FlipBalance = TOTAL_ISSUANCE / 100;
		pub const NUMBER_OF_VALIDATORS: u32 = 3;

		pub fn default() -> ExtBuilder {
			ExtBuilder::default()
				.accounts(vec![
					(AccountId::from(ALICE), GENESIS_BALANCE),
					(AccountId::from(BOB), GENESIS_BALANCE),
					(AccountId::from(CHARLIE), GENESIS_BALANCE),
				])
				.winners(vec![
					AccountId::from(ALICE),
					AccountId::from(BOB),
					AccountId::from(CHARLIE),
				])
				.root(AccountId::from(ERIN))
		}

		#[test]
		// The following state is to be expected at genesis
		// - Total issuance
		// - The genesis validators are all staked equally
		// - The minimum active bid is set at the stake for a genesis validator
		// - The genesis validators are available via validator_lookup()
		// - The genesis validators are in the session
		// - No auction has been run yet
		// - The genesis validators are considered offline for this heartbeat interval
		// - No emissions have been made
		// - No rewards have been distributed
		// - No vault rotation has occurred
		// - Relevant nonce are at 0
		// - Governance has its member
		// - There have been no proposals
		// - Emission inflation for both validators and backup validators are set
		// - No one has reputation
		// - The genesis validators have last active epoch set
		fn state_of_genesis_is_as_expected() {
			default().build().execute_with(|| {
				// Confirmation that we have our assumed state at block 1
				assert_eq!(
					Flip::total_issuance(),
					TOTAL_ISSUANCE,
					"we have issued the total issuance"
				);

				let accounts =
					[AccountId::from(ALICE), AccountId::from(BOB), AccountId::from(CHARLIE)];

				for account in accounts.iter() {
					assert_eq!(
						Flip::stakeable_balance(account),
						GENESIS_BALANCE,
						"the account has its stake"
					);
				}

				assert_eq!(
					Auction::current_auction_index(),
					0,
					"we should have had no auction yet"
				);
				let AuctionResult { winners, minimum_active_bid } =
					Auction::auction_result().expect("an auction result");
				assert_eq!(minimum_active_bid, GENESIS_BALANCE);
				assert_eq!(winners, accounts);

				assert_eq!(
					Session::validators(),
					accounts,
					"the validators are those expected at genesis"
				);

				assert_eq!(
					Validator::epoch_number_of_blocks(),
					0,
					"epochs will not rotate automatically from genesis"
				);

				for account in accounts.iter() {
					assert_eq!(
						Validator::validator_lookup(account),
						Some(()),
						"validator is present in lookup"
					);
				}

				for account in accounts.iter() {
					assert!(!Online::is_online(account), "node should have not sent a heartbeat");
				}

				assert_eq!(Emissions::last_mint_block(), 0, "no emissions");

				assert_eq!(
					Rewards::offchain_funds(pallet_cf_rewards::VALIDATOR_REWARDS),
					0,
					"no rewards"
				);

				assert_eq!(Vaults::keygen_ceremony_id_counter(), 0, "no key generation requests");

				assert_eq!(Vaults::chain_nonces(ChainId::Ethereum), 0, "nonce not incremented");

				assert!(
					Governance::members().contains(&AccountId::from(ERIN)),
					"expected governor"
				);
				assert_eq!(Governance::number_of_proposals(), 0, "no proposal for governance");

				assert_eq!(
					Emissions::validator_emission_inflation(),
					VALIDATOR_EMISSION_INFLATION_BPS,
					"invalid emission inflation for validators"
				);

				assert_eq!(
					Emissions::backup_validator_emission_inflation(),
					BACKUP_VALIDATOR_EMISSION_INFLATION_BPS,
					"invalid emission inflation for backup validators"
				);

				for account in accounts.iter() {
					assert_eq!(
						Reputation::reputation(account),
						pallet_cf_reputation::Reputation::<BlockNumber>::default(),
						"validator shouldn't have reputation points"
					);
				}

				for account in accounts.iter() {
					assert_eq!(
						Some(0),
						ChainflipAccountStore::<Runtime>::get(account).last_active_epoch,
						"validator should be active in the genesis epoch(0)"
					);
				}
			});
		}
	}

	// The number of blocks we expect an auction should last
	const AUCTION_BLOCKS: BlockNumber = 2;

	mod epoch {
		use super::*;
		use cf_traits::{AuctionPhase, AuctionResult, EpochInfo};
		use state_chain_runtime::{Auction, Validator};

		#[test]
		// An epoch has completed.  We have a genesis where the blocks per epoch are set to 100
		// - When the epoch is reached an auction is started and completed
		// - All nodes stake above the MAB
		// - A new auction index has been generated
		fn epoch_rotates() {
			const EPOCH_BLOCKS: BlockNumber = 100;
			super::genesis::default()
				.blocks_per_epoch(EPOCH_BLOCKS)
				.build()
				.execute_with(|| {
					// A network with a set of passive nodes
<<<<<<< HEAD
					let (mut testnet, nodes) =
						network::Network::create(5, &Validator::current_validators());
					// All nodes stake to be included in the next epoch which are witnessed on the state chain
					let stake_amount = genesis::GENESIS_BALANCE + 1;
=======
					let (mut testnet, mut nodes) = network::Network::create(5);
					// Add the genesis nodes to the test network
					for validator in Validator::current_validators() {
						testnet.add_node(validator);
					}
					// All nodes stake to be included in the next epoch which are witnessed on the
					// state chain
>>>>>>> da5c3c20
					for node in &nodes {
						testnet
							.stake_manager_contract
							.stake(node.clone(), stake_amount);
					}
					// Run to the next epoch to start the auction
					testnet.move_forward_blocks(EPOCH_BLOCKS);
					// We should be in auction 1
					assert_eq!(
						Auction::current_auction_index(),
						1,
						"this should be the first auction"
					);

					// In this block we should have reached the state `ValidatorsSelected`
					// and in this group we would have in this network the genesis validators and
					// the nodes that have staked as well
					assert_matches::assert_matches!(
						Auction::current_phase(),
						AuctionPhase::ValidatorsSelected(mut candidates, _) => {
							candidates.sort();
							assert_eq!(candidates, nodes);
						},
						"the new candidates should be those genesis validators and the new nodes created in test"
					);
					// For each subsequent block the state chain will check if the vault has rotated
					// until then we stay in the `ValidatorsSelected`
					// Run things the amount needed for an auction
					testnet.move_forward_blocks(2);
					// The vault rotation should have proceeded and we should now be back
					// at `WaitingForBids` with a new set of winners; the genesis validators and
					// the new nodes we staked into the network
					assert_matches::assert_matches!(
						Auction::current_phase(),
						AuctionPhase::WaitingForBids,
						"we should back waiting for bids after a successful auction and rotation"
					);

					let AuctionResult { mut winners, minimum_active_bid } =
						Auction::last_auction_result().expect("last auction result");

					assert_eq!(
						minimum_active_bid, stake_amount,
						"minimum active bid should be that of the new stake"
					);

					winners.sort();
					assert_eq!(
						winners,
						nodes,
						"the new winners should be those genesis validators and the new nodes created in test"
					);

					let mut new_validators = Validator::current_validators();
					new_validators.sort();

					// This new set of winners should also be the validators of the network
					assert_eq!(
						new_validators,
						nodes,
						"the new validators should be those genesis validators and the new nodes created in test"
					);
				});
		}
	}

	mod staking {
		use super::*;
		use super::{genesis, network};
		use cf_traits::EpochInfo;
		use pallet_cf_staking::pallet::Error;
		#[test]
		// Stakers cannot unstake during the conclusion of the auction
		// We have a set of nodes that are staked and that are included in the auction
		// Moving block by block of an auction we shouldn't be able to claim stake
		fn cannot_claim_stake_during_auction() {
			const EPOCH_BLOCKS: u32 = 100;
			const MAX_VALIDATORS: u32 = 3;
			super::genesis::default()
				.blocks_per_epoch(EPOCH_BLOCKS)
				.max_validators(MAX_VALIDATORS)
				.build()
				.execute_with(|| {
					// Create the test network with some fresh nodes and the genesis validators
					let (mut testnet, nodes) = network::Network::create(
						MAX_VALIDATORS as u8,
						&Validator::current_validators(),
					);
					// Stake these nodes so that they are included in the next epoch
					let stake_amount = genesis::GENESIS_BALANCE;
					for node in &nodes {
						testnet
							.stake_manager_contract
							.stake(node.clone(), stake_amount);
					}

					// Move forward one block to process events
					testnet.move_forward_blocks(1);

					assert_eq!(
						0,
						Validator::epoch_index(),
						"We should be in the genesis epoch"
					);

					// We should be able to claim stake out of an auction
					for node in &nodes {
						assert_ok!(Staking::claim(
							Origin::signed(node.clone()),
							1,
							ETH_ZERO_ADDRESS
						));
					}

					// Start an auction and confirm
					testnet.move_forward_blocks(EPOCH_BLOCKS - 1);
					assert_eq!(
						Auction::current_auction_index(),
						1,
						"this should be the first auction"
					);

					// We will try to claim some stake
					for node in &nodes {
						assert_noop!(
							Staking::claim(
								Origin::signed(node.clone()),
								stake_amount,
								ETH_ZERO_ADDRESS
							),
							Error::<Runtime>::NoClaimsDuringAuctionPhase
						);
					}

					testnet.move_forward_blocks(1);

					assert_eq!(
						0,
						Validator::epoch_index(),
						"We should still be in the genesis epoch"
					);

					// We will try to claim stakes
					for node in &nodes {
						assert_noop!(
							Staking::claim(
								Origin::signed(node.clone()),
								genesis::GENESIS_BALANCE,
								ETH_ZERO_ADDRESS
							),
							Error::<Runtime>::NoClaimsDuringAuctionPhase
						);
					}

					testnet.move_forward_blocks(1);

					assert_eq!(1, Validator::epoch_index(), "We should be in the new epoch");

					// We should be able to claim again outside of the auction
					// At the moment we have a pending claim so we would expect an error here for
					// this.
					// TODO implement Claims in Contract/Network
					for node in &nodes {
						assert_noop!(
							Staking::claim(Origin::signed(node.clone()), 1, ETH_ZERO_ADDRESS),
							Error::<Runtime>::PendingClaim
						);
					}
				});
		}
	}

	mod validators {
		use crate::tests::{genesis, network, NodeId, AUCTION_BLOCKS};
		use cf_traits::{
			AuctionPhase, ChainflipAccountState, EpochInfo, FlipBalance, IsOnline, StakeTransfer,
		};
		use state_chain_runtime::{
			Auction, EmergencyRotationPercentageTrigger, Flip, HeartbeatBlockInterval, Online,
			Validator,
		};

		#[test]
		// We have a set of backup validators who receive rewards
		// A network is created where we have a validating set with a set of backup validators
		// The backup validators would receive emissions on each heartbeat
		fn backup_rewards() {
			// We want to have at least one heartbeat within our reduced epoch
			const EPOCH_BLOCKS: u32 = HeartbeatBlockInterval::get() * 2;
			// Reduce our validating set and hence the number of nodes we need to have a backup
			// set
			const MAX_VALIDATORS: u32 = 10;
			const BACKUP_VALDATORS: u32 = genesis::NUMBER_OF_VALIDATORS;
			super::genesis::default()
				.blocks_per_epoch(EPOCH_BLOCKS)
				.max_validators(MAX_VALIDATORS)
				.build()
				.execute_with(|| {
					// Create MAX_VALIDATORS nodes and stake them above our genesis validators
					// The result will be our newly created nodes will be validators and the
					// genesis validators will become backup validators
					let mut genesis_validators = Validator::current_validators();
					let (mut testnet, _) = network::Network::create(
						(MAX_VALIDATORS + BACKUP_VALDATORS) as u8,
						&genesis_validators.clone(),
					);

					let mut passive_nodes = testnet.filter_nodes(ChainflipAccountState::Passive);
					// An initial stake which is superior to the genesis stakes
					const INITIAL_STAKE: FlipBalance = genesis::GENESIS_BALANCE + 1;
<<<<<<< HEAD
					// Stake these passive nodes so that they are included in the next epoch
					for node in &passive_nodes {
						testnet
							.stake_manager_contract
							.stake(node.clone(), INITIAL_STAKE);
=======
					// Stake these nodes so that they are included in the next epoch
					for node in &nodes {
						testnet.stake_manager_contract.stake(node.clone(), INITIAL_STAKE);
>>>>>>> da5c3c20
					}

					// Start an auction and confirm
					testnet.move_forward_blocks(EPOCH_BLOCKS);
					assert_eq!(
						Auction::current_auction_index(),
						1,
						"this should be the first auction"
					);

					// Complete auction over AUCTION_BLOCKS
					testnet.move_forward_blocks(AUCTION_BLOCKS);
					assert_matches::assert_matches!(
						Auction::current_phase(),
						AuctionPhase::WaitingForBids,
						"we should back waiting for bids after a successful auction and rotation"
					);

					// assert list of validators as being the new nodes
					let mut current_validators: Vec<NodeId> = Validator::current_validators();

					current_validators.sort();
					passive_nodes.sort();

					assert_eq!(
						passive_nodes, current_validators,
						"our new testnet nodes should be the new validators"
					);

					// assert list of backup validators as being the genesis validators
					let mut current_backup_validators: Vec<NodeId> = Auction::remaining_bidders()
						.iter()
						.take(Auction::backup_group_size() as usize)
						.map(|(validator_id, _)| validator_id.clone())
						.collect();

					current_backup_validators.sort();
					genesis_validators.sort();

					assert_eq!(
						genesis_validators, current_backup_validators,
						"we should have new backup validators"
					);

					// Move forward a heartbeat, emissions should be shared to backup validators
					testnet.move_forward_blocks(HeartbeatBlockInterval::get());

					// We won't calculate the exact emissions but they should be greater than their
					// initial stake
					for backup_validator in &current_backup_validators {
						assert!(INITIAL_STAKE < Flip::stakeable_balance(backup_validator));
					}
				});
		}

		#[test]
		// A network is created with a set of validators and backup validators.
		// EmergencyRotationPercentageTrigger(80%) of the validators continue to submit heartbeats
		// with 20% going offline and forcing an emergency rotation in which a new set of validators
		// start to validate the network which includes live validators and previous backup
		// validators
		fn emergency_rotations() {
			// We want to be able to miss heartbeats to be offline and provoke an emergency rotation
			// In order to do this we would want to have missed 3 heartbeats
			const PERCENTAGE_OFFLINE: u32 = 100 - EmergencyRotationPercentageTrigger::get() as u32;
			// Blocks for our epoch
			const EPOCH_BLOCKS: u32 = HeartbeatBlockInterval::get() * 4;
			// Reduce our validating set and hence the number of nodes we need to have a backup
			// set to speed the test up
			const MAX_VALIDATORS: u32 = 10;
			super::genesis::default()
				.blocks_per_epoch(EPOCH_BLOCKS)
				.max_validators(MAX_VALIDATORS)
				.build()
				.execute_with(|| {
					let (mut testnet, nodes) = network::Network::create(
						MAX_VALIDATORS as u8,
						&Validator::current_validators(),
					);
					// An initial stake which is superior to the genesis stakes
					const INITIAL_STAKE: FlipBalance = genesis::GENESIS_BALANCE + 1;
					// Stake these nodes so that they are included in the next epoch
					for node in &nodes {
						testnet.stake_manager_contract.stake(node.clone(), INITIAL_STAKE);
					}

					// Start an auction and confirm
					testnet.move_forward_blocks(EPOCH_BLOCKS);
					// Complete auction over AUCTION_BLOCKS
					testnet.move_forward_blocks(AUCTION_BLOCKS);

					// Set PERCENTAGE_OFFLINE of the validators inactive
					let number_offline = (MAX_VALIDATORS * PERCENTAGE_OFFLINE / 100) as usize;

					let offline_nodes: Vec<_> =
						nodes.iter().take(number_offline).cloned().collect();

					for node in &offline_nodes {
						testnet.set_active(node, false);
					}

					// We need to move forward three heartbeats to be regarded as offline
					testnet.move_forward_blocks(3 * HeartbeatBlockInterval::get());

					// We should have a set of nodes offline
					for node in &offline_nodes {
						assert_eq!(false, Online::is_online(node), "the node should be offline");
					}

					// The network state should now be in an emergency and that the validator
					// pallet has been requested to start an emergency rotation
					assert!(
						Validator::emergency_rotation_requested(),
						"we should have requested an emergency rotation"
					);

					// The next block should see an auction started
					testnet.move_forward_blocks(1);

					assert_eq!(
						Auction::current_auction_index(),
						2,
						"this should be the second auction"
					);

					// Complete the 'Emergency rotation'
					testnet.move_forward_blocks(AUCTION_BLOCKS);
					assert_matches::assert_matches!(
						Auction::current_phase(),
						AuctionPhase::WaitingForBids,
						"we should back waiting for bids after a successful auction and rotation"
					);
				});
		}
	}
}<|MERGE_RESOLUTION|>--- conflicted
+++ resolved
@@ -1,31 +1,21 @@
 #[cfg(test)]
 mod tests {
-<<<<<<< HEAD
-
-	use frame_support::sp_io::TestExternalities;
-	use frame_support::traits::GenesisBuild;
-	use frame_support::traits::OnInitialize;
-	use frame_support::{assert_noop, assert_ok};
-=======
 	use frame_support::{
 		assert_ok,
+		assert_noop,
 		sp_io::TestExternalities,
 		traits::{GenesisBuild, OnInitialize},
 	};
->>>>>>> da5c3c20
 	use sp_consensus_aura::sr25519::AuthorityId as AuraId;
 	use sp_core::crypto::{Pair, Public};
 	use sp_finality_grandpa::AuthorityId as GrandpaId;
-	use sp_runtime::{traits::Zero, Storage};
+	use sp_runtime::traits::Zero;
+	use sp_runtime::Storage;
+	use state_chain_runtime::opaque::SessionKeys;
+	use state_chain_runtime::{constants::common::*, AccountId, Runtime, System};
 	use state_chain_runtime::{
-<<<<<<< HEAD
 		Auction, Emissions, Flip, Governance, Online, Origin, Reputation, Rewards, Session,
 		Staking, Timestamp, Validator, Vaults,
-=======
-		constants::common::*, opaque::SessionKeys, AccountId, Auction, Emissions, Flip, Governance,
-		Online, Reputation, Rewards, Runtime, Session, Staking, System, Timestamp, Validator,
-		Vaults,
->>>>>>> da5c3c20
 	};
 
 	use cf_chains::ChainId;
@@ -51,13 +41,7 @@
 		use cf_chains::eth::SchnorrVerificationComponents;
 		use cf_traits::{ChainflipAccount, ChainflipAccountState, ChainflipAccountStore};
 		use frame_support::traits::HandleLifetime;
-<<<<<<< HEAD
-		use state_chain_runtime::HeartbeatBlockInterval;
-		use state_chain_runtime::{Event, Origin};
-=======
-		use pallet_cf_staking::{EthTransactionHash, EthereumAddress};
 		use state_chain_runtime::{Event, HeartbeatBlockInterval, Origin};
->>>>>>> da5c3c20
 		use std::collections::HashMap;
 
 		// Events from ethereum contract
@@ -253,7 +237,9 @@
 					let node_id: NodeId = [index; 32].into();
 					nodes.push(node_id.clone());
 					setup_account(&node_id);
-					network.engines.insert(node_id.clone(), Engine::new(node_id));
+					network
+						.engines
+						.insert(node_id.clone(), Engine::new(node_id));
 				}
 
 				nodes.append(&mut nodes_to_include.to_vec());
@@ -281,7 +267,13 @@
 
 			pub fn add_node(&mut self, node_id: NodeId) {
 				setup_account(&node_id);
-				self.engines.insert(node_id.clone(), Engine { node_id, active: true });
+				self.engines.insert(
+					node_id.clone(),
+					Engine {
+						node_id,
+						active: true,
+					},
+				);
 			}
 
 			pub fn move_forward_blocks(&mut self, n: u32) {
@@ -652,20 +644,10 @@
 				.build()
 				.execute_with(|| {
 					// A network with a set of passive nodes
-<<<<<<< HEAD
 					let (mut testnet, nodes) =
 						network::Network::create(5, &Validator::current_validators());
 					// All nodes stake to be included in the next epoch which are witnessed on the state chain
 					let stake_amount = genesis::GENESIS_BALANCE + 1;
-=======
-					let (mut testnet, mut nodes) = network::Network::create(5);
-					// Add the genesis nodes to the test network
-					for validator in Validator::current_validators() {
-						testnet.add_node(validator);
-					}
-					// All nodes stake to be included in the next epoch which are witnessed on the
-					// state chain
->>>>>>> da5c3c20
 					for node in &nodes {
 						testnet
 							.stake_manager_contract
@@ -876,17 +858,11 @@
 					let mut passive_nodes = testnet.filter_nodes(ChainflipAccountState::Passive);
 					// An initial stake which is superior to the genesis stakes
 					const INITIAL_STAKE: FlipBalance = genesis::GENESIS_BALANCE + 1;
-<<<<<<< HEAD
 					// Stake these passive nodes so that they are included in the next epoch
 					for node in &passive_nodes {
 						testnet
 							.stake_manager_contract
 							.stake(node.clone(), INITIAL_STAKE);
-=======
-					// Stake these nodes so that they are included in the next epoch
-					for node in &nodes {
-						testnet.stake_manager_contract.stake(node.clone(), INITIAL_STAKE);
->>>>>>> da5c3c20
 					}
 
 					// Start an auction and confirm
