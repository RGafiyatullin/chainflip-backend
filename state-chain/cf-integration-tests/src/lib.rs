--- conflicted
+++ resolved
@@ -16,12 +16,8 @@
 		Timestamp, Validator, Vaults,
 	};
 
-<<<<<<< HEAD
 	use cf_chains::ChainId;
-	use cf_traits::{BlockNumber, EpochIndex, FlipBalance};
-=======
 	use cf_traits::{BlockNumber, EpochIndex, FlipBalance, IsOnline};
->>>>>>> 4354003b
 
 	pub const ALICE: [u8; 32] = [4u8; 32];
 	pub const BOB: [u8; 32] = [5u8; 32];
