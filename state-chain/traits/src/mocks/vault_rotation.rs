--- conflicted
+++ resolved
@@ -2,12 +2,8 @@
 use std::cell::RefCell;
 
 thread_local! {
-<<<<<<< HEAD
 	pub static TO_CONFIRM: RefCell<Result<(), MockError>> = RefCell::new(Err(MockError));
-=======
-	pub static TO_CONFIRM: RefCell<Result<(), RotationError<u64>>> = RefCell::new(Err(RotationError::NotConfirmed));
 	pub static ERROR_ON_START: RefCell<bool> = RefCell::new(false);
->>>>>>> a1830e72
 }
 
 #[derive(Copy, Clone, Debug, Default, PartialEq, Eq)]
@@ -39,18 +35,13 @@
 
 	fn start_vault_rotation(
 		_candidates: Vec<Self::ValidatorId>,
-<<<<<<< HEAD
 	) -> Result<(), Self::RotationError> {
-		TO_CONFIRM.with(|l| *l.borrow_mut() = Err(MockError));
-=======
-	) -> Result<(), RotationError<Self::ValidatorId>> {
 		if Self::error_on_start() {
 			Self::reset_error_on_start();
-			return Err(RotationError::FailedToMakeKeygenRequest);
+			return Err(MockError);
 		}
 
-		TO_CONFIRM.with(|l| *l.borrow_mut() = Err(RotationError::NotConfirmed));
->>>>>>> a1830e72
+		TO_CONFIRM.with(|l| *l.borrow_mut() = Err(MockError));
 		Ok(())
 	}
 
