--- conflicted
+++ resolved
@@ -12,13 +12,8 @@
 	TO_CONFIRM.with(|l| *l.borrow_mut() = Ok(()));
 }
 
-<<<<<<< HEAD
 impl VaultRotator for Mock {
-	type ValidatorId = u64;
-=======
-impl VaultRotation for Mock {
 	type AccountId = u64;
->>>>>>> 14b61c2b
 
 	fn start_vault_rotation(
 		_candidates: Vec<Self::AccountId>,
