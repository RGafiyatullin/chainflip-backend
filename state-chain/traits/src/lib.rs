--- conflicted
+++ resolved
@@ -6,11 +6,6 @@
 use codec::{Decode, Encode};
 use frame_support::pallet_prelude::Member;
 use frame_support::sp_runtime::traits::AtLeast32BitUnsigned;
-<<<<<<< HEAD
-=======
-use frame_support::traits::EnsureOrigin;
-use frame_support::traits::StoredMap;
->>>>>>> e823f736
 use frame_support::{
 	dispatch::{DispatchResultWithPostInfo, UnfilteredDispatchable, Weight},
 	traits::{EnsureOrigin, Imbalance, SignedImbalance, StoredMap},
@@ -557,107 +552,4 @@
 	fn update_backup_validator_block_emission(emission: Self::Balance) -> Weight;
 	/// Calculate the emissions per block
 	fn calculate_block_emissions() -> Weight;
-}
-
-/// Something that can nominate signers from the set of active validators.
-pub trait SignerNomination {
-	/// The id type of signers. Most likely the same as the runtime's `ValidatorId`.
-	type SignerId;
-
-	/// Returns a random live signer. The seed value is used as a source of randomness.
-	fn nomination_with_seed(seed: u64) -> Self::SignerId;
-
-	/// Returns a list of live signers where the number of signers is sufficient to author a threshold signature. The
-	/// seed value is used as a source of randomness.
-	fn threshold_nomination_with_seed(seed: u64) -> Vec<Self::SignerId>;
-}
-
-/// Provides the currently valid key for multisig ceremonies.
-pub trait KeyProvider<C: Chain> {
-	/// The type of the provided key_id.
-	type KeyId;
-
-	/// Gets the key.
-	fn current_key() -> Self::KeyId;
-}
-
-/// Api trait for pallets that need to sign things.
-pub trait ThresholdSigner<T>
-where
-	T: Chainflip,
-{
-	type Context: SigningContext<T>;
-
-	/// Initiate a signing request and return the request id.
-	fn request_signature(context: Self::Context) -> u64;
-
-	/// Initiate a transaction signing request and return the request id.
-	fn request_transaction_signature<Tx: Into<Self::Context>>(transaction: Tx) -> u64 {
-		Self::request_signature(transaction.into())
-	}
-}
-
-/// Types, methods and state for requesting and processing a threshold signature.
-pub trait SigningContext<T: Chainflip> {
-	/// The chain that this context applies to.
-	type Chain: Chain;
-	/// The payload type that will be signed over.
-	type Payload: Parameter;
-	/// The signature type that is returned by the threshold signature.
-	type Signature: Parameter;
-	/// The callback that will be dispatched when we receive the signature.
-	type Callback: UnfilteredDispatchable<Origin = T::Origin>;
-
-	/// Returns the signing payload.
-	fn get_payload(&self) -> Self::Payload;
-
-	/// Returns the callback to be triggered on success.
-	fn resolve_callback(&self, signature: Self::Signature) -> Self::Callback;
-
-	/// Dispatches the success callback.
-	fn dispatch_callback(
-		&self,
-		origin: OriginFor<T>,
-		signature: Self::Signature,
-	) -> DispatchResultWithPostInfo {
-		self.resolve_callback(signature)
-			.dispatch_bypass_filter(origin)
-	}
-}
-
-pub mod offline_conditions {
-	use super::*;
-	pub type ReputationPoints = i32;
-
-	/// Conditions that cause a validator to be knocked offline.
-	#[derive(Encode, Decode, Clone, PartialEq, Eq, RuntimeDebug)]
-	pub enum OfflineCondition {
-		/// A broadcast of an output has failed
-		BroadcastOutputFailed,
-		/// There was a failure in participation during a signing
-		ParticipateSigningFailed,
-		/// Not Enough Performance Credits
-		NotEnoughPerformanceCredits,
-		/// Contradicting Self During a Signing Ceremony
-		ContradictingSelfDuringSigningCeremony,
-	}
-
-	/// Error on reporting an offline condition.
-	#[derive(Debug, PartialEq)]
-	pub enum ReportError {
-		/// Validator doesn't exist
-		UnknownValidator,
-	}
-
-	/// For reporting offline conditions.
-	pub trait OfflineReporter {
-		type ValidatorId;
-		/// Report the condition for validator
-		/// Returns `Ok(Weight)` else an error if the validator isn't valid
-		fn report(
-			condition: OfflineCondition,
-			penalty: ReputationPoints,
-			validator_id: &Self::ValidatorId,
-		) -> Result<Weight, ReportError>;
-	}
 }