--- conflicted
+++ resolved
@@ -12,11 +12,7 @@
 	traits::{Imbalance, SignedImbalance},
 	Parameter,
 };
-<<<<<<< HEAD
 use frame_system::pallet_prelude::OriginFor;
-=======
-use sp_runtime::traits::UniqueSaturatedFrom;
->>>>>>> 3aa7307d
 use sp_runtime::{DispatchError, RuntimeDebug};
 use sp_std::prelude::*;
 
@@ -25,7 +21,6 @@
 	/// An amount for a bid
 	type Amount: Member + Parameter + Default + Eq + Ord + Copy + AtLeast32BitUnsigned;
 	/// An identity for a validator
-<<<<<<< HEAD
 	type ValidatorId: Member + Parameter + From<Self::AccountId> + Into<Self::AccountId>;
 	/// An identifier for keys used in threshold signature ceremonies.
 	type KeyId: Member + Parameter;
@@ -33,9 +28,6 @@
 	type Call: Member + Parameter + UnfilteredDispatchable<Origin = Self::Origin>;
 	/// A type that allows us to check if a call was a result of witness consensus.
 	type EnsureWitnessed: EnsureOrigin<Self::Origin>;
-=======
-	type AccountId: Member + Parameter;
->>>>>>> 3aa7307d
 }
 
 /// A trait abstracting the functionality of the witnesser
@@ -271,7 +263,16 @@
 	fn next_nonce(identifier: NonceIdentifier) -> Nonce;
 }
 
-<<<<<<< HEAD
+/// Slashing a validator
+pub trait Slashing {
+	/// An identifier for our validator
+	type AccountId;
+	/// Block number
+	type BlockNumber;
+	/// Function which implements the slashing logic
+	fn slash(validator_id: &Self::AccountId, blocks_offline: Self::BlockNumber) -> Weight;
+}
+
 /// Something that can nominate signers from the set of active validators.
 pub trait SignerNomination {
 	/// The id type of signers. Most likely the same as the runtime's `ValidatorId`.
@@ -335,14 +336,4 @@
 	) -> DispatchResultWithPostInfo {
 		self.resolve_callback(signature).dispatch_bypass_filter(origin)
 	}
-=======
-/// Slashing a validator
-pub trait Slashing {
-	/// An identifier for our validator
-	type AccountId;
-	/// Block number
-	type BlockNumber;
-	/// Function which implements the slashing logic
-	fn slash(validator_id: &Self::AccountId, blocks_offline: Self::BlockNumber) -> Weight;
->>>>>>> 3aa7307d
 }