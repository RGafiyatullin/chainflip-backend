--- conflicted
+++ resolved
@@ -115,11 +115,7 @@
       "Dot"
     ]
   },
-<<<<<<< HEAD
-  "OnlineCreditsFor": "u64",
-=======
   "OnlineCreditsFor": "BlockNumber",
->>>>>>> e823f736
   "PayloadFor": "Vec<u8>",
   "ProposalId": "u32",
   "PublicKey": "Vec<u8>",
