{
  "ValidatorId": "AccountId",
  "AuctionIndex": "u64",
  "FlipBalance": "u128",
  "AuctionRange": "(u32, u32)",
  "EpochIndex": "u32",
  "AccountInfo": "AccountInfoWithDualRefCount",
  "ValidatorSize": "u32",
  "VoteCount": "u32",
  "TokenAmount": "u128",
  "Nonce": "u64",
<<<<<<< HEAD
  "Duration": "(u64, u32)",
=======
  "Duration": "(u64,u32)",
  "AccountInfo": {
    "nonce": "Index",
    "consumers": "RefCount",
    "providers": "RefCount",
    "data": "()"
  },
>>>>>>> 901bf049
  "Address": "MultiAddress",
  "LookupSource": "MultiAddress",
  "Amount": "TokenAmount",
  "EthTransactionHash": "[u8;32]",
  "AuctionError": {
    "_enum": [
      "BondIsZero",
      "Empty",
      "MinValidatorSize"
    ]
  },
  "ImbalanceSource": {
    "_enum": [
      "External",
      "Account(AccountId)",
      "Emissions"
    ]
  },
  "AuctionPhase": {
    "_enum": [
      "WaitingForBids(Vec<ValidatorId>, Amount)",
      "BidsTaken(Vec<(ValidatorId, Amount)>)",
      "WinnersSelected(Vec<ValidatorId>, Amount)"
    ]
  }
}<|MERGE_RESOLUTION|>--- conflicted
+++ resolved
@@ -9,9 +9,6 @@
   "VoteCount": "u32",
   "TokenAmount": "u128",
   "Nonce": "u64",
-<<<<<<< HEAD
-  "Duration": "(u64, u32)",
-=======
   "Duration": "(u64,u32)",
   "AccountInfo": {
     "nonce": "Index",
@@ -19,7 +16,6 @@
     "providers": "RefCount",
     "data": "()"
   },
->>>>>>> 901bf049
   "Address": "MultiAddress",
   "LookupSource": "MultiAddress",
   "Amount": "TokenAmount",
