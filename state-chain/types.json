--- conflicted
+++ resolved
@@ -127,11 +127,7 @@
       "ParticipateSigningFailed",
       "ParticipateKeygenFailed",
       "InvalidTransactionAuthored",
-<<<<<<< HEAD
       "TransactionFailedOnTransmission"
-=======
-      "TransactionFailedOnTransmission",
->>>>>>> 484d561a
     ]
   },
   "OnlineCredits": "BlockNumber",
@@ -192,7 +188,7 @@
       "TransactionFailed"
     ]
   },
-  "Uint": "U256",
+  "Uint": "[u8; 32]",
   "UnsignedTransaction": {
     "chain_id": "u64",
     "max_priority_fee_per_gas": "Option<U256>",
