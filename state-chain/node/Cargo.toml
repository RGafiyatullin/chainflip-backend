[package]
authors = ['Chainflip Team <https://github.com/chainflip-io>']
build = 'build.rs'
description = 'The Chainflip State Chain node'
edition = '2021'
homepage = 'https://chainflip.io'
license = '<TODO>'
name = 'chainflip-node'
publish = false
repository = 'https://github.com/chainflip-io/chainflip-backend'
<<<<<<< HEAD
version = '1.2.0'
=======
version = '1.1.4'
>>>>>>> 6ca92262

[[bin]]
name = 'chainflip-node'

[package.metadata.docs.rs]
targets = ['x86_64-unknown-linux-gnu']


[dependencies]
# Chainflip Runtime
state-chain-runtime = { path = "../runtime" }

# Local dependencies
cf-chains = { path = "../chains" }
cf-primitives = { path = "../primitives" }
custom-rpc = { path = "../custom-rpc" }
utilities = { package = "utilities", path = "../../utilities" }

# Added by Chainflip
hex = "0.4"
hex-literal = "0.4.1"
log = "0.4.16"

# Substrate-node-template dependencies
clap = { version = "4.2.5", features = ["derive"] }
futures = { version = "0.3.21", features = ["thread-pool"] }

sc-cli = { git = "https://github.com/chainflip-io/substrate.git", tag = 'chainflip-monthly-2023-08+5' }
sp-core = { git = "https://github.com/chainflip-io/substrate.git", tag = 'chainflip-monthly-2023-08+5' }
sc-executor = { git = "https://github.com/chainflip-io/substrate.git", tag = 'chainflip-monthly-2023-08+5' }
sc-network = { git = "https://github.com/chainflip-io/substrate.git", tag = 'chainflip-monthly-2023-08+5' }
sc-service = { git = "https://github.com/chainflip-io/substrate.git", tag = 'chainflip-monthly-2023-08+5' }
sc-telemetry = { git = "https://github.com/chainflip-io/substrate.git", tag = 'chainflip-monthly-2023-08+5' }
sc-keystore = { git = "https://github.com/chainflip-io/substrate.git", tag = 'chainflip-monthly-2023-08+5' }
sc-transaction-pool = { git = "https://github.com/chainflip-io/substrate.git", tag = 'chainflip-monthly-2023-08+5' }
sc-transaction-pool-api = { git = "https://github.com/chainflip-io/substrate.git", tag = 'chainflip-monthly-2023-08+5' }
sc-offchain = { git = "https://github.com/chainflip-io/substrate.git", tag = 'chainflip-monthly-2023-08+5' }
sc-consensus-aura = { git = "https://github.com/chainflip-io/substrate.git", tag = 'chainflip-monthly-2023-08+5' }
sp-consensus-aura = { git = "https://github.com/chainflip-io/substrate.git", tag = 'chainflip-monthly-2023-08+5' }
sp-consensus = { git = "https://github.com/chainflip-io/substrate.git", tag = 'chainflip-monthly-2023-08+5' }
sc-consensus = { git = "https://github.com/chainflip-io/substrate.git", tag = 'chainflip-monthly-2023-08+5' }
sc-consensus-grandpa = { git = "https://github.com/chainflip-io/substrate.git", tag = 'chainflip-monthly-2023-08+5' }
sc-consensus-grandpa-rpc = { git = "https://github.com/chainflip-io/substrate.git", tag = 'chainflip-monthly-2023-08+5' }
sp-consensus-grandpa = { git = "https://github.com/chainflip-io/substrate.git", tag = 'chainflip-monthly-2023-08+5' }
sc-client-api = { git = "https://github.com/chainflip-io/substrate.git", tag = 'chainflip-monthly-2023-08+5' }
sp-runtime = { git = "https://github.com/chainflip-io/substrate.git", tag = 'chainflip-monthly-2023-08+5' }
sp-io = { git = "https://github.com/chainflip-io/substrate.git", tag = 'chainflip-monthly-2023-08+5' }
sp-timestamp = { git = "https://github.com/chainflip-io/substrate.git", tag = 'chainflip-monthly-2023-08+5' }
sp-inherents = { git = "https://github.com/chainflip-io/substrate.git", tag = 'chainflip-monthly-2023-08+5' }
sp-keyring = { git = "https://github.com/chainflip-io/substrate.git", tag = 'chainflip-monthly-2023-08+5' }
frame-system = { git = "https://github.com/chainflip-io/substrate.git", tag = 'chainflip-monthly-2023-08+5' }
pallet-transaction-payment = { default-features = false, git = "https://github.com/chainflip-io/substrate.git", tag = 'chainflip-monthly-2023-08+5' }

# These dependencies are used for the node template's RPCs
jsonrpsee = { version = "0.16.2", features = ["full"] }
sp-api = { git = "https://github.com/chainflip-io/substrate.git", tag = 'chainflip-monthly-2023-08+5' }
sc-rpc-api = { git = "https://github.com/chainflip-io/substrate.git", tag = 'chainflip-monthly-2023-08+5' }
sp-blockchain = { git = "https://github.com/chainflip-io/substrate.git", tag = 'chainflip-monthly-2023-08+5' }
sp-block-builder = { git = "https://github.com/chainflip-io/substrate.git", tag = 'chainflip-monthly-2023-08+5' }
sc-basic-authorship = { git = "https://github.com/chainflip-io/substrate.git", tag = 'chainflip-monthly-2023-08+5' }
substrate-frame-rpc-system = { git = "https://github.com/chainflip-io/substrate.git", tag = 'chainflip-monthly-2023-08+5' }
pallet-transaction-payment-rpc = { git = "https://github.com/chainflip-io/substrate.git", tag = 'chainflip-monthly-2023-08+5' }

# These dependencies are used for runtime benchmarking
frame-benchmarking = { git = "https://github.com/chainflip-io/substrate.git", tag = 'chainflip-monthly-2023-08+5' }
frame-benchmarking-cli = { git = "https://github.com/chainflip-io/substrate.git", tag = 'chainflip-monthly-2023-08+5' }

# CLI-specific dependencies
try-runtime-cli = { optional = true, git = "https://github.com/chainflip-io/substrate.git", tag = 'chainflip-monthly-2023-08+5' }

[build-dependencies]
substrate-build-script-utils = { git = "https://github.com/chainflip-io/substrate.git", tag = 'chainflip-monthly-2023-08+5' }

[features]
default = []
runtime-benchmarks = [
  "state-chain-runtime/runtime-benchmarks",
  "frame-benchmarking/runtime-benchmarks",
  "frame-benchmarking-cli/runtime-benchmarks",
  "cf-chains/runtime-benchmarks",
  "cf-primitives/runtime-benchmarks",
  "frame-system/runtime-benchmarks",
  "sc-service/runtime-benchmarks",
  "sp-runtime/runtime-benchmarks",
]
try-runtime = [
  "state-chain-runtime/try-runtime",
  "try-runtime-cli/try-runtime",
  "frame-system/try-runtime",
  "pallet-transaction-payment/try-runtime",
  "sp-runtime/try-runtime",

]

[package.metadata.deb]
depends = "$auto, systemd"
extended-description = """\
Chainflip Node Package"""
features = ["runtime-benchmarks"]
maintainer = "Chainflip Labs GmbH <dev@chainflip.io>"
name = "chainflip-node"
priority = "required"
section = "rust"

systemd-units = [
  { unit-name = "chainflip-node", enable = false },
  { unit-name = "chainflip-archive-node", enable = false },
  { unit-name = "chainflip-rpc-node", enable = false },
  { unit-name = "chainflip-genesis-node", enable = false },
]

[package.metadata.deb.variants.test]
maintainer-scripts = "package/test"

[package.metadata.deb.variants.sisyphos]
maintainer-scripts = "package/sisyphos"
assets = [
  [
    "chainspecs/sisyphos.chainspec.raw.json",
    "etc/chainflip/sisyphos.chainspec.json",
    "644",
  ],
  [
    "target/release/chainflip-node",
    "usr/bin/",
    "755",
  ],
]

[package.metadata.deb.variants.perseverance]
maintainer-scripts = "package/perseverance"
assets = [
  [
    "chainspecs/perseverance.chainspec.raw.json",
    "etc/chainflip/perseverance.chainspec.json",
    "644",
  ],
  [
    "target/release/chainflip-node",
    "usr/bin/",
    "755",
  ],
]

[package.metadata.deb.variants.berghain]
maintainer-scripts = "package/berghain"
assets = [
  [
    "chainspecs/berghain.chainspec.raw.json",
    "etc/chainflip/berghain.chainspec.json",
    "644",
  ],
  [
    "target/release/chainflip-node",
    "usr/bin/",
    "755",
  ],
]<|MERGE_RESOLUTION|>--- conflicted
+++ resolved
@@ -8,11 +8,7 @@
 name = 'chainflip-node'
 publish = false
 repository = 'https://github.com/chainflip-io/chainflip-backend'
-<<<<<<< HEAD
 version = '1.2.0'
-=======
-version = '1.1.4'
->>>>>>> 6ca92262
 
 [[bin]]
 name = 'chainflip-node'
