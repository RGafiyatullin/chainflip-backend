--- conflicted
+++ resolved
@@ -5,13 +5,8 @@
 use sp_runtime::traits::{IdentifyAccount, Verify};
 use state_chain_runtime::{
 	opaque::SessionKeys, AccountId, AuctionConfig, AuraConfig, EmissionsConfig, FlipBalance,
-<<<<<<< HEAD
-	FlipConfig, GenesisConfig, Governance, GovernanceConfig, GrandpaConfig, SessionConfig,
-	Signature, StakingConfig, SystemConfig, ValidatorConfig, DAYS, WASM_BINARY,
-=======
-	FlipConfig, GenesisConfig, GrandpaConfig, SessionConfig, Signature, StakingConfig, SudoConfig,
-	SystemConfig, ValidatorConfig, DAYS, WASM_BINARY,
->>>>>>> 1d6074a9
+	FlipConfig, GenesisConfig, GovernanceConfig, GrandpaConfig, SessionConfig, Signature,
+	StakingConfig, SystemConfig, ValidatorConfig, DAYS, WASM_BINARY,
 };
 
 // The URL for the telemetry server.
@@ -348,14 +343,9 @@
 		pallet_grandpa: Some(GrandpaConfig {
 			authorities: vec![],
 		}),
-		// pallet_sudo: Some(SudoConfig {
-		// 	// Assign network admin rights.
-		// 	key: root_key,
-		// }),
 		pallet_cf_emissions: Some(EmissionsConfig {
 			emission_per_block: BLOCK_EMISSIONS,
 			..Default::default()
-<<<<<<< HEAD
 		}),
 		pallet_cf_governance: Some(GovernanceConfig {
 			members: vec![
@@ -364,8 +354,6 @@
 				get_account_id_from_seed::<sr25519::Public>("Dave"),
 				get_account_id_from_seed::<sr25519::Public>("Eve"),
 			],
-=======
->>>>>>> 1d6074a9
 		}),
 		pallet_cf_reputation: Some(Default::default()),
 	}
