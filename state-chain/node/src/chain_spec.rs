--- conflicted
+++ resolved
@@ -546,14 +546,11 @@
 			code: wasm_binary.to_vec(),
 			changes_trie_config: Default::default(),
 		},
-<<<<<<< HEAD
-		validator: ValidatorConfig { blocks_per_epoch: 8 * HOURS, bond: genesis_stake_amount },
-=======
 		validator: ValidatorConfig {
 			blocks_per_epoch: 8 * HOURS,
 			claim_period_as_percentage: PERCENT_OF_EPOCH_PERIOD_CLAIMABLE,
-		},
->>>>>>> 06942ae3
+			bond: genesis_stake_amount,
+		},
 		session: SessionConfig {
 			keys: initial_authorities
 				.iter()
