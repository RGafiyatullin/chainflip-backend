<<<<<<< HEAD
pub mod pallet_cf_emissions;
=======
pub mod pallet_cf_auction;
>>>>>>> e04b1e9d
pub mod pallet_cf_validator;<|MERGE_RESOLUTION|>--- conflicted
+++ resolved
@@ -1,6 +1,3 @@
-<<<<<<< HEAD
+pub mod pallet_cf_auction;
 pub mod pallet_cf_emissions;
-=======
-pub mod pallet_cf_auction;
->>>>>>> e04b1e9d
 pub mod pallet_cf_validator;