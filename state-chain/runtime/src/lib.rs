#![cfg_attr(not(feature = "std"), no_std)]
// `construct_runtime!` does a lot of recursion and requires us to increase the limit to 256.
#![recursion_limit = "256"]
mod chainflip;
pub mod constants;
#[cfg(test)]
mod tests;
use core::time::Duration;
pub use frame_support::{
	construct_runtime, debug, parameter_types,
	traits::{KeyOwnerProofSystem, Randomness, StorageInfo},
	weights::{
		constants::{BlockExecutionWeight, ExtrinsicBaseWeight, RocksDbWeight, WEIGHT_PER_SECOND},
		IdentityFee, Weight,
	},
	StorageValue,
};
use frame_system::offchain::SendTransactionTypes;
use pallet_grandpa::{
	fg_primitives, AuthorityId as GrandpaId, AuthorityList as GrandpaAuthorityList,
};
use pallet_session::historical as session_historical;
pub use pallet_timestamp::Call as TimestampCall;
use sp_api::impl_runtime_apis;
use sp_consensus_aura::sr25519::AuthorityId as AuraId;
use sp_core::{crypto::KeyTypeId, OpaqueMetadata};
use sp_runtime::traits::{
	AccountIdLookup, BlakeTwo256, Block as BlockT, IdentifyAccount, NumberFor, OpaqueKeys, Verify,
};

#[cfg(any(feature = "std", test))]
pub use sp_runtime::BuildStorage;
use sp_runtime::{
	create_runtime_str, generic, impl_opaque_keys,
	transaction_validity::{TransactionSource, TransactionValidity},
	ApplyExtrinsicResult, MultiSignature,
};
pub use sp_runtime::{Perbill, Permill};
use sp_std::prelude::*;
#[cfg(feature = "std")]
use sp_version::NativeVersion;
use sp_version::RuntimeVersion;

use crate::chainflip::{
	ChainflipEpochTransitions, ChainflipHeartbeat, ChainflipStakeHandler,
	ChainflipVaultRotationHandler, OfflinePenalty,
};
use cf_traits::ChainflipAccountData;
pub use cf_traits::{BlockNumber, FlipBalance};
use constants::common::*;
use pallet_cf_broadcast::AttemptCount;
use pallet_cf_flip::FlipSlasher;
use pallet_cf_reputation::ReputationPenalty;

// Make the WASM binary available.
#[cfg(feature = "std")]
include!(concat!(env!("OUT_DIR"), "/wasm_binary.rs"));

/// Alias to 512-bit hash when used in the context of a transaction signature on the chain.
pub type Signature = MultiSignature;

/// Some way of identifying an account on the chain. We intentionally make it equivalent
/// to the public key of our transaction signing scheme.
pub type AccountId = <<Signature as Verify>::Signer as IdentifyAccount>::AccountId;

/// Index of a transaction in the chain.
pub type Index = u32;

/// Balance of an account.
pub type Balance = u128;

/// A hash of some data used by the chain.
pub type Hash = sp_core::H256;

/// Opaque types. These are used by the CLI to instantiate machinery that don't need to know
/// the specifics of the runtime. They can then be made to be agnostic over specific formats
/// of data like extrinsics, allowing for them to continue syncing the network through upgrades
/// to even the core data structures.
pub mod opaque {
	pub use sp_runtime::OpaqueExtrinsic as UncheckedExtrinsic;

	use super::*;

	/// Opaque block header type.
	pub type Header = generic::Header<BlockNumber, BlakeTwo256>;
	/// Opaque block type.
	pub type Block = generic::Block<Header, UncheckedExtrinsic>;
	/// Opaque block identifier type.
	pub type BlockId = generic::BlockId<Block>;

	impl_opaque_keys! {
		pub struct SessionKeys {
			pub aura: Aura,
			pub grandpa: Grandpa,
		}
	}
}
// To learn more about runtime versioning and what each of the following value means:
//   https://substrate.dev/docs/en/knowledgebase/runtime/upgrades#runtime-versioning
#[sp_version::runtime_version]
pub const VERSION: RuntimeVersion = RuntimeVersion {
	spec_name: create_runtime_str!("chainflip-node"),
	impl_name: create_runtime_str!("chainflip-node"),
	authoring_version: 1,
	spec_version: 106,
	impl_version: 1,
	apis: RUNTIME_API_VERSIONS,
	transaction_version: 1,
};

/// The version information used to identify this runtime when compiled natively.
#[cfg(feature = "std")]
pub fn native_version() -> NativeVersion {
	NativeVersion { runtime_version: VERSION, can_author_with: Default::default() }
}

parameter_types! {
	pub const MinValidators: u32 = 1;
	pub const ActiveToBackupValidatorRatio: u32 = 3;
	pub const PercentageOfBackupValidatorsInEmergency: u32 = 30;
}

impl pallet_cf_auction::Config for Runtime {
	type Event = Event;
	type Amount = FlipBalance;
	type BidderProvider = pallet_cf_staking::Pallet<Self>;
	type Registrar = Session;
	type ValidatorId = AccountId;
	type MinValidators = MinValidators;
	type Handler = Vaults;
	type WeightInfo = pallet_cf_auction::weights::PalletWeight<Runtime>;
	type Online = Online;
	type PeerMapping = pallet_cf_validator::Pallet<Self>;
	type ChainflipAccount = cf_traits::ChainflipAccountStore<Self>;
	type ActiveToBackupValidatorRatio = ActiveToBackupValidatorRatio;
	type EmergencyRotation = Validator;
	type PercentageOfBackupValidatorsInEmergency = PercentageOfBackupValidatorsInEmergency;
}

// FIXME: These would be changed
parameter_types! {
	pub const MinEpoch: BlockNumber = 1;
	pub const EmergencyRotationPercentageRange: PercentageRange = PercentageRange {
		bottom: 67,
		top: 80,
	};
}

impl pallet_cf_validator::Config for Runtime {
	type Event = Event;
	type MinEpoch = MinEpoch;
	type EpochTransitionHandler = ChainflipEpochTransitions;
	type ValidatorWeightInfo = pallet_cf_validator::weights::PalletWeight<Runtime>;
	type Amount = FlipBalance;
	type Auctioneer = Auction;
	type EmergencyRotationPercentageRange = EmergencyRotationPercentageRange;
}

impl pallet_cf_environment::Config for Runtime {
	type Event = Event;
}

parameter_types! {
	pub const KeygenResponseGracePeriod: BlockNumber = constants::common::KEYGEN_RESPONSE_GRACE_PERIOD;
}

impl pallet_cf_vaults::Config for Runtime {
	type Event = Event;
	type RotationHandler = ChainflipVaultRotationHandler;
	type OfflineReporter = Reputation;
	type SigningContext = chainflip::EthereumSigningContext;
	type ThresholdSigner = EthereumThresholdSigner;
	type WeightInfo = pallet_cf_vaults::weights::PalletWeight<Runtime>;
	type KeygenResponseGracePeriod = KeygenResponseGracePeriod;
}

impl<LocalCall> SendTransactionTypes<LocalCall> for Runtime
where
	Call: From<LocalCall>,
{
	type Extrinsic = UncheckedExtrinsic;
	type OverarchingCall = Call;
}

impl pallet_session::Config for Runtime {
	type SessionHandler = <opaque::SessionKeys as OpaqueKeys>::KeyTypeIdProviders;
	type ShouldEndSession = Validator;
	type SessionManager = Validator;
	type Event = Event;
	type Keys = opaque::SessionKeys;
	type NextSessionRotation = Validator;
	type ValidatorId = <Self as frame_system::Config>::AccountId;
	type ValidatorIdOf = pallet_cf_validator::ValidatorOf<Self>;
	type DisabledValidatorsThreshold = ();
	type WeightInfo = pallet_session::weights::SubstrateWeight<Runtime>;
}

impl pallet_session::historical::Config for Runtime {
	type FullIdentification = ();
	type FullIdentificationOf = ();
}

const NORMAL_DISPATCH_RATIO: Perbill = Perbill::from_percent(75);

parameter_types! {
	pub const Version: RuntimeVersion = VERSION;
	pub const BlockHashCount: BlockNumber = 2400;
	/// We allow for 2 seconds of compute with a 6 second average block time.
	pub BlockWeights: frame_system::limits::BlockWeights = frame_system::limits::BlockWeights
		::with_sensible_defaults(2 * WEIGHT_PER_SECOND, NORMAL_DISPATCH_RATIO);
	pub BlockLength: frame_system::limits::BlockLength = frame_system::limits::BlockLength
		::max_with_normal_ratio(5 * 1024 * 1024, NORMAL_DISPATCH_RATIO);
	pub const SS58Prefix: u8 = 42;
}

// Configure FRAME pallets to include in runtime.

impl frame_system::Config for Runtime {
	/// The basic call filter to use in dispatchable.
	type BaseCallFilter = frame_support::traits::Everything;
	/// Block & extrinsics weights: base values and limits.
	type BlockWeights = BlockWeights;
	/// The maximum length of a block (in bytes).
	type BlockLength = BlockLength;
	/// The identifier used to distinguish between accounts.
	type AccountId = AccountId;
	/// The aggregated dispatch type that is available for extrinsics.
	type Call = Call;
	/// The lookup mechanism to get account ID from whatever is passed in dispatchers.
	type Lookup = AccountIdLookup<AccountId, ()>;
	/// The index type for storing how many extrinsics an account has signed.
	type Index = Index;
	/// The index type for blocks.
	type BlockNumber = BlockNumber;
	/// The type for hashing blocks and tries.
	type Hash = Hash;
	/// The hashing algorithm used.
	type Hashing = BlakeTwo256;
	/// The header type.
	type Header = generic::Header<BlockNumber, BlakeTwo256>;
	/// The ubiquitous event type.
	type Event = Event;
	/// The ubiquitous origin type.
	type Origin = Origin;
	/// Maximum number of block number to block hash mappings to keep (oldest pruned first).
	type BlockHashCount = BlockHashCount;
	/// The weight of database operations that the runtime can invoke.
	type DbWeight = RocksDbWeight;
	/// Version of the runtime.
	type Version = Version;
	/// Converts a module to the index of the module in `construct_runtime!`.
	///
	/// This type is being generated by `construct_runtime!`.
	type PalletInfo = PalletInfo;
	/// What to do if a new account is created.
	type OnNewAccount = ();
	/// What to do if an account is fully reaped from the system.
	type OnKilledAccount =
		(pallet_cf_flip::BurnFlipAccount<Self>, pallet_cf_validator::DeletePeerMapping<Self>);
	/// The data to be stored in an account.
	type AccountData = ChainflipAccountData;
	/// Weight information for the extrinsics of this pallet.
	type SystemWeightInfo = ();
	/// This is used as an identifier of the chain. 42 is the generic substrate prefix.
	type SS58Prefix = SS58Prefix;
	/// The set code logic, just the default since we're not a parachain.
	type OnSetCode = ();
}

impl pallet_randomness_collective_flip::Config for Runtime {}

impl frame_system::offchain::SigningTypes for Runtime {
	type Public = <Signature as Verify>::Signer;
	type Signature = Signature;
}

impl pallet_aura::Config for Runtime {
	type AuthorityId = AuraId;
	type DisabledValidators = ();
}

impl pallet_grandpa::Config for Runtime {
	type Event = Event;
	type Call = Call;

	type KeyOwnerProofSystem = Historical;

	type KeyOwnerProof =
		<Self::KeyOwnerProofSystem as KeyOwnerProofSystem<(KeyTypeId, GrandpaId)>>::Proof;

	type KeyOwnerIdentification = <Self::KeyOwnerProofSystem as KeyOwnerProofSystem<(
		KeyTypeId,
		GrandpaId,
	)>>::IdentificationTuple;

	type HandleEquivocation = ();

	type WeightInfo = ();
}

parameter_types! {
	pub const MinimumPeriod: u64 = SLOT_DURATION / 2;
}

impl pallet_timestamp::Config for Runtime {
	/// A timestamp: milliseconds since the unix epoch.
	type Moment = u64;
	type OnTimestampSet = Aura;
	type MinimumPeriod = MinimumPeriod;
	type WeightInfo = ();
}

parameter_types! {
	/// The number of blocks back we should accept uncles
	pub const UncleGenerations: BlockNumber = 5;
}

impl pallet_authorship::Config for Runtime {
	type FindAuthor = pallet_session::FindAccountFromAuthorIndex<Self, Aura>;
	type UncleGenerations = UncleGenerations;
	type FilterUncle = ();
	type EventHandler = ();
}

parameter_types! {
	pub const ExistentialDeposit: u128 = 500;
	pub const BlocksPerDay: u32 = DAYS;
}

impl pallet_cf_flip::Config for Runtime {
	type Event = Event;
	type Balance = FlipBalance;
	type ExistentialDeposit = ExistentialDeposit;
	type EnsureGovernance = pallet_cf_governance::EnsureGovernance;
	type BlocksPerDay = BlocksPerDay;
	type StakeHandler = ChainflipStakeHandler;
	type WeightInfo = pallet_cf_flip::weights::PalletWeight<Runtime>;
	type WaivedFees = chainflip::WaivedFees;
}

impl pallet_cf_witnesser::Config for Runtime {
	type Event = Event;
	type Origin = Origin;
	type Call = Call;
	type ValidatorId = <Self as frame_system::Config>::AccountId;
	type EpochInfo = pallet_cf_validator::Pallet<Self>;
	type Amount = FlipBalance;
	type WeightInfo = pallet_cf_witnesser::weights::PalletWeight<Runtime>;
}

parameter_types! {
	/// 6 days.
	pub const ClaimTTL: Duration = Duration::from_secs(3 * CLAIM_DELAY);
}

impl pallet_cf_staking::Config for Runtime {
	type Event = Event;
	type Balance = FlipBalance;
	type StakerId = AccountId;
	type Flip = Flip;
	type NonceProvider = Vaults;
	type SigningContext = chainflip::EthereumSigningContext;
	type ThresholdSigner = EthereumThresholdSigner;
	type EnsureThresholdSigned =
		pallet_cf_threshold_signature::EnsureThresholdSigned<Self, Instance1>;
	type TimeSource = Timestamp;
	type ClaimTTL = ClaimTTL;
	type WeightInfo = pallet_cf_staking::weights::PalletWeight<Runtime>;
}

impl pallet_cf_governance::Config for Runtime {
	type Origin = Origin;
	type Call = Call;
	type Event = Event;
	type TimeSource = Timestamp;
	type EnsureGovernance = pallet_cf_governance::EnsureGovernance;
	type WeightInfo = pallet_cf_governance::weights::PalletWeight<Runtime>;
}

parameter_types! {
	pub const MintInterval: u32 = 10 * MINUTES;
}

impl pallet_cf_emissions::Config for Runtime {
	type Event = Event;
	type FlipBalance = FlipBalance;
	type Surplus = pallet_cf_flip::Surplus<Runtime>;
	type Issuance = pallet_cf_flip::FlipIssuance<Runtime>;
	type RewardsDistribution = pallet_cf_rewards::OnDemandRewardsDistribution<Runtime>;
	type BlocksPerDay = BlocksPerDay;
	type MintInterval = MintInterval;
	type NonceProvider = Vaults;
	type SigningContext = chainflip::EthereumSigningContext;
	type ThresholdSigner = EthereumThresholdSigner;
	type WeightInfo = pallet_cf_emissions::weights::PalletWeight<Runtime>;
}

impl pallet_cf_rewards::Config for Runtime {
	type Event = Event;
	type WeightInfoRewards = pallet_cf_rewards::weights::PalletWeight<Runtime>;
}

parameter_types! {
	pub const TransactionByteFee: FlipBalance = 1_000_000;
}

impl pallet_transaction_payment::Config for Runtime {
	type OnChargeTransaction = pallet_cf_flip::FlipTransactionPayment<Self>;
	type TransactionByteFee = TransactionByteFee;
	type WeightToFee = IdentityFee<FlipBalance>;
	type FeeMultiplierUpdate = ();
}

impl pallet_cf_witnesser_api::Config for Runtime {
	type Call = Call;
	type Witnesser = Witnesser;
	type WeightInfoWitnesser = pallet_cf_witnesser::weights::PalletWeight<Runtime>;
}

parameter_types! {
	pub const HeartbeatBlockInterval: BlockNumber = 150;
	pub const ReputationPointPenalty: ReputationPenalty<BlockNumber> = ReputationPenalty { points: 1, blocks: 10 };
	pub const ReputationPointFloorAndCeiling: (i32, i32) = (-2880, 2880);
}

impl pallet_cf_reputation::Config for Runtime {
	type Event = Event;
	type HeartbeatBlockInterval = HeartbeatBlockInterval;
	type ReputationPointPenalty = ReputationPointPenalty;
	type ReputationPointFloorAndCeiling = ReputationPointFloorAndCeiling;
	type Slasher = FlipSlasher<Self>;
	type Penalty = OfflinePenalty;
	type EpochInfo = pallet_cf_validator::Pallet<Self>;
	type WeightInfo = pallet_cf_reputation::weights::PalletWeight<Runtime>;
	type Banned = pallet_cf_online::Pallet<Self>;
}

impl pallet_cf_online::Config for Runtime {
	type HeartbeatBlockInterval = HeartbeatBlockInterval;
	type Heartbeat = ChainflipHeartbeat;
	type WeightInfo = pallet_cf_online::weights::PalletWeight<Runtime>;
}

use frame_support::instances::Instance1;
use pallet_cf_validator::PercentageRange;

parameter_types! {
<<<<<<< HEAD
	pub const ThresholdFailureTimeout: BlockNumber = 150;
	pub const CeremonyRetryDelay: BlockNumber = 150;
=======
	pub const ThresholdFailureTimeout: BlockNumber = 15;
	pub const CeremonyRetryDelay: BlockNumber = 1;
>>>>>>> a9d9717d
}

impl pallet_cf_threshold_signature::Config<Instance1> for Runtime {
	type Event = Event;
	type SignerNomination = chainflip::RandomSignerNomination;
	type TargetChain = cf_chains::Ethereum;
	type SigningContext = chainflip::EthereumSigningContext;
	type KeyProvider = chainflip::EthereumKeyProvider;
	type OfflineReporter = Reputation;
	type ThresholdFailureTimeout = ThresholdFailureTimeout;
	type CeremonyRetryDelay = CeremonyRetryDelay;
}

parameter_types! {
	pub const EthereumSigningTimeout: BlockNumber = 5;
	pub const EthereumTransmissionTimeout: BlockNumber = 10 * MINUTES;
	pub const MaximumAttempts: AttemptCount = MAXIMUM_BROADCAST_ATTEMPTS;
}

impl pallet_cf_broadcast::Config<Instance1> for Runtime {
	type Event = Event;
	type TargetChain = cf_chains::Ethereum;
	type BroadcastConfig = chainflip::EthereumBroadcastConfig;
	type SignerNomination = chainflip::RandomSignerNomination;
	type OfflineReporter = Reputation;
	type EnsureThresholdSigned =
		pallet_cf_threshold_signature::EnsureThresholdSigned<Self, Instance1>;
	type SigningTimeout = EthereumSigningTimeout;
	type TransmissionTimeout = EthereumTransmissionTimeout;
	type MaximumAttempts = MaximumAttempts;
	type WeightInfo = pallet_cf_broadcast::weights::PalletWeight<Runtime>;
}

construct_runtime!(
	pub enum Runtime where
		Block = Block,
		NodeBlock = opaque::Block,
		UncheckedExtrinsic = UncheckedExtrinsic
	{
		System: frame_system::{Pallet, Call, Config, Storage, Event<T>},
		RandomnessCollectiveFlip: pallet_randomness_collective_flip::{Pallet, Storage},
		Timestamp: pallet_timestamp::{Pallet, Call, Storage, Inherent},
		Environment: pallet_cf_environment::{Pallet, Storage, Event<T>, Config},
		Flip: pallet_cf_flip::{Pallet, Event<T>, Storage, Config<T>},
		Emissions: pallet_cf_emissions::{Pallet, Event<T>, Storage, Config},
		Rewards: pallet_cf_rewards::{Pallet, Call, Event<T>},
		Staking: pallet_cf_staking::{Pallet, Call, Storage, Event<T>, Config<T>},
		TransactionPayment: pallet_transaction_payment::{Pallet, Storage},
		Session: pallet_session::{Pallet, Storage, Event, Config<T>},
		Historical: session_historical::{Pallet},
		Witnesser: pallet_cf_witnesser::{Pallet, Call, Storage, Event<T>, Origin},
		WitnesserApi: pallet_cf_witnesser_api::{Pallet, Call},
		Auction: pallet_cf_auction::{Pallet, Call, Storage, Event<T>, Config<T>},
		Validator: pallet_cf_validator::{Pallet, Call, Storage, Event<T>, Config<T>},
		Aura: pallet_aura::{Pallet, Config<T>},
		Authorship: pallet_authorship::{Pallet, Call, Storage, Inherent},
		Grandpa: pallet_grandpa::{Pallet, Call, Storage, Config, Event},
		Governance: pallet_cf_governance::{Pallet, Call, Storage, Event<T>, Config<T>, Origin},
		Vaults: pallet_cf_vaults::{Pallet, Call, Storage, Event<T>, Config},
		Online: pallet_cf_online::{Pallet, Call, Storage},
		Reputation: pallet_cf_reputation::{Pallet, Call, Storage, Event<T>, Config<T>},
		EthereumThresholdSigner: pallet_cf_threshold_signature::<Instance1>::{Pallet, Call, Storage, Event<T>, Origin<T>, ValidateUnsigned},
		EthereumBroadcaster: pallet_cf_broadcast::<Instance1>::{Pallet, Call, Storage, Event<T>},
	}
);

/// The address format for describing accounts.
pub type Address = sp_runtime::MultiAddress<AccountId, ()>;
/// Block header type as expected by this runtime.
pub type Header = generic::Header<BlockNumber, BlakeTwo256>;
/// Block type as expected by this runtime.
pub type Block = generic::Block<Header, UncheckedExtrinsic>;
/// A Block signed with a Justification
pub type SignedBlock = generic::SignedBlock<Block>;
/// The SignedExtension to the basic transaction logic.
pub type SignedExtra = (
	frame_system::CheckSpecVersion<Runtime>,
	frame_system::CheckTxVersion<Runtime>,
	frame_system::CheckGenesis<Runtime>,
	frame_system::CheckEra<Runtime>,
	frame_system::CheckNonce<Runtime>,
	frame_system::CheckWeight<Runtime>,
);
/// Unchecked extrinsic type as expected by this runtime.
pub type UncheckedExtrinsic = generic::UncheckedExtrinsic<Address, Call, Signature, SignedExtra>;
/// Extrinsic type that has already been checked.
pub type CheckedExtrinsic = generic::CheckedExtrinsic<AccountId, Call, SignedExtra>;
/// Executive: handles dispatch to the various modules.
pub type Executive = frame_executive::Executive<
	Runtime,
	Block,
	frame_system::ChainContext<Runtime>,
	Runtime,
	AllPallets,
>;

impl_runtime_apis! {

	impl sp_api::Core<Block> for Runtime {
		fn version() -> RuntimeVersion {
			VERSION
		}

		fn execute_block(block: Block) {
			Executive::execute_block(block);
		}

		fn initialize_block(header: &<Block as BlockT>::Header) {
			Executive::initialize_block(header)
		}
	}

	impl sp_api::Metadata<Block> for Runtime {
		fn metadata() -> OpaqueMetadata {
			Runtime::metadata().into()
		}
	}

	impl sp_block_builder::BlockBuilder<Block> for Runtime {
		fn apply_extrinsic(extrinsic: <Block as BlockT>::Extrinsic) -> ApplyExtrinsicResult {
			Executive::apply_extrinsic(extrinsic)
		}

		fn finalize_block() -> <Block as BlockT>::Header {
			Executive::finalize_block()
		}

		fn inherent_extrinsics(data: sp_inherents::InherentData) -> Vec<<Block as BlockT>::Extrinsic> {
			data.create_extrinsics()
		}

		fn check_inherents(
			block: Block,
			data: sp_inherents::InherentData,
		) -> sp_inherents::CheckInherentsResult {
			data.check_extrinsics(&block)
		}
	}

	impl sp_transaction_pool::runtime_api::TaggedTransactionQueue<Block> for Runtime {
		fn validate_transaction(
			source: TransactionSource,
			tx: <Block as BlockT>::Extrinsic,
			block_hash: <Block as BlockT>::Hash,
		) -> TransactionValidity {
			Executive::validate_transaction(source, tx, block_hash)
		}
	}

	impl sp_offchain::OffchainWorkerApi<Block> for Runtime {
		fn offchain_worker(header: &<Block as BlockT>::Header) {
			Executive::offchain_worker(header)
		}
	}

	impl sp_consensus_aura::AuraApi<Block, AuraId> for Runtime {
		fn slot_duration() -> sp_consensus_aura::SlotDuration {
			sp_consensus_aura::SlotDuration::from_millis(Aura::slot_duration())
		}

		fn authorities() -> Vec<AuraId> {
			Aura::authorities()
		}
	}

	impl sp_session::SessionKeys<Block> for Runtime {
		fn generate_session_keys(seed: Option<Vec<u8>>) -> Vec<u8> {
			opaque::SessionKeys::generate(seed)
		}

		fn decode_session_keys(
			encoded: Vec<u8>,
		) -> Option<Vec<(Vec<u8>, KeyTypeId)>> {
			opaque::SessionKeys::decode_into_raw_public_keys(&encoded)
		}
	}

	impl fg_primitives::GrandpaApi<Block> for Runtime {
		fn grandpa_authorities() -> GrandpaAuthorityList {
			Grandpa::grandpa_authorities()
		}

		fn current_set_id() -> fg_primitives::SetId {
			Grandpa::current_set_id()
		}

		fn submit_report_equivocation_unsigned_extrinsic(
			equivocation_proof: fg_primitives::EquivocationProof<
				<Block as BlockT>::Hash,
				NumberFor<Block>,
			>,
			key_owner_proof: fg_primitives::OpaqueKeyOwnershipProof,
		) -> Option<()> {
			let key_owner_proof = key_owner_proof.decode()?;

			Grandpa::submit_unsigned_equivocation_report(
				equivocation_proof,
				key_owner_proof,
			)
		}

		fn generate_key_ownership_proof(
			_set_id: fg_primitives::SetId,
			authority_id: GrandpaId,
		) -> Option<fg_primitives::OpaqueKeyOwnershipProof> {
			use codec::Encode;

			Historical::prove((fg_primitives::KEY_TYPE, authority_id))
				.map(|p| p.encode())
				.map(fg_primitives::OpaqueKeyOwnershipProof::new)
		}
	}

	impl frame_system_rpc_runtime_api::AccountNonceApi<Block, AccountId, Index> for Runtime {
		fn account_nonce(account: AccountId) -> Index {
			System::account_nonce(account)
		}
	}

	#[cfg(feature = "runtime-benchmarks")]
	impl frame_benchmarking::Benchmark<Block> for Runtime {
		fn benchmark_metadata(extra: bool) -> (
			Vec<frame_benchmarking::BenchmarkList>,
			Vec<frame_support::traits::StorageInfo>,
		) {
			use frame_benchmarking::{list_benchmark, Benchmarking, BenchmarkList};
			use frame_support::traits::StorageInfoTrait;
			use frame_system_benchmarking::Pallet as SystemBench;

			let mut list = Vec::<BenchmarkList>::new();

			list_benchmark!(list, extra, frame_system, SystemBench::<Runtime>);
			list_benchmark!(list, extra, pallet_timestamp, Timestamp);
			list_benchmark!(list, extra, pallet_cf_validator, Validator);
			list_benchmark!(list, extra, pallet_cf_auction, Auction);
			list_benchmark!(list, extra, pallet_cf_staking, Staking);
			list_benchmark!(list, extra, pallet_cf_flip, Flip);
			list_benchmark!(list, extra, pallet_cf_governance, Governance);
			list_benchmark!(list, extra, pallet_cf_online, Online);
			list_benchmark!(list, extra, pallet_cf_emissions, Emissions);
			list_benchmark!(list, extra, pallet_cf_reputation, Reputation);
			list_benchmark!(list, extra, pallet_cf_rewards, Rewards);
			list_benchmark!(list, extra, pallet_cf_vaults, Vaults);
			list_benchmark!(list, extra, pallet_cf_witnesser, Witnesser);

			let storage_info = AllPalletsWithSystem::storage_info();

			return (list, storage_info)
		}

		fn dispatch_benchmark(
			config: frame_benchmarking::BenchmarkConfig
		) -> Result<Vec<frame_benchmarking::BenchmarkBatch>, sp_runtime::RuntimeString> {
			use frame_benchmarking::{Benchmarking, BenchmarkBatch, add_benchmark, TrackedStorageKey};

			use frame_system_benchmarking::Pallet as SystemBench;
			impl frame_system_benchmarking::Config for Runtime {}

			let whitelist: Vec<TrackedStorageKey> = vec![
				// Block Number
				hex_literal::hex!("26aa394eea5630e07c48ae0c9558cef702a5c1b19ab7a04f536c519aca4983ac").to_vec().into(),
				// Total Issuance
				hex_literal::hex!("c2261276cc9d1f8598ea4b6a74b15c2f57c875e4cff74148e4628f264b974c80").to_vec().into(),
				// Execution Phase
				hex_literal::hex!("26aa394eea5630e07c48ae0c9558cef7ff553b5a9862a516939d82b3d3d8661a").to_vec().into(),
				// Event Count
				hex_literal::hex!("26aa394eea5630e07c48ae0c9558cef70a98fdbe9ce6c55837576c60c7af3850").to_vec().into(),
				// System Events
				hex_literal::hex!("26aa394eea5630e07c48ae0c9558cef780d41e5e16056765bc8461851072c9d7").to_vec().into(),
			];

			let mut batches = Vec::<BenchmarkBatch>::new();
			let params = (&config, &whitelist);

			add_benchmark!(params, batches, frame_system, SystemBench::<Runtime>);
			add_benchmark!(params, batches, pallet_timestamp, Timestamp);
			add_benchmark!(params, batches, pallet_cf_validator, Validator);
			add_benchmark!(params, batches, pallet_cf_auction, Auction);
			add_benchmark!(params, batches, pallet_cf_staking, Staking);
			add_benchmark!(params, batches, pallet_cf_flip, Flip);
			add_benchmark!(params, batches, pallet_cf_governance, Governance);
			add_benchmark!(params, batches, pallet_cf_vaults, Vaults);
			add_benchmark!(params, batches, pallet_cf_online, Online);
			add_benchmark!(params, batches, pallet_cf_witnesser, Witnesser);
			add_benchmark!(params, batches, pallet_cf_rewards, Rewards);
			add_benchmark!(params, batches, pallet_cf_reputation, Reputation);
			add_benchmark!(params, batches, pallet_cf_emissions, Emissions);
			// add_benchmark!(params, batches, pallet_cf_broadcast, EthereumBroadcaster);
			// add_benchmark!(params, batches, pallet_cf_threshold_signature, EthereumThresholdSigner);

			if batches.is_empty() { return Err("Benchmark not found for this pallet.".into()) }
			Ok(batches)
		}
	}
}<|MERGE_RESOLUTION|>--- conflicted
+++ resolved
@@ -445,13 +445,8 @@
 use pallet_cf_validator::PercentageRange;
 
 parameter_types! {
-<<<<<<< HEAD
-	pub const ThresholdFailureTimeout: BlockNumber = 150;
-	pub const CeremonyRetryDelay: BlockNumber = 150;
-=======
 	pub const ThresholdFailureTimeout: BlockNumber = 15;
 	pub const CeremonyRetryDelay: BlockNumber = 1;
->>>>>>> a9d9717d
 }
 
 impl pallet_cf_threshold_signature::Config<Instance1> for Runtime {
