--- conflicted
+++ resolved
@@ -481,12 +481,8 @@
 		Governance: pallet_cf_governance::{Module, Call, Storage, Event<T>, Config<T>, Origin},
 		Vaults: pallet_cf_vaults::{Module, Call, Storage, Event<T>, Config<T>},
 		Reputation: pallet_cf_reputation::{Module, Call, Storage, Event<T>, Config<T>},
-<<<<<<< HEAD
-		Auction: pallet_cf_auction::{Module, Call, Storage, Event<T>, Config},
 		EthereumSigner: pallet_cf_signing::<Instance0>::{Module, Call, Storage, Event<T>},
 		EthereumBroadcaster: pallet_cf_broadcast::<Instance0>::{Module, Call, Storage, Event<T>},
-=======
->>>>>>> c35094e9
 	}
 );
 
