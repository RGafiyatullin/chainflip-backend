--- conflicted
+++ resolved
@@ -147,11 +147,8 @@
 	type ValidatorId = AccountId;
 	type MinAuctionSize = MinAuctionSize;
 	type Handler = Vaults;
-<<<<<<< HEAD
 	type WeightInfo = weights::pallet_cf_auction::WeightInfo<Runtime>;
-=======
 	type Online = Reputation;
->>>>>>> e2a54914
 }
 
 // FIXME: These would be changed
