--- conflicted
+++ resolved
@@ -1318,17 +1318,13 @@
 							.try_into()
 							.expect("Conversion must succeed: ForeignChain checked in match clause.")
 						)
-<<<<<<< HEAD
-						.into(),
+						.into()),
 				ForeignChain::Solana => pallet_cf_chain_tracking::Pallet::<Runtime, SolanaInstance>::get_tracked_data()
 					.estimate_ingress_fee(
 						asset
 							.try_into()
 							.expect("Conversion must succeed: ForeignChain checked in match clause.")
-						)
-=======
-						.into()),
->>>>>>> 0e73474d
+						).into()
 			}
 		}
 
@@ -1358,17 +1354,13 @@
 							.try_into()
 							.expect("Conversion must succeed: ForeignChain checked in match clause.")
 						)
-<<<<<<< HEAD
-						.into(),
-				ForeignChain::Solana => pallet_cf_chain_tracking::Pallet::<Runtime, SolanaInstance>::get_tracked_data()
+						.into()),
+				ForeignChain::Solana => Some(pallet_cf_chain_tracking::Pallet::<Runtime, SolanaInstance>::get_tracked_data()
 					.estimate_egress_fee(
 						asset
 							.try_into()
 							.expect("Conversion must succeed: ForeignChain checked in match clause.")
-						),
-=======
-						.into()),
->>>>>>> 0e73474d
+						))
 			}
 		}
 
