#![cfg_attr(not(feature = "std"), no_std)]
// `construct_runtime!` does a lot of recursion and requires us to increase the limit to 256.
#![recursion_limit = "256"]
mod chainflip;
pub mod constants;
use core::time::Duration;
pub use frame_support::{
	construct_runtime, debug, parameter_types,
	traits::{KeyOwnerProofSystem, Randomness},
	weights::{
		constants::{BlockExecutionWeight, ExtrinsicBaseWeight, RocksDbWeight, WEIGHT_PER_SECOND},
		IdentityFee, Weight,
	},
	StorageValue,
};
use frame_system::offchain::SendTransactionTypes;
use pallet_grandpa::fg_primitives;
use pallet_grandpa::{AuthorityId as GrandpaId, AuthorityList as GrandpaAuthorityList};
use pallet_session::historical as session_historical;
pub use pallet_timestamp::Call as TimestampCall;
use sp_api::impl_runtime_apis;
use sp_consensus_aura::sr25519::AuthorityId as AuraId;
use sp_core::{crypto::KeyTypeId, OpaqueMetadata};
use sp_runtime::traits::{
	AccountIdLookup, BlakeTwo256, Block as BlockT, IdentifyAccount, NumberFor, OpaqueKeys, Verify,
};

#[cfg(any(feature = "std", test))]
pub use sp_runtime::BuildStorage;
use sp_runtime::{
	create_runtime_str, generic, impl_opaque_keys,
	transaction_validity::{TransactionSource, TransactionValidity},
	ApplyExtrinsicResult, MultiSignature,
};
pub use sp_runtime::{Perbill, Permill};
use sp_std::prelude::*;
#[cfg(feature = "std")]
use sp_version::NativeVersion;
use sp_version::RuntimeVersion;

use crate::chainflip::{
	ChainflipEpochTransitions, ChainflipHeartbeat, ChainflipStakeHandler,
	ChainflipVaultRotationHandler,
};
use cf_traits::ChainflipAccountData;
pub use cf_traits::{BlockNumber, FlipBalance};
use constants::common::*;
use pallet_cf_flip::FlipSlasher;
use pallet_cf_reputation::ReputationPenalty;

// Make the WASM binary available.
#[cfg(feature = "std")]
include!(concat!(env!("OUT_DIR"), "/wasm_binary.rs"));

/// Alias to 512-bit hash when used in the context of a transaction signature on the chain.
pub type Signature = MultiSignature;

/// Some way of identifying an account on the chain. We intentionally make it equivalent
/// to the public key of our transaction signing scheme.
pub type AccountId = <<Signature as Verify>::Signer as IdentifyAccount>::AccountId;

/// The type for looking up accounts. We don't expect more than 4 billion of them, but you
/// never know...
pub type AccountIndex = u32;

/// Index of a transaction in the chain.
pub type Index = u32;

/// Balance of an account.
pub type Balance = u128;

/// A hash of some data used by the chain.
pub type Hash = sp_core::H256;

/// Digest item type.
pub type DigestItem = generic::DigestItem<Hash>;

/// Opaque types. These are used by the CLI to instantiate machinery that don't need to know
/// the specifics of the runtime. They can then be made to be agnostic over specific formats
/// of data like extrinsics, allowing for them to continue syncing the network through upgrades
/// to even the core data structures.
pub mod opaque {
	pub use sp_runtime::OpaqueExtrinsic as UncheckedExtrinsic;

	use super::*;

	/// Opaque block header type.
	pub type Header = generic::Header<BlockNumber, BlakeTwo256>;
	/// Opaque block type.
	pub type Block = generic::Block<Header, UncheckedExtrinsic>;
	/// Opaque block identifier type.
	pub type BlockId = generic::BlockId<Block>;

	impl_opaque_keys! {
		pub struct SessionKeys {
			pub aura: Aura,
			pub grandpa: Grandpa,
		}
	}
}

pub const VERSION: RuntimeVersion = RuntimeVersion {
	spec_name: create_runtime_str!("state-chain-node"),
	impl_name: create_runtime_str!("state-chain-node"),
	authoring_version: 1,
	spec_version: 100,
	impl_version: 1,
	apis: RUNTIME_API_VERSIONS,
	transaction_version: 1,
};

/// The version information used to identify this runtime when compiled natively.
#[cfg(feature = "std")]
pub fn native_version() -> NativeVersion {
	NativeVersion {
		runtime_version: VERSION,
		can_author_with: Default::default(),
	}
}

parameter_types! {
	pub const MinValidators: u32 = 1;
	pub const ActiveToBackupValidatorRatio: u32 = 3;
	pub const PercentageOfBackupValidatorsInEmergency: u32 = 30;
}

impl pallet_cf_auction::Config for Runtime {
	type Event = Event;
	type Amount = FlipBalance;
	type BidderProvider = pallet_cf_staking::Pallet<Self>;
	type Registrar = Session;
	type ValidatorId = AccountId;
	type MinValidators = MinValidators;
	type Handler = Vaults;
	type WeightInfo = pallet_cf_auction::weights::PalletWeight<Runtime>;
	type Online = Online;
	type ChainflipAccount = cf_traits::ChainflipAccountStore<Self>;
	type ActiveToBackupValidatorRatio = ActiveToBackupValidatorRatio;
	type EmergencyRotation = Validator;
	type PercentageOfBackupValidatorsInEmergency = PercentageOfBackupValidatorsInEmergency;
}

// FIXME: These would be changed
parameter_types! {
	pub const MinEpoch: BlockNumber = 1;
	pub const EmergencyRotationPercentageTrigger: u8 = 80;
}

impl pallet_cf_validator::Config for Runtime {
	type Event = Event;
	type MinEpoch = MinEpoch;
	type EpochTransitionHandler = ChainflipEpochTransitions;
	type ValidatorWeightInfo = pallet_cf_validator::weights::PalletWeight<Runtime>;
	type Amount = FlipBalance;
	type Auctioneer = Auction;
	type EmergencyRotationPercentageTrigger = EmergencyRotationPercentageTrigger;
}

impl pallet_cf_environment::Config for Runtime {
	type Event = Event;
}

impl pallet_cf_vaults::Config for Runtime {
	type Event = Event;
	type EpochInfo = Validator;
	type RotationHandler = ChainflipVaultRotationHandler;
	type OfflineReporter = Reputation;
	type SigningContext = chainflip::EthereumSigningContext;
	type ThresholdSigner = EthereumThresholdSigner;
}

impl<LocalCall> SendTransactionTypes<LocalCall> for Runtime
where
	Call: From<LocalCall>,
{
	type Extrinsic = UncheckedExtrinsic;
	type OverarchingCall = Call;
}

impl pallet_session::Config for Runtime {
	type SessionHandler = <opaque::SessionKeys as OpaqueKeys>::KeyTypeIdProviders;
	type ShouldEndSession = Validator;
	type SessionManager = Validator;
	type Event = Event;
	type Keys = opaque::SessionKeys;
	type NextSessionRotation = Validator;
	type ValidatorId = <Self as frame_system::Config>::AccountId;
	type ValidatorIdOf = pallet_cf_validator::ValidatorOf<Self>;
	type DisabledValidatorsThreshold = ();
	type WeightInfo = pallet_session::weights::SubstrateWeight<Runtime>;
}

impl pallet_session::historical::Config for Runtime {
	type FullIdentification = ();
	type FullIdentificationOf = ();
}

const NORMAL_DISPATCH_RATIO: Perbill = Perbill::from_percent(75);

parameter_types! {
	pub const Version: RuntimeVersion = VERSION;
	pub const BlockHashCount: BlockNumber = 2400;
	/// We allow for 2 seconds of compute with a 6 second average block time.
	pub BlockWeights: frame_system::limits::BlockWeights = frame_system::limits::BlockWeights
		::with_sensible_defaults(2 * WEIGHT_PER_SECOND, NORMAL_DISPATCH_RATIO);
	pub BlockLength: frame_system::limits::BlockLength = frame_system::limits::BlockLength
		::max_with_normal_ratio(5 * 1024 * 1024, NORMAL_DISPATCH_RATIO);
	pub const SS58Prefix: u8 = 42;
}

// Configure FRAME pallets to include in runtime.

impl frame_system::Config for Runtime {
	/// The basic call filter to use in dispatchable.
	type BaseCallFilter = ();
	/// Block & extrinsics weights: base values and limits.
	type BlockWeights = BlockWeights;
	/// The maximum length of a block (in bytes).
	type BlockLength = BlockLength;
	/// The identifier used to distinguish between accounts.
	type AccountId = AccountId;
	/// The aggregated dispatch type that is available for extrinsics.
	type Call = Call;
	/// The lookup mechanism to get account ID from whatever is passed in dispatchers.
	type Lookup = AccountIdLookup<AccountId, ()>;
	/// The index type for storing how many extrinsics an account has signed.
	type Index = Index;
	/// The index type for blocks.
	type BlockNumber = BlockNumber;
	/// The type for hashing blocks and tries.
	type Hash = Hash;
	/// The hashing algorithm used.
	type Hashing = BlakeTwo256;
	/// The header type.
	type Header = generic::Header<BlockNumber, BlakeTwo256>;
	/// The ubiquitous event type.
	type Event = Event;
	/// The ubiquitous origin type.
	type Origin = Origin;
	/// Maximum number of block number to block hash mappings to keep (oldest pruned first).
	type BlockHashCount = BlockHashCount;
	/// The weight of database operations that the runtime can invoke.
	type DbWeight = RocksDbWeight;
	/// Version of the runtime.
	type Version = Version;
	/// Converts a module to the index of the module in `construct_runtime!`.
	///
	/// This type is being generated by `construct_runtime!`.
	type PalletInfo = PalletInfo;
	/// What to do if a new account is created.
	type OnNewAccount = ();
	/// What to do if an account is fully reaped from the system.
	type OnKilledAccount = pallet_cf_flip::BurnFlipAccount<Self>;
	/// The data to be stored in an account.
	type AccountData = ChainflipAccountData;
	/// Weight information for the extrinsics of this pallet.
	type SystemWeightInfo = ();
	/// This is used as an identifier of the chain. 42 is the generic substrate prefix.
	type SS58Prefix = SS58Prefix;
}

impl frame_system::offchain::SigningTypes for Runtime {
	type Public = <Signature as Verify>::Signer;
	type Signature = Signature;
}

impl pallet_aura::Config for Runtime {
	type AuthorityId = AuraId;
}

impl pallet_grandpa::Config for Runtime {
	type Event = Event;
	type Call = Call;

	type KeyOwnerProofSystem = Historical;

	type KeyOwnerProof =
		<Self::KeyOwnerProofSystem as KeyOwnerProofSystem<(KeyTypeId, GrandpaId)>>::Proof;

	type KeyOwnerIdentification = <Self::KeyOwnerProofSystem as KeyOwnerProofSystem<(
		KeyTypeId,
		GrandpaId,
	)>>::IdentificationTuple;

	type HandleEquivocation = ();

	type WeightInfo = ();
}

parameter_types! {
	pub OffencesWeightSoftLimit: Weight = Perbill::from_percent(60) * BlockWeights::get().max_block;
}

impl pallet_offences::Config for Runtime {
	type Event = Event;
	type IdentificationTuple = pallet_session::historical::IdentificationTuple<Self>;
	type OnOffenceHandler = ();
	type WeightSoftLimit = OffencesWeightSoftLimit;
}

parameter_types! {
	pub const MinimumPeriod: u64 = SLOT_DURATION / 2;
}

impl pallet_timestamp::Config for Runtime {
	/// A timestamp: milliseconds since the unix epoch.
	type Moment = u64;
	type OnTimestampSet = Aura;
	type MinimumPeriod = MinimumPeriod;
	type WeightInfo = ();
}

parameter_types! {
	/// The number of blocks back we should accept uncles
	pub const UncleGenerations: BlockNumber = 5;
}

impl pallet_authorship::Config for Runtime {
	type FindAuthor = pallet_session::FindAccountFromAuthorIndex<Self, Aura>;
	type UncleGenerations = UncleGenerations;
	type FilterUncle = ();
	type EventHandler = ();
}

parameter_types! {
	pub const ExistentialDeposit: u128 = 500;
	pub const BlocksPerDay: u32 = DAYS;
}

impl pallet_cf_flip::Config for Runtime {
	type Event = Event;
	type Balance = FlipBalance;
	type ExistentialDeposit = ExistentialDeposit;
	type EnsureGovernance = pallet_cf_governance::EnsureGovernance;
	type BlocksPerDay = BlocksPerDay;
	type StakeHandler = ChainflipStakeHandler;
}

impl pallet_cf_witnesser::Config for Runtime {
	type Event = Event;
	type Origin = Origin;
	type Call = Call;
	type ValidatorId = <Self as frame_system::Config>::AccountId;
	type EpochInfo = pallet_cf_validator::Pallet<Self>;
	type Amount = FlipBalance;
}

parameter_types! {
	/// 4 days. When a claim is signed, there needs to be enough time left to be able to cash it in.
	pub const MinClaimTTL: Duration = Duration::from_secs(2 * REGISTRATION_DELAY);
	/// 6 days.
	pub const ClaimTTL: Duration = Duration::from_secs(3 * REGISTRATION_DELAY);
}

impl pallet_cf_staking::Config for Runtime {
	type Event = Event;
	type Balance = FlipBalance;
	type AccountId = AccountId;
	type Flip = Flip;
	type EpochInfo = pallet_cf_validator::Pallet<Runtime>;
	type NonceProvider = Vaults;
	type SigningContext = chainflip::EthereumSigningContext;
	type ThresholdSigner = EthereumThresholdSigner;
	type TimeSource = Timestamp;
	type MinClaimTTL = MinClaimTTL;
	type ClaimTTL = ClaimTTL;
	type WeightInfo = pallet_cf_staking::weights::PalletWeight<Runtime>;
}

impl pallet_cf_governance::Config for Runtime {
	type Origin = Origin;
	type Call = Call;
	type Event = Event;
	type TimeSource = Timestamp;
	type EnsureGovernance = pallet_cf_governance::EnsureGovernance;
	type WeightInfo = pallet_cf_governance::weights::PalletWeight<Runtime>;
}

parameter_types! {
	pub const MintInterval: u32 = 10 * MINUTES;
}

impl pallet_cf_emissions::Config for Runtime {
	type Event = Event;
	type FlipBalance = FlipBalance;
	type Surplus = pallet_cf_flip::Surplus<Runtime>;
	type Issuance = pallet_cf_flip::FlipIssuance<Runtime>;
	type RewardsDistribution = pallet_cf_rewards::OnDemandRewardsDistribution<Runtime>;
	type BlocksPerDay = BlocksPerDay;
	type MintInterval = MintInterval;
}

impl pallet_cf_rewards::Config for Runtime {
	type Event = Event;
}

parameter_types! {
	pub const TransactionByteFee: FlipBalance = 1_000_000;
}

impl pallet_transaction_payment::Config for Runtime {
	type OnChargeTransaction = pallet_cf_flip::FlipTransactionPayment<Self>;
	type TransactionByteFee = TransactionByteFee;
	type WeightToFee = IdentityFee<FlipBalance>;
	type FeeMultiplierUpdate = ();
}

impl pallet_cf_witnesser_api::Config for Runtime {
	type Call = Call;
	type Witnesser = Witnesser;
}

parameter_types! {
	pub const HeartbeatBlockInterval: u32 = 150;
	pub const ReputationPointPenalty: ReputationPenalty<BlockNumber> = ReputationPenalty { points: 1, blocks: 10 };
	pub const ReputationPointFloorAndCeiling: (i32, i32) = (-2880, 2880);
}

impl pallet_cf_reputation::Config for Runtime {
	type Event = Event;
	type HeartbeatBlockInterval = HeartbeatBlockInterval;
	type ReputationPointPenalty = ReputationPointPenalty;
	type ReputationPointFloorAndCeiling = ReputationPointFloorAndCeiling;
	type Slasher = FlipSlasher<Self>;
	type EpochInfo = pallet_cf_validator::Pallet<Self>;
}

impl pallet_cf_online::Config for Runtime {
	type Event = Event;
	type HeartbeatBlockInterval = HeartbeatBlockInterval;
	type Heartbeat = ChainflipHeartbeat;
	type EpochInfo = pallet_cf_validator::Pallet<Self>;
}

use frame_support::instances::Instance0;

impl pallet_cf_threshold_signature::Config<Instance0> for Runtime {
	type Event = Event;
	type SignerNomination = chainflip::BasicSignerNomination;
	type TargetChain = cf_chains::Ethereum;
	type SigningContext = chainflip::EthereumSigningContext;
	type KeyProvider = chainflip::EthereumKeyProvider;
	type OfflineReporter = Reputation;
}

parameter_types! {
	pub const EthereumSigningTimeout: BlockNumber = 5;
	pub const EthereumTransmissionTimeout: BlockNumber = 10 * MINUTES;
}

impl pallet_cf_broadcast::Config<Instance0> for Runtime {
	type Event = Event;
	type TargetChain = cf_chains::Ethereum;
	type BroadcastConfig = chainflip::EthereumBroadcastConfig;
	type SignerNomination = chainflip::BasicSignerNomination;
	type OfflineReporter = Reputation;
	type SigningTimeout = EthereumSigningTimeout;
	type TransmissionTimeout = EthereumTransmissionTimeout;
}

construct_runtime!(
	pub enum Runtime where
		Block = Block,
		NodeBlock = opaque::Block,
		UncheckedExtrinsic = UncheckedExtrinsic
	{
		System: frame_system::{Module, Call, Config, Storage, Event<T>},
		RandomnessCollectiveFlip: pallet_randomness_collective_flip::{Module, Call, Storage},
		Timestamp: pallet_timestamp::{Module, Call, Storage, Inherent},
		Environment: pallet_cf_environment::{Module, Call, Event<T>, Config},
		Flip: pallet_cf_flip::{Module, Event<T>, Storage, Config<T>},
		Emissions: pallet_cf_emissions::{Module, Event<T>, Storage, Config},
		Rewards: pallet_cf_rewards::{Module, Call, Event<T>},
		Staking: pallet_cf_staking::{Module, Call, Storage, Event<T>, Config<T>},
		TransactionPayment: pallet_transaction_payment::{Module, Storage},
		Session: pallet_session::{Module, Storage, Event, Config<T>},
		Historical: session_historical::{Module},
		Witnesser: pallet_cf_witnesser::{Module, Call, Event<T>, Origin},
		WitnesserApi: pallet_cf_witnesser_api::{Module, Call},
		Auction: pallet_cf_auction::{Module, Call, Storage, Event<T>, Config<T>},
		Validator: pallet_cf_validator::{Module, Call, Storage, Event<T>, Config<T>},
		Aura: pallet_aura::{Module, Config<T>},
		Authorship: pallet_authorship::{Module, Call, Storage, Inherent},
		Grandpa: pallet_grandpa::{Module, Call, Storage, Config, Event},
		Offences: pallet_offences::{Module, Call, Storage, Event},
		Governance: pallet_cf_governance::{Module, Call, Storage, Event<T>, Config<T>, Origin},
		Vaults: pallet_cf_vaults::{Module, Call, Storage, Event<T>, Config},
		Online: pallet_cf_online::{Module, Call, Storage, Event<T>,},
		Reputation: pallet_cf_reputation::{Module, Call, Storage, Event<T>, Config<T>},
		EthereumThresholdSigner: pallet_cf_threshold_signature::<Instance0>::{Module, Call, Storage, Event<T>},
		EthereumBroadcaster: pallet_cf_broadcast::<Instance0>::{Module, Call, Storage, Event<T>},
	}
);

/// The address format for describing accounts.
pub type Address = sp_runtime::MultiAddress<AccountId, ()>;
/// Block header type as expected by this runtime.
pub type Header = generic::Header<BlockNumber, BlakeTwo256>;
/// Block type as expected by this runtime.
pub type Block = generic::Block<Header, UncheckedExtrinsic>;
/// A Block signed with a Justification
pub type SignedBlock = generic::SignedBlock<Block>;
/// BlockId type as expected by this runtime.
pub type BlockId = generic::BlockId<Block>;
/// The SignedExtension to the basic transaction logic.
pub type SignedExtra = (
	frame_system::CheckSpecVersion<Runtime>,
	frame_system::CheckTxVersion<Runtime>,
	frame_system::CheckGenesis<Runtime>,
	frame_system::CheckEra<Runtime>,
	frame_system::CheckNonce<Runtime>,
	frame_system::CheckWeight<Runtime>,
);
/// Unchecked extrinsic type as expected by this runtime.
pub type UncheckedExtrinsic = generic::UncheckedExtrinsic<Address, Call, Signature, SignedExtra>;
/// Extrinsic type that has already been checked.
pub type CheckedExtrinsic = generic::CheckedExtrinsic<AccountId, Call, SignedExtra>;
/// Executive: handles dispatch to the various modules.
pub type Executive = frame_executive::Executive<
	Runtime,
	Block,
	frame_system::ChainContext<Runtime>,
	Runtime,
	AllModules,
>;

impl_runtime_apis! {

	impl sp_api::Core<Block> for Runtime {
		fn version() -> RuntimeVersion {
			VERSION
		}

		fn execute_block(block: Block) {
			Executive::execute_block(block)
		}

		fn initialize_block(header: &<Block as BlockT>::Header) {
			Executive::initialize_block(header)
		}
	}

	impl sp_api::Metadata<Block> for Runtime {
		fn metadata() -> OpaqueMetadata {
			Runtime::metadata().into()
		}
	}

	impl sp_block_builder::BlockBuilder<Block> for Runtime {
		fn apply_extrinsic(extrinsic: <Block as BlockT>::Extrinsic) -> ApplyExtrinsicResult {
			Executive::apply_extrinsic(extrinsic)
		}

		fn finalize_block() -> <Block as BlockT>::Header {
			Executive::finalize_block()
		}

		fn inherent_extrinsics(data: sp_inherents::InherentData) ->
			Vec<<Block as BlockT>::Extrinsic> {
			data.create_extrinsics()
		}

		fn check_inherents(
			block: Block,
			data: sp_inherents::InherentData,
		) -> sp_inherents::CheckInherentsResult {
			data.check_extrinsics(&block)
		}

		fn random_seed() -> <Block as BlockT>::Hash {
			RandomnessCollectiveFlip::random_seed()
		}
	}

	impl sp_transaction_pool::runtime_api::TaggedTransactionQueue<Block> for Runtime {
		fn validate_transaction(
			source: TransactionSource,
			tx: <Block as BlockT>::Extrinsic,
		) -> TransactionValidity {
			Executive::validate_transaction(source, tx)
		}
	}

	impl sp_offchain::OffchainWorkerApi<Block> for Runtime {
		fn offchain_worker(header: &<Block as BlockT>::Header) {
			Executive::offchain_worker(header)
		}
	}

	impl sp_consensus_aura::AuraApi<Block, AuraId> for Runtime {
		fn slot_duration() -> u64 {
			Aura::slot_duration()
		}

		fn authorities() -> Vec<AuraId> {
			Aura::authorities()
		}
	}

	impl sp_session::SessionKeys<Block> for Runtime {
		fn generate_session_keys(seed: Option<Vec<u8>>) -> Vec<u8> {
			opaque::SessionKeys::generate(seed)
		}

		fn decode_session_keys(
			encoded: Vec<u8>,
		) -> Option<Vec<(Vec<u8>, KeyTypeId)>> {
			opaque::SessionKeys::decode_into_raw_public_keys(&encoded)
		}
	}

	impl fg_primitives::GrandpaApi<Block> for Runtime {
		fn grandpa_authorities() -> GrandpaAuthorityList {
			Grandpa::grandpa_authorities()
		}

		fn submit_report_equivocation_unsigned_extrinsic(
			equivocation_proof: fg_primitives::EquivocationProof<
				<Block as BlockT>::Hash,
				NumberFor<Block>,
			>,
			key_owner_proof: fg_primitives::OpaqueKeyOwnershipProof,
		) -> Option<()> {
			let key_owner_proof = key_owner_proof.decode()?;

			Grandpa::submit_unsigned_equivocation_report(
				equivocation_proof,
				key_owner_proof,
			)
		}

		fn generate_key_ownership_proof(
			_set_id: fg_primitives::SetId,
			authority_id: GrandpaId,
		) -> Option<fg_primitives::OpaqueKeyOwnershipProof> {
			use codec::Encode;

			Historical::prove((fg_primitives::KEY_TYPE, authority_id))
				.map(|p| p.encode())
				.map(fg_primitives::OpaqueKeyOwnershipProof::new)
		}
	}

	impl frame_system_rpc_runtime_api::AccountNonceApi<Block, AccountId, Index> for Runtime {
		fn account_nonce(account: AccountId) -> Index {
			System::account_nonce(account)
		}
	}

	#[cfg(feature = "runtime-benchmarks")]
	impl frame_benchmarking::Benchmark<Block> for Runtime {
		fn dispatch_benchmark(
			config: frame_benchmarking::BenchmarkConfig
		) -> Result<Vec<frame_benchmarking::BenchmarkBatch>, sp_runtime::RuntimeString> {
			use frame_benchmarking::{Benchmarking, BenchmarkBatch, add_benchmark, TrackedStorageKey};

			use frame_system_benchmarking::Module as SystemBench;
			impl frame_system_benchmarking::Config for Runtime {}

			let whitelist: Vec<TrackedStorageKey> = vec![
				// Block Number
				hex_literal::hex!("26aa394eea5630e07c48ae0c9558cef702a5c1b19ab7a04f536c519aca4983ac").to_vec().into(),
				// Total Issuance
				hex_literal::hex!("c2261276cc9d1f8598ea4b6a74b15c2f57c875e4cff74148e4628f264b974c80").to_vec().into(),
				// Execution Phase
				hex_literal::hex!("26aa394eea5630e07c48ae0c9558cef7ff553b5a9862a516939d82b3d3d8661a").to_vec().into(),
				// Event Count
				hex_literal::hex!("26aa394eea5630e07c48ae0c9558cef70a98fdbe9ce6c55837576c60c7af3850").to_vec().into(),
				// System Events
				hex_literal::hex!("26aa394eea5630e07c48ae0c9558cef780d41e5e16056765bc8461851072c9d7").to_vec().into(),
			];

			let mut batches = Vec::<BenchmarkBatch>::new();
			let params = (&config, &whitelist);

			add_benchmark!(params, batches, frame_system, SystemBench::<Runtime>);
			add_benchmark!(params, batches, pallet_timestamp, Timestamp);
			add_benchmark!(params, batches, pallet_cf_validator, Validator);
			add_benchmark!(params, batches, pallet_cf_auction, Auction);
<<<<<<< HEAD
			add_benchmark!(params, batches, pallet_cf_staking, Staking);
=======
			add_benchmark!(params, batches, pallet_cf_governance, Governance);
>>>>>>> 3aefc945

			if batches.is_empty() { return Err("Benchmark not found for this pallet.".into()) }
			Ok(batches)
		}
	}
}<|MERGE_RESOLUTION|>--- conflicted
+++ resolved
@@ -355,7 +355,7 @@
 impl pallet_cf_staking::Config for Runtime {
 	type Event = Event;
 	type Balance = FlipBalance;
-	type AccountId = AccountId;
+	type StakerId = AccountId;
 	type Flip = Flip;
 	type EpochInfo = pallet_cf_validator::Pallet<Runtime>;
 	type NonceProvider = Vaults;
@@ -677,11 +677,8 @@
 			add_benchmark!(params, batches, pallet_timestamp, Timestamp);
 			add_benchmark!(params, batches, pallet_cf_validator, Validator);
 			add_benchmark!(params, batches, pallet_cf_auction, Auction);
-<<<<<<< HEAD
 			add_benchmark!(params, batches, pallet_cf_staking, Staking);
-=======
 			add_benchmark!(params, batches, pallet_cf_governance, Governance);
->>>>>>> 3aefc945
 
 			if batches.is_empty() { return Err("Benchmark not found for this pallet.".into()) }
 			Ok(batches)
