--- conflicted
+++ resolved
@@ -1,10 +1,6 @@
 [package]
 name = 'state-chain-runtime'
-<<<<<<< HEAD
 version = '1.2.0'
-=======
-version = '1.1.4'
->>>>>>> 6ca92262
 authors = ['Chainflip Team <https://github.com/chainflip-io>']
 edition = '2021'
 homepage = 'https://chainflip.io'
