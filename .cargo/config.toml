[env]
CF_ETH_CONTRACT_ABI_ROOT = { value = "eth-contract-abis", relative = true }
CF_ETH_CONTRACT_ABI_TAG = "v0.8.0"


# Note: If you just want to save typing command commands, you can install tab completions for most shells. Type
# `rustup completions --help` to find out how to set this up.

[alias]
cf-test = "test --lib --features runtime-benchmarks"
cf-test-ci = "test --lib --features runtime-benchmarks,slow-tests"
cf-test-cfe = "test --lib --package chainflip-engine --package multisig"

cf-clippy = "clippy --all-targets --features runtime-benchmarks,try-runtime,runtime-integration-tests,slow-tests -- -D warnings"
cf-clippy-ci = "clippy --all-targets --features runtime-benchmarks,try-runtime,runtime-integration-tests,slow-tests -- -D warnings"

cf-build = "build --features runtime-benchmarks"
cf-build-ci = "build --release --features runtime-benchmarks"

# Check for feature inconsistencies.
check-sc-features = '''
tree --no-default-features --depth 1 --edges=features,normal
    -p state-chain-*
    -p pallet-cf-*
    -p cf-*
'''

# The `cf-audit` command is configured to ignore the following advisories:
# - RUSTSEC-2022-0061: This advisory is related to the deprecated `parity-wasm`, not a security issue. It's a dependency of `substrate`.
# - RUSTSEC-2020-0071: This advisory is related to a potential segfault, which can only happen in very specific circumstances.
# - RUSTSEC-2021-0139: This advisory comes from `ansi_term`, which is unmaintained but not a security issue. It's a dependency of `subxt`.
# - RUSTSEC-2020-0168: This advisory comes from `mach`, which is unmaintained but not a security issue. It's a dependency of `subxt`.
# - RUSTSEC-2021-0145: This advisory only affects the windows platform. It's a transitive dependency of `substrate`.
# - RUSTSEC-2022-0093: This advisory is related to ed25519-dalek's public api design, which we don't expose.
# - RUSTSEC-2023-0052: This advisory comes from webpki, a dependency of ethers-rs. CPU denial of service in certificate path building.
# - RUSTSEC-2023-0053: This advisory comes from rustls-webpki, a dependency of ethers-rs. CPU denial of service in certificate path building.
# - RUSTSEC-2021-0060: This is a transitive dependency of libp2p and will be fixed in an upcoming release.
# - RUSTSEC-2021-0059: This is a transitive dependency of libp2p and will be fixed in an upcoming release.
# - RUSTSEC-2023-0063: This is a transitive dependency of libp2p and it is not used.
<<<<<<< HEAD
# - RUSTSEC-2023-0065: This is a transitive dependency of ethers and is only applicable when using as a server for untrusted traffic.
=======
>>>>>>> 8833e2fc
cf-audit = '''
audit --ignore RUSTSEC-2022-0061
      --ignore RUSTSEC-2020-0071
      --ignore RUSTSEC-2021-0139
      --ignore RUSTSEC-2020-0168
      --ignore RUSTSEC-2021-0145
      --ignore RUSTSEC-2022-0093
      --ignore RUSTSEC-2023-0052
      --ignore RUSTSEC-2023-0053
      --ignore RUSTSEC-2021-0060
      --ignore RUSTSEC-2021-0059
      --ignore RUSTSEC-2023-0063
<<<<<<< HEAD
      --ignore RUSTSEC-2023-0065
=======
>>>>>>> 8833e2fc
'''<|MERGE_RESOLUTION|>--- conflicted
+++ resolved
@@ -37,10 +37,8 @@
 # - RUSTSEC-2021-0060: This is a transitive dependency of libp2p and will be fixed in an upcoming release.
 # - RUSTSEC-2021-0059: This is a transitive dependency of libp2p and will be fixed in an upcoming release.
 # - RUSTSEC-2023-0063: This is a transitive dependency of libp2p and it is not used.
-<<<<<<< HEAD
 # - RUSTSEC-2023-0065: This is a transitive dependency of ethers and is only applicable when using as a server for untrusted traffic.
-=======
->>>>>>> 8833e2fc
+
 cf-audit = '''
 audit --ignore RUSTSEC-2022-0061
       --ignore RUSTSEC-2020-0071
@@ -53,8 +51,5 @@
       --ignore RUSTSEC-2021-0060
       --ignore RUSTSEC-2021-0059
       --ignore RUSTSEC-2023-0063
-<<<<<<< HEAD
       --ignore RUSTSEC-2023-0065
-=======
->>>>>>> 8833e2fc
 '''