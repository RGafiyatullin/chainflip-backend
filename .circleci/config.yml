--- conflicted
+++ resolved
@@ -345,7 +345,6 @@
             poetry install --quiet
             poetry run brownie run deploy_and --network hardhat
       - run: |
-<<<<<<< HEAD
           export WS_ENDPOINT=$(echo "bashful-$CIRCLE_BRANCH-node.chainflip.xyz" | tr \/ -)
           mkdir config
           echo -n $SNOW_WHITE_SIGNING_KEY > /signing_key_file
@@ -355,12 +354,6 @@
           --package chainflip-engine \
           --test rotation_end_to_end \
           -- vault_rotation_end_to_end --exact --nocapture
-=======
-          cargo build --locked --release
-          sccache --show-stats
-      - run: |
-          cargo test --locked --release
->>>>>>> 98fcdddf
           sccache --show-stats
 
   cargo-build-and-test-validator-package:
@@ -393,7 +386,7 @@
       - checkout
       - merge_target
       - run: sccache --show-stats
-      - run: 
+      - run:
           environment:
               RUSTFLAGS: -D warnings
           command: |
