--- conflicted
+++ resolved
@@ -97,25 +97,6 @@
   - name: compile-chainflip-backend
     image: ghcr.io/chainflip-io/chainflip-backend/rust-base:latest
     environment:
-<<<<<<< HEAD
-      SCCACHE_REDIS: "redis://redis-headless:6379/"
-    commands:
-      - cargo build --release
-      - sccache -s
-    resources:
-      limits:
-        cpu: 2000
-  - name: test-chainflip-backend
-    image: ghcr.io/chainflip-io/chainflip-backend/rust-base:latest
-    environment:
-      SCCACHE_REDIS: "redis://redis-headless:6379/"
-    commands:
-      - cargo test --release
-      - sccache -s
-    resources:
-      limits:
-        cpu: 2000
-=======
       SCCACHE_REDIS: redis://redis-headless:6379/
     commands:
       - cargo build --release
@@ -127,7 +108,6 @@
     commands:
       - cargo test --release
       - sccache -s
->>>>>>> e5480848
 #  - name: publish-state-chain-node
 #    image: plugins/ansible
 #    settings:
@@ -174,15 +154,6 @@
     - main
   event:
     - push
-<<<<<<< HEAD
-  paths:
-    - state-chain/*
-
-
-node_selector:
-  type: "ci"
-=======
->>>>>>> e5480848
 
 image_pull_secrets:
   - dockerconfigjson
